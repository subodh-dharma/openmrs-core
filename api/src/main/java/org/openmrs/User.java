/**
 * The contents of this file are subject to the OpenMRS Public License
 * Version 1.0 (the "License"); you may not use this file except in
 * compliance with the License. You may obtain a copy of the License at
 * http://license.openmrs.org
 *
 * Software distributed under the License is distributed on an "AS IS"
 * basis, WITHOUT WARRANTY OF ANY KIND, either express or implied. See the
 * License for the specific language governing rights and limitations
 * under the License.
 *
 * Copyright (C) OpenMRS, LLC.  All Rights Reserved.
 */
package org.openmrs;

import java.util.ArrayList;
import java.util.Collection;
import java.util.Collections;
import java.util.HashMap;
import java.util.HashSet;
import java.util.Iterator;
import java.util.List;
import java.util.Locale;
import java.util.Map;
import java.util.Set;

import org.apache.commons.logging.Log;
import org.apache.commons.logging.LogFactory;
import org.openmrs.api.APIException;
import org.openmrs.api.context.Context;
import org.openmrs.util.LocaleUtility;
import org.openmrs.util.OpenmrsConstants;
import org.openmrs.util.OpenmrsUtil;
import org.openmrs.util.RoleConstants;
import org.simpleframework.xml.Attribute;
import org.simpleframework.xml.load.Replace;
import org.simpleframework.xml.load.Validate;

/**
 * Defines a User Account in the system. This account belongs to a {@link Person} in the system,
 * although that person may have other user accounts. Users have login credentials
 * (username/password) and can have special user properties. User properties are just simple
 * key-value pairs for either quick info or display specific info that needs to be persisted (like
 * locale preferences, search options, etc)
 */
public class User extends BaseOpenmrsMetadata implements java.io.Serializable, Attributable<User> {
	
	public static final long serialVersionUID = 2L;
	
	protected final Log log = LogFactory.getLog(getClass());
	
	// Fields
	
	private Integer userId;
	
	private Person person;
	
	private String systemId;
	
	private String username;
	
	private String secretQuestion;
	
	private Set<Role> roles;
	
	private Map<String, String> userProperties;
	
	private List<Locale> proficientLocales = null;
	
	private String parsedProficientLocalesProperty = "";
	
	// Constructors
	
	/** default constructor */
	public User() {
	}
	
	/** constructor with id */
	public User(Integer userId) {
		this.userId = userId;
	}
	
	/** constructor with person object */
	public User(Person person) {
		this.person = person;
	}
	
	/**
	 * Return true if this user has all privileges
	 *
	 * @return true/false if this user is defined as a super user
	 */
	public boolean isSuperUser() {
		return containsRole(RoleConstants.SUPERUSER);
	}
	
	/**
	 * This method shouldn't be used directly. Use org.openmrs.api.context.Context#hasPrivilege so
	 * that anonymous/authenticated/proxy privileges are all included Return true if this user has
	 * the specified privilege
	 *
	 * @param privilege
	 * @return true/false depending on whether user has specified privilege
	 */
	public boolean hasPrivilege(String privilege) {
		
		// All authenticated users have the "" (empty) privilege
		if (privilege == null || privilege.equals("")) {
			return true;
		}
		
		if (isSuperUser()) {
			return true;
		}
		
		Set<Role> tmproles = getAllRoles();
		
		// loop over the roles and check each for the privilege
		for (Iterator<Role> i = tmproles.iterator(); i.hasNext();) {
			if (i.next().hasPrivilege(privilege)) {
				return true;
			}
		}
		
		return false;
	}
	
	/**
	 * Check if this user has the given String role
	 *
	 * @param r String name of a role to check
	 * @return Returns true if this user has the specified role, false otherwise
	 */
	public boolean hasRole(String r) {
		return hasRole(r, false);
	}
	
	/**
	 * Checks if this user has the given String role
	 *
	 * @param r String name of a role to check
	 * @param ignoreSuperUser If this is false, then this method will always return true for a
	 *            superuser.
	 * @return Returns true if the user has the given role, or if ignoreSuperUser is false and the
	 *         user is a superUser
	 */
	public boolean hasRole(String r, boolean ignoreSuperUser) {
<<<<<<< HEAD
		if (ignoreSuperUser == false && isSuperUser()) {
=======
		if (!ignoreSuperUser) {
			if (isSuperUser()) {
>>>>>>> 58af2665
				return true;
		}
		
		if (roles == null) {
			return false;
		}
		
		Set<Role> tmproles = getAllRoles();
		
		if (log.isDebugEnabled()) {
			log.debug("User #" + userId + " has roles: " + tmproles);
		}
		
		return containsRole(r);
	}
	
	private boolean containsRole(String roleName) {
		for (Role role : getAllRoles()) {
			if (role.getRole().equals(roleName)) {
				return true;
			}
		}
		return false;
	}
	
	/**
	 * Get <i>all</i> privileges this user has. This delves into all of the roles that a person has,
	 * appending unique privileges
	 *
	 * @return Collection of complete Privileges this user has
	 */
	public Collection<Privilege> getPrivileges() {
		Set<Privilege> privileges = new HashSet<Privilege>();
		Set<Role> tmproles = getAllRoles();
		
		Role role;
		for (Iterator<Role> i = tmproles.iterator(); i.hasNext();) {
			role = i.next();
			Collection<Privilege> privs = role.getPrivileges();
			if (privs != null) {
				privileges.addAll(privs);
			}
		}
		
		return privileges;
	}
	
	// Property accessors
	
	/**
	 * Returns all roles attributed to this user by expanding the role list to include the parents
	 * of the assigned roles
	 *
	 * @return all roles (inherited from parents and given) for this user
	 */
	public Set<Role> getAllRoles() {
		// the user's immediate roles
		Set<Role> baseRoles = new HashSet<Role>();
		
		// the user's complete list of roles including
		// the parent roles of their immediate roles
		Set<Role> totalRoles = new HashSet<Role>();
		if (getRoles() != null) {
			baseRoles.addAll(getRoles());
			totalRoles.addAll(getRoles());
		}
		
		if (log.isDebugEnabled()) {
			log.debug("User's base roles: " + baseRoles);
		}
		
		try {
			for (Role r : baseRoles) {
				totalRoles.addAll(r.getAllParentRoles());
			}
		}
		catch (ClassCastException e) {
			log.error("Error converting roles for user: " + this);
			log.error("baseRoles.class: " + baseRoles.getClass().getName());
			log.error("baseRoles: " + baseRoles.toString());
			Iterator<Role> iter = baseRoles.iterator();
			while (iter.hasNext()) {
				log.error("baseRole: '" + iter.next() + "'");
			}
		}
		return totalRoles;
	}
	
	/**
	 * @return Returns the roles.
	 */
	public Set<Role> getRoles() {
		return roles;
	}
	
	/**
	 * @param roles The roles to set.
	 */
	public void setRoles(Set<Role> roles) {
		this.roles = roles;
	}
	
	/**
	 * Add the given Role to the list of roles for this User
	 *
	 * @param role
	 * @return Returns this user with the given role attached
	 */
	public User addRole(Role role) {
		if (roles == null) {
			roles = new HashSet<Role>();
		}
		if (!roles.contains(role) && role != null) {
			roles.add(role);
		}
		
		return this;
	}
	
	/**
	 * Remove the given Role from the list of roles for this User
	 *
	 * @param role
	 * @return this user with the given role removed
	 */
	public User removeRole(Role role) {
		if (roles != null) {
			roles.remove(role);
		}
		
		return this;
	}
	
	/**
	 * @see org.openmrs.Attributable#findPossibleValues(java.lang.String)
	 */
	public List<User> findPossibleValues(String searchText) {
		try {
			return Context.getUserService().getUsersByName(searchText, "", false);
		}
		catch (Exception e) {
			return Collections.emptyList();
		}
	}
	
	/**
	 * @see org.openmrs.Attributable#getPossibleValues()
	 */
	public List<User> getPossibleValues() {
		try {
			return Context.getUserService().getAllUsers();
		}
		catch (Exception e) {
			return Collections.emptyList();
		}
	}
	
	/**
	 * @see org.openmrs.Attributable#hydrate(java.lang.String)
	 */
	public User hydrate(String userId) {
		try {
			return Context.getUserService().getUser(Integer.valueOf(userId));
		}
		catch (Exception e) {
			return new User();
		}
	}
	
	/**
	 * @see org.openmrs.Attributable#serialize()
	 */
	public String serialize() {
		if (getUserId() != null) {
			return "" + getUserId();
		} else {
			return "";
		}
	}
	
	/**
	 * @see org.openmrs.Attributable#getDisplayString()
	 */
	public String getDisplayString() {
		String returnString = "";
		if (getPersonName() != null) {
			returnString += getPersonName().getFullName() + " ";
		}
		
		returnString += "(" + getUsername() + ")";
		return returnString;
		
	}
	
	/**
	 * @return Returns the systemId.
	 */
	@Attribute(required = false)
	public String getSystemId() {
		return systemId;
	}
	
	/**
	 * @param systemId The systemId to set.
	 */
	@Attribute(required = false)
	public void setSystemId(String systemId) {
		this.systemId = systemId;
	}
	
	/**
	 * @return Returns the userId.
	 */
	@Attribute(required = true)
	public Integer getUserId() {
		return userId;
	}
	
	/**
	 * @param userId The userId to set.
	 */
	@Attribute(required = true)
	public void setUserId(Integer userId) {
		this.userId = userId;
	}
	
	/**
	 * @deprecated see {@link #setPerson(Person)}
	 */
	@Deprecated
	public void setPersonId(Integer personId) {
		throw new APIException("You need to call setPerson(Person)");
	}
	
	/**
	 * @return the person
	 * @since 1.6
	 */
	public Person getPerson() {
		return person;
	}
	
	/**
	 * @return the person, creating a new object if person is null
	 */
	private Person getPersonMaybeCreate() {
		if (person == null) {
			person = new Person();
		}
		return person;
	}
	
	/**
	 * @param person the person to set
	 * @since 1.6
	 */
	public void setPerson(Person person) {
		this.person = person;
	}
	
	/**
	 * @return Returns the username.
	 */
	@Attribute(required = false)
	public String getUsername() {
		return username;
	}
	
	/**
	 * @param username The username to set.
	 */
	@Attribute(required = false)
	public void setUsername(String username) {
		this.username = username;
	}
	
	/**
	 * @deprecated Use LoginCredentials
	 * @return Returns the secretQuestion.
	 */
	@Deprecated
	public String getSecretQuestion() {
		return secretQuestion;
	}
	
	/**
	 * @deprecated Use LoginCredentials
	 * @param secretQuestion The secretQuestion to set.
	 *
	 */
	@Deprecated
	public void setSecretQuestion(String secretQuestion) {
		this.secretQuestion = secretQuestion;
	}
	
	@Override
	public String toString() {
		return username;
	}
	
	/**
	 * @return Returns the userProperties.
	 */
	public Map<String, String> getUserProperties() {
		if (userProperties == null) {
			userProperties = new HashMap<String, String>();
		}
		return userProperties;
	}
	
	/**
	 * @param userProperties A Map<String,String> of the properties to set.
	 */
	public void setUserProperties(Map<String, String> userProperties) {
		this.userProperties = userProperties;
	}
	
	/**
	 * Convenience method. Adds the given property to the user's properties
	 */
	public void setUserProperty(String prop, String value) {
		getUserProperties().put(prop, value);
	}
	
	/**
	 * Convenience method. Removes the given property from the user's properties
	 */
	public void removeUserProperty(String prop) {
		if (getUserProperties() != null && userProperties.containsKey(prop)) {
			userProperties.remove(prop);
		}
	}
	
	/**
	 * Get prop property from this user's properties. If prop is not found in properties, return
	 * empty string
	 *
	 * @param prop
	 * @return property value
	 */
	public String getUserProperty(String prop) {
		if (getUserProperties() != null && userProperties.containsKey(prop)) {
			return userProperties.get(prop);
		}
		
		return "";
	}
	
	/**
	 * Get prop property from this user's properties. If prop is not found in properties, return
	 * <code>defaultValue</code>
	 *
	 * @param prop
	 * @param defaultValue
	 * @return property value
	 * @see #getUserProperty(java.lang.String)
	 */
	public String getUserProperty(String prop, String defaultValue) {
		if (getUserProperties() != null && userProperties.containsKey(prop)) {
			return userProperties.get(prop);
		}
		
		return defaultValue;
	}
	
	/**
	 * @see Person#addName(PersonName)
	 */
	public void addName(PersonName name) {
		getPersonMaybeCreate().addName(name);
	}
	
	/**
	 * @see Person#getPersonName()
	 */
	public PersonName getPersonName() {
		return getPerson() == null ? null : getPerson().getPersonName();
	}
	
	/**
	 * Get givenName on the Person this user account belongs to
	 *
	 * @see Person#getGivenName()
	 */
	public String getGivenName() {
		return getPerson() == null ? null : getPerson().getGivenName();
	}
	
	/**
	 * Get familyName on the Person this user account belongs to
	 *
	 * @see Person#getFamilyName()
	 */
	public String getFamilyName() {
		return getPerson() == null ? null : getPerson().getFamilyName();
	}
	
	/**
	 * @see org.openmrs.Person#getNames()
	 */
	public Set<PersonName> getNames() {
		return person.getNames();
	}
	
	/**
	 * @deprecated use <tt>getGivenName</tt> on <tt>Person</tt>
	 * @return String user's first name
	 */
	@Deprecated
	public String getFirstName() {
		return getGivenName();
	}
	
	/**
	 * @deprecated use <tt>getFamilyName</tt> on <tt>Person</tt>
	 * @return String user's last name
	 */
	@Deprecated
	public String getLastName() {
		return getFamilyName();
	}
	
	/**
	 * If the serializer wishes, don't serialize this entire object, just the important parts
	 *
	 * @param sessionMap serialization session information
	 * @return User object to serialize
	 * @see OpenmrsUtil#isShortSerialization(Map)
	 */
	@Replace
	public User replaceSerialization(Map<?, ?> sessionMap) {
		if (OpenmrsUtil.isShortSerialization(sessionMap)) {
			// only serialize the user id
			return new User(getUserId());
		}
		
		// don't do short serialization
		return this;
	}
	
	@Validate
	public void validateSerialization(Map<?, ?> sessionMap) {
		if (OpenmrsUtil.isShortSerialization(sessionMap)) {
			// only serialize the user id
			
		}
		
		return;
	}
	
	/**
	 * Returns a list of Locales for which the User is considered proficient.
	 *
	 * @return List of the User's proficient locales
	 */
	public List<Locale> getProficientLocales() {
		String proficientLocalesProperty = getUserProperty(OpenmrsConstants.USER_PROPERTY_PROFICIENT_LOCALES);
		
		if ((proficientLocales == null)
		        || (!OpenmrsUtil.nullSafeEquals(parsedProficientLocalesProperty, proficientLocalesProperty))) {
			parsedProficientLocalesProperty = proficientLocalesProperty;
			proficientLocales = new ArrayList<Locale>();
			if (proficientLocalesProperty != null) {
				String[] proficientLocalesArray = proficientLocalesProperty.split(",");
				for (String proficientLocaleSpec : proficientLocalesArray) {
					if (proficientLocaleSpec.length() > 0) {
						Locale proficientLocale = LocaleUtility.fromSpecification(proficientLocaleSpec);
						if (!proficientLocales.contains(proficientLocale)) {
							proficientLocales.add(proficientLocale);
							if (!"".equals(proficientLocale.getCountry())) {
								// add the language also
								Locale languageOnlyLocale = LocaleUtility.fromSpecification(proficientLocale.getLanguage());
								if (!proficientLocales.contains(languageOnlyLocale)) {
									proficientLocales.add(LocaleUtility.fromSpecification(proficientLocale.getLanguage()));
								}
							}
						}
					}
				}
			}
		}
		
		// return a copy so that the list isn't changed by other processes
		return new ArrayList<Locale>(proficientLocales);
	}
	
	/**
	 * @since 1.5
	 * @see org.openmrs.OpenmrsObject#getId()
	 */
	public Integer getId() {
		return getUserId();
	}
	
	/**
	 * @since 1.5
	 * @see org.openmrs.OpenmrsObject#setId(java.lang.Integer)
	 */
	public void setId(Integer id) {
		setUserId(id);
	}
	
}
<|MERGE_RESOLUTION|>--- conflicted
+++ resolved
@@ -1,656 +1,652 @@
-/**
- * The contents of this file are subject to the OpenMRS Public License
- * Version 1.0 (the "License"); you may not use this file except in
- * compliance with the License. You may obtain a copy of the License at
- * http://license.openmrs.org
- *
- * Software distributed under the License is distributed on an "AS IS"
- * basis, WITHOUT WARRANTY OF ANY KIND, either express or implied. See the
- * License for the specific language governing rights and limitations
- * under the License.
- *
- * Copyright (C) OpenMRS, LLC.  All Rights Reserved.
- */
-package org.openmrs;
-
-import java.util.ArrayList;
-import java.util.Collection;
-import java.util.Collections;
-import java.util.HashMap;
-import java.util.HashSet;
-import java.util.Iterator;
-import java.util.List;
-import java.util.Locale;
-import java.util.Map;
-import java.util.Set;
-
-import org.apache.commons.logging.Log;
-import org.apache.commons.logging.LogFactory;
-import org.openmrs.api.APIException;
-import org.openmrs.api.context.Context;
-import org.openmrs.util.LocaleUtility;
-import org.openmrs.util.OpenmrsConstants;
-import org.openmrs.util.OpenmrsUtil;
-import org.openmrs.util.RoleConstants;
-import org.simpleframework.xml.Attribute;
-import org.simpleframework.xml.load.Replace;
-import org.simpleframework.xml.load.Validate;
-
-/**
- * Defines a User Account in the system. This account belongs to a {@link Person} in the system,
- * although that person may have other user accounts. Users have login credentials
- * (username/password) and can have special user properties. User properties are just simple
- * key-value pairs for either quick info or display specific info that needs to be persisted (like
- * locale preferences, search options, etc)
- */
-public class User extends BaseOpenmrsMetadata implements java.io.Serializable, Attributable<User> {
-	
-	public static final long serialVersionUID = 2L;
-	
-	protected final Log log = LogFactory.getLog(getClass());
-	
-	// Fields
-	
-	private Integer userId;
-	
-	private Person person;
-	
-	private String systemId;
-	
-	private String username;
-	
-	private String secretQuestion;
-	
-	private Set<Role> roles;
-	
-	private Map<String, String> userProperties;
-	
-	private List<Locale> proficientLocales = null;
-	
-	private String parsedProficientLocalesProperty = "";
-	
-	// Constructors
-	
-	/** default constructor */
-	public User() {
-	}
-	
-	/** constructor with id */
-	public User(Integer userId) {
-		this.userId = userId;
-	}
-	
-	/** constructor with person object */
-	public User(Person person) {
-		this.person = person;
-	}
-	
-	/**
-	 * Return true if this user has all privileges
-	 *
-	 * @return true/false if this user is defined as a super user
-	 */
-	public boolean isSuperUser() {
-		return containsRole(RoleConstants.SUPERUSER);
-	}
-	
-	/**
-	 * This method shouldn't be used directly. Use org.openmrs.api.context.Context#hasPrivilege so
-	 * that anonymous/authenticated/proxy privileges are all included Return true if this user has
-	 * the specified privilege
-	 *
-	 * @param privilege
-	 * @return true/false depending on whether user has specified privilege
-	 */
-	public boolean hasPrivilege(String privilege) {
-		
-		// All authenticated users have the "" (empty) privilege
-		if (privilege == null || privilege.equals("")) {
-			return true;
-		}
-		
-		if (isSuperUser()) {
-			return true;
-		}
-		
-		Set<Role> tmproles = getAllRoles();
-		
-		// loop over the roles and check each for the privilege
-		for (Iterator<Role> i = tmproles.iterator(); i.hasNext();) {
-			if (i.next().hasPrivilege(privilege)) {
-				return true;
-			}
-		}
-		
-		return false;
-	}
-	
-	/**
-	 * Check if this user has the given String role
-	 *
-	 * @param r String name of a role to check
-	 * @return Returns true if this user has the specified role, false otherwise
-	 */
-	public boolean hasRole(String r) {
-		return hasRole(r, false);
-	}
-	
-	/**
-	 * Checks if this user has the given String role
-	 *
-	 * @param r String name of a role to check
-	 * @param ignoreSuperUser If this is false, then this method will always return true for a
-	 *            superuser.
-	 * @return Returns true if the user has the given role, or if ignoreSuperUser is false and the
-	 *         user is a superUser
-	 */
-	public boolean hasRole(String r, boolean ignoreSuperUser) {
-<<<<<<< HEAD
-		if (ignoreSuperUser == false && isSuperUser()) {
-=======
-		if (!ignoreSuperUser) {
-			if (isSuperUser()) {
->>>>>>> 58af2665
-				return true;
-		}
-		
-		if (roles == null) {
-			return false;
-		}
-		
-		Set<Role> tmproles = getAllRoles();
-		
-		if (log.isDebugEnabled()) {
-			log.debug("User #" + userId + " has roles: " + tmproles);
-		}
-		
-		return containsRole(r);
-	}
-	
-	private boolean containsRole(String roleName) {
-		for (Role role : getAllRoles()) {
-			if (role.getRole().equals(roleName)) {
-				return true;
-			}
-		}
-		return false;
-	}
-	
-	/**
-	 * Get <i>all</i> privileges this user has. This delves into all of the roles that a person has,
-	 * appending unique privileges
-	 *
-	 * @return Collection of complete Privileges this user has
-	 */
-	public Collection<Privilege> getPrivileges() {
-		Set<Privilege> privileges = new HashSet<Privilege>();
-		Set<Role> tmproles = getAllRoles();
-		
-		Role role;
-		for (Iterator<Role> i = tmproles.iterator(); i.hasNext();) {
-			role = i.next();
-			Collection<Privilege> privs = role.getPrivileges();
-			if (privs != null) {
-				privileges.addAll(privs);
-			}
-		}
-		
-		return privileges;
-	}
-	
-	// Property accessors
-	
-	/**
-	 * Returns all roles attributed to this user by expanding the role list to include the parents
-	 * of the assigned roles
-	 *
-	 * @return all roles (inherited from parents and given) for this user
-	 */
-	public Set<Role> getAllRoles() {
-		// the user's immediate roles
-		Set<Role> baseRoles = new HashSet<Role>();
-		
-		// the user's complete list of roles including
-		// the parent roles of their immediate roles
-		Set<Role> totalRoles = new HashSet<Role>();
-		if (getRoles() != null) {
-			baseRoles.addAll(getRoles());
-			totalRoles.addAll(getRoles());
-		}
-		
-		if (log.isDebugEnabled()) {
-			log.debug("User's base roles: " + baseRoles);
-		}
-		
-		try {
-			for (Role r : baseRoles) {
-				totalRoles.addAll(r.getAllParentRoles());
-			}
-		}
-		catch (ClassCastException e) {
-			log.error("Error converting roles for user: " + this);
-			log.error("baseRoles.class: " + baseRoles.getClass().getName());
-			log.error("baseRoles: " + baseRoles.toString());
-			Iterator<Role> iter = baseRoles.iterator();
-			while (iter.hasNext()) {
-				log.error("baseRole: '" + iter.next() + "'");
-			}
-		}
-		return totalRoles;
-	}
-	
-	/**
-	 * @return Returns the roles.
-	 */
-	public Set<Role> getRoles() {
-		return roles;
-	}
-	
-	/**
-	 * @param roles The roles to set.
-	 */
-	public void setRoles(Set<Role> roles) {
-		this.roles = roles;
-	}
-	
-	/**
-	 * Add the given Role to the list of roles for this User
-	 *
-	 * @param role
-	 * @return Returns this user with the given role attached
-	 */
-	public User addRole(Role role) {
-		if (roles == null) {
-			roles = new HashSet<Role>();
-		}
-		if (!roles.contains(role) && role != null) {
-			roles.add(role);
-		}
-		
-		return this;
-	}
-	
-	/**
-	 * Remove the given Role from the list of roles for this User
-	 *
-	 * @param role
-	 * @return this user with the given role removed
-	 */
-	public User removeRole(Role role) {
-		if (roles != null) {
-			roles.remove(role);
-		}
-		
-		return this;
-	}
-	
-	/**
-	 * @see org.openmrs.Attributable#findPossibleValues(java.lang.String)
-	 */
-	public List<User> findPossibleValues(String searchText) {
-		try {
-			return Context.getUserService().getUsersByName(searchText, "", false);
-		}
-		catch (Exception e) {
-			return Collections.emptyList();
-		}
-	}
-	
-	/**
-	 * @see org.openmrs.Attributable#getPossibleValues()
-	 */
-	public List<User> getPossibleValues() {
-		try {
-			return Context.getUserService().getAllUsers();
-		}
-		catch (Exception e) {
-			return Collections.emptyList();
-		}
-	}
-	
-	/**
-	 * @see org.openmrs.Attributable#hydrate(java.lang.String)
-	 */
-	public User hydrate(String userId) {
-		try {
-			return Context.getUserService().getUser(Integer.valueOf(userId));
-		}
-		catch (Exception e) {
-			return new User();
-		}
-	}
-	
-	/**
-	 * @see org.openmrs.Attributable#serialize()
-	 */
-	public String serialize() {
-		if (getUserId() != null) {
-			return "" + getUserId();
-		} else {
-			return "";
-		}
-	}
-	
-	/**
-	 * @see org.openmrs.Attributable#getDisplayString()
-	 */
-	public String getDisplayString() {
-		String returnString = "";
-		if (getPersonName() != null) {
-			returnString += getPersonName().getFullName() + " ";
-		}
-		
-		returnString += "(" + getUsername() + ")";
-		return returnString;
-		
-	}
-	
-	/**
-	 * @return Returns the systemId.
-	 */
-	@Attribute(required = false)
-	public String getSystemId() {
-		return systemId;
-	}
-	
-	/**
-	 * @param systemId The systemId to set.
-	 */
-	@Attribute(required = false)
-	public void setSystemId(String systemId) {
-		this.systemId = systemId;
-	}
-	
-	/**
-	 * @return Returns the userId.
-	 */
-	@Attribute(required = true)
-	public Integer getUserId() {
-		return userId;
-	}
-	
-	/**
-	 * @param userId The userId to set.
-	 */
-	@Attribute(required = true)
-	public void setUserId(Integer userId) {
-		this.userId = userId;
-	}
-	
-	/**
-	 * @deprecated see {@link #setPerson(Person)}
-	 */
-	@Deprecated
-	public void setPersonId(Integer personId) {
-		throw new APIException("You need to call setPerson(Person)");
-	}
-	
-	/**
-	 * @return the person
-	 * @since 1.6
-	 */
-	public Person getPerson() {
-		return person;
-	}
-	
-	/**
-	 * @return the person, creating a new object if person is null
-	 */
-	private Person getPersonMaybeCreate() {
-		if (person == null) {
-			person = new Person();
-		}
-		return person;
-	}
-	
-	/**
-	 * @param person the person to set
-	 * @since 1.6
-	 */
-	public void setPerson(Person person) {
-		this.person = person;
-	}
-	
-	/**
-	 * @return Returns the username.
-	 */
-	@Attribute(required = false)
-	public String getUsername() {
-		return username;
-	}
-	
-	/**
-	 * @param username The username to set.
-	 */
-	@Attribute(required = false)
-	public void setUsername(String username) {
-		this.username = username;
-	}
-	
-	/**
-	 * @deprecated Use LoginCredentials
-	 * @return Returns the secretQuestion.
-	 */
-	@Deprecated
-	public String getSecretQuestion() {
-		return secretQuestion;
-	}
-	
-	/**
-	 * @deprecated Use LoginCredentials
-	 * @param secretQuestion The secretQuestion to set.
-	 *
-	 */
-	@Deprecated
-	public void setSecretQuestion(String secretQuestion) {
-		this.secretQuestion = secretQuestion;
-	}
-	
-	@Override
-	public String toString() {
-		return username;
-	}
-	
-	/**
-	 * @return Returns the userProperties.
-	 */
-	public Map<String, String> getUserProperties() {
-		if (userProperties == null) {
-			userProperties = new HashMap<String, String>();
-		}
-		return userProperties;
-	}
-	
-	/**
-	 * @param userProperties A Map<String,String> of the properties to set.
-	 */
-	public void setUserProperties(Map<String, String> userProperties) {
-		this.userProperties = userProperties;
-	}
-	
-	/**
-	 * Convenience method. Adds the given property to the user's properties
-	 */
-	public void setUserProperty(String prop, String value) {
-		getUserProperties().put(prop, value);
-	}
-	
-	/**
-	 * Convenience method. Removes the given property from the user's properties
-	 */
-	public void removeUserProperty(String prop) {
-		if (getUserProperties() != null && userProperties.containsKey(prop)) {
-			userProperties.remove(prop);
-		}
-	}
-	
-	/**
-	 * Get prop property from this user's properties. If prop is not found in properties, return
-	 * empty string
-	 *
-	 * @param prop
-	 * @return property value
-	 */
-	public String getUserProperty(String prop) {
-		if (getUserProperties() != null && userProperties.containsKey(prop)) {
-			return userProperties.get(prop);
-		}
-		
-		return "";
-	}
-	
-	/**
-	 * Get prop property from this user's properties. If prop is not found in properties, return
-	 * <code>defaultValue</code>
-	 *
-	 * @param prop
-	 * @param defaultValue
-	 * @return property value
-	 * @see #getUserProperty(java.lang.String)
-	 */
-	public String getUserProperty(String prop, String defaultValue) {
-		if (getUserProperties() != null && userProperties.containsKey(prop)) {
-			return userProperties.get(prop);
-		}
-		
-		return defaultValue;
-	}
-	
-	/**
-	 * @see Person#addName(PersonName)
-	 */
-	public void addName(PersonName name) {
-		getPersonMaybeCreate().addName(name);
-	}
-	
-	/**
-	 * @see Person#getPersonName()
-	 */
-	public PersonName getPersonName() {
-		return getPerson() == null ? null : getPerson().getPersonName();
-	}
-	
-	/**
-	 * Get givenName on the Person this user account belongs to
-	 *
-	 * @see Person#getGivenName()
-	 */
-	public String getGivenName() {
-		return getPerson() == null ? null : getPerson().getGivenName();
-	}
-	
-	/**
-	 * Get familyName on the Person this user account belongs to
-	 *
-	 * @see Person#getFamilyName()
-	 */
-	public String getFamilyName() {
-		return getPerson() == null ? null : getPerson().getFamilyName();
-	}
-	
-	/**
-	 * @see org.openmrs.Person#getNames()
-	 */
-	public Set<PersonName> getNames() {
-		return person.getNames();
-	}
-	
-	/**
-	 * @deprecated use <tt>getGivenName</tt> on <tt>Person</tt>
-	 * @return String user's first name
-	 */
-	@Deprecated
-	public String getFirstName() {
-		return getGivenName();
-	}
-	
-	/**
-	 * @deprecated use <tt>getFamilyName</tt> on <tt>Person</tt>
-	 * @return String user's last name
-	 */
-	@Deprecated
-	public String getLastName() {
-		return getFamilyName();
-	}
-	
-	/**
-	 * If the serializer wishes, don't serialize this entire object, just the important parts
-	 *
-	 * @param sessionMap serialization session information
-	 * @return User object to serialize
-	 * @see OpenmrsUtil#isShortSerialization(Map)
-	 */
-	@Replace
-	public User replaceSerialization(Map<?, ?> sessionMap) {
-		if (OpenmrsUtil.isShortSerialization(sessionMap)) {
-			// only serialize the user id
-			return new User(getUserId());
-		}
-		
-		// don't do short serialization
-		return this;
-	}
-	
-	@Validate
-	public void validateSerialization(Map<?, ?> sessionMap) {
-		if (OpenmrsUtil.isShortSerialization(sessionMap)) {
-			// only serialize the user id
-			
-		}
-		
-		return;
-	}
-	
-	/**
-	 * Returns a list of Locales for which the User is considered proficient.
-	 *
-	 * @return List of the User's proficient locales
-	 */
-	public List<Locale> getProficientLocales() {
-		String proficientLocalesProperty = getUserProperty(OpenmrsConstants.USER_PROPERTY_PROFICIENT_LOCALES);
-		
-		if ((proficientLocales == null)
-		        || (!OpenmrsUtil.nullSafeEquals(parsedProficientLocalesProperty, proficientLocalesProperty))) {
-			parsedProficientLocalesProperty = proficientLocalesProperty;
-			proficientLocales = new ArrayList<Locale>();
-			if (proficientLocalesProperty != null) {
-				String[] proficientLocalesArray = proficientLocalesProperty.split(",");
-				for (String proficientLocaleSpec : proficientLocalesArray) {
-					if (proficientLocaleSpec.length() > 0) {
-						Locale proficientLocale = LocaleUtility.fromSpecification(proficientLocaleSpec);
-						if (!proficientLocales.contains(proficientLocale)) {
-							proficientLocales.add(proficientLocale);
-							if (!"".equals(proficientLocale.getCountry())) {
-								// add the language also
-								Locale languageOnlyLocale = LocaleUtility.fromSpecification(proficientLocale.getLanguage());
-								if (!proficientLocales.contains(languageOnlyLocale)) {
-									proficientLocales.add(LocaleUtility.fromSpecification(proficientLocale.getLanguage()));
-								}
-							}
-						}
-					}
-				}
-			}
-		}
-		
-		// return a copy so that the list isn't changed by other processes
-		return new ArrayList<Locale>(proficientLocales);
-	}
-	
-	/**
-	 * @since 1.5
-	 * @see org.openmrs.OpenmrsObject#getId()
-	 */
-	public Integer getId() {
-		return getUserId();
-	}
-	
-	/**
-	 * @since 1.5
-	 * @see org.openmrs.OpenmrsObject#setId(java.lang.Integer)
-	 */
-	public void setId(Integer id) {
-		setUserId(id);
-	}
-	
-}
+/**
+ * The contents of this file are subject to the OpenMRS Public License
+ * Version 1.0 (the "License"); you may not use this file except in
+ * compliance with the License. You may obtain a copy of the License at
+ * http://license.openmrs.org
+ *
+ * Software distributed under the License is distributed on an "AS IS"
+ * basis, WITHOUT WARRANTY OF ANY KIND, either express or implied. See the
+ * License for the specific language governing rights and limitations
+ * under the License.
+ *
+ * Copyright (C) OpenMRS, LLC.  All Rights Reserved.
+ */
+package org.openmrs;
+
+import java.util.ArrayList;
+import java.util.Collection;
+import java.util.Collections;
+import java.util.HashMap;
+import java.util.HashSet;
+import java.util.Iterator;
+import java.util.List;
+import java.util.Locale;
+import java.util.Map;
+import java.util.Set;
+
+import org.apache.commons.logging.Log;
+import org.apache.commons.logging.LogFactory;
+import org.openmrs.api.APIException;
+import org.openmrs.api.context.Context;
+import org.openmrs.util.LocaleUtility;
+import org.openmrs.util.OpenmrsConstants;
+import org.openmrs.util.OpenmrsUtil;
+import org.openmrs.util.RoleConstants;
+import org.simpleframework.xml.Attribute;
+import org.simpleframework.xml.load.Replace;
+import org.simpleframework.xml.load.Validate;
+
+/**
+ * Defines a User Account in the system. This account belongs to a {@link Person} in the system,
+ * although that person may have other user accounts. Users have login credentials
+ * (username/password) and can have special user properties. User properties are just simple
+ * key-value pairs for either quick info or display specific info that needs to be persisted (like
+ * locale preferences, search options, etc)
+ */
+public class User extends BaseOpenmrsMetadata implements java.io.Serializable, Attributable<User> {
+	
+	public static final long serialVersionUID = 2L;
+	
+	protected final Log log = LogFactory.getLog(getClass());
+	
+	// Fields
+	
+	private Integer userId;
+	
+	private Person person;
+	
+	private String systemId;
+	
+	private String username;
+	
+	private String secretQuestion;
+	
+	private Set<Role> roles;
+	
+	private Map<String, String> userProperties;
+	
+	private List<Locale> proficientLocales = null;
+	
+	private String parsedProficientLocalesProperty = "";
+	
+	// Constructors
+	
+	/** default constructor */
+	public User() {
+	}
+	
+	/** constructor with id */
+	public User(Integer userId) {
+		this.userId = userId;
+	}
+	
+	/** constructor with person object */
+	public User(Person person) {
+		this.person = person;
+	}
+	
+	/**
+	 * Return true if this user has all privileges
+	 * 
+	 * @return true/false if this user is defined as a super user
+	 */
+	public boolean isSuperUser() {
+		return containsRole(RoleConstants.SUPERUSER);
+	}
+	
+	/**
+	 * This method shouldn't be used directly. Use org.openmrs.api.context.Context#hasPrivilege so
+	 * that anonymous/authenticated/proxy privileges are all included Return true if this user has
+	 * the specified privilege
+	 * 
+	 * @param privilege
+	 * @return true/false depending on whether user has specified privilege
+	 */
+	public boolean hasPrivilege(String privilege) {
+		
+		// All authenticated users have the "" (empty) privilege
+		if (privilege == null || privilege.equals("")) {
+			return true;
+		}
+		
+		if (isSuperUser()) {
+			return true;
+		}
+		
+		Set<Role> tmproles = getAllRoles();
+		
+		// loop over the roles and check each for the privilege
+		for (Iterator<Role> i = tmproles.iterator(); i.hasNext();) {
+			if (i.next().hasPrivilege(privilege)) {
+				return true;
+			}
+		}
+		
+		return false;
+	}
+	
+	/**
+	 * Check if this user has the given String role
+	 * 
+	 * @param r String name of a role to check
+	 * @return Returns true if this user has the specified role, false otherwise
+	 */
+	public boolean hasRole(String r) {
+		return hasRole(r, false);
+	}
+	
+	/**
+	 * Checks if this user has the given String role
+	 * 
+	 * @param r String name of a role to check
+	 * @param ignoreSuperUser If this is false, then this method will always return true for a
+	 *            superuser.
+	 * @return Returns true if the user has the given role, or if ignoreSuperUser is false and the
+	 *         user is a superUser
+	 */
+	public boolean hasRole(String r, boolean ignoreSuperUser) {
+		if (!ignoreSuperUser) {
+			if (isSuperUser()) {
+				return true;
+			}
+		}
+		
+		if (roles == null) {
+			return false;
+		}
+		
+		Set<Role> tmproles = getAllRoles();
+		
+		if (log.isDebugEnabled()) {
+			log.debug("User #" + userId + " has roles: " + tmproles);
+		}
+		
+		return containsRole(r);
+	}
+	
+	private boolean containsRole(String roleName) {
+		for (Role role : getAllRoles()) {
+			if (role.getRole().equals(roleName)) {
+				return true;
+			}
+		}
+		return false;
+	}
+	
+	/**
+	 * Get <i>all</i> privileges this user has. This delves into all of the roles that a person has,
+	 * appending unique privileges
+	 * 
+	 * @return Collection of complete Privileges this user has
+	 */
+	public Collection<Privilege> getPrivileges() {
+		Set<Privilege> privileges = new HashSet<Privilege>();
+		Set<Role> tmproles = getAllRoles();
+		
+		Role role;
+		for (Iterator<Role> i = tmproles.iterator(); i.hasNext();) {
+			role = i.next();
+			Collection<Privilege> privs = role.getPrivileges();
+			if (privs != null) {
+				privileges.addAll(privs);
+			}
+		}
+		
+		return privileges;
+	}
+	
+	// Property accessors
+	
+	/**
+	 * Returns all roles attributed to this user by expanding the role list to include the parents
+	 * of the assigned roles
+	 * 
+	 * @return all roles (inherited from parents and given) for this user
+	 */
+	public Set<Role> getAllRoles() {
+		// the user's immediate roles
+		Set<Role> baseRoles = new HashSet<Role>();
+		
+		// the user's complete list of roles including
+		// the parent roles of their immediate roles
+		Set<Role> totalRoles = new HashSet<Role>();
+		if (getRoles() != null) {
+			baseRoles.addAll(getRoles());
+			totalRoles.addAll(getRoles());
+		}
+		
+		if (log.isDebugEnabled()) {
+			log.debug("User's base roles: " + baseRoles);
+		}
+		
+		try {
+			for (Role r : baseRoles) {
+				totalRoles.addAll(r.getAllParentRoles());
+			}
+		}
+		catch (ClassCastException e) {
+			log.error("Error converting roles for user: " + this);
+			log.error("baseRoles.class: " + baseRoles.getClass().getName());
+			log.error("baseRoles: " + baseRoles.toString());
+			Iterator<Role> iter = baseRoles.iterator();
+			while (iter.hasNext()) {
+				log.error("baseRole: '" + iter.next() + "'");
+			}
+		}
+		return totalRoles;
+	}
+	
+	/**
+	 * @return Returns the roles.
+	 */
+	public Set<Role> getRoles() {
+		return roles;
+	}
+	
+	/**
+	 * @param roles The roles to set.
+	 */
+	public void setRoles(Set<Role> roles) {
+		this.roles = roles;
+	}
+	
+	/**
+	 * Add the given Role to the list of roles for this User
+	 * 
+	 * @param role
+	 * @return Returns this user with the given role attached
+	 */
+	public User addRole(Role role) {
+		if (roles == null) {
+			roles = new HashSet<Role>();
+		}
+		if (!roles.contains(role) && role != null) {
+			roles.add(role);
+		}
+		
+		return this;
+	}
+	
+	/**
+	 * Remove the given Role from the list of roles for this User
+	 * 
+	 * @param role
+	 * @return this user with the given role removed
+	 */
+	public User removeRole(Role role) {
+		if (roles != null) {
+			roles.remove(role);
+		}
+		
+		return this;
+	}
+	
+	/**
+	 * @see org.openmrs.Attributable#findPossibleValues(java.lang.String)
+	 */
+	public List<User> findPossibleValues(String searchText) {
+		try {
+			return Context.getUserService().getUsersByName(searchText, "", false);
+		}
+		catch (Exception e) {
+			return Collections.emptyList();
+		}
+	}
+	
+	/**
+	 * @see org.openmrs.Attributable#getPossibleValues()
+	 */
+	public List<User> getPossibleValues() {
+		try {
+			return Context.getUserService().getAllUsers();
+		}
+		catch (Exception e) {
+			return Collections.emptyList();
+		}
+	}
+	
+	/**
+	 * @see org.openmrs.Attributable#hydrate(java.lang.String)
+	 */
+	public User hydrate(String userId) {
+		try {
+			return Context.getUserService().getUser(Integer.valueOf(userId));
+		}
+		catch (Exception e) {
+			return new User();
+		}
+	}
+	
+	/**
+	 * @see org.openmrs.Attributable#serialize()
+	 */
+	public String serialize() {
+		if (getUserId() != null) {
+			return "" + getUserId();
+		} else {
+			return "";
+		}
+	}
+	
+	/**
+	 * @see org.openmrs.Attributable#getDisplayString()
+	 */
+	public String getDisplayString() {
+		String returnString = "";
+		if (getPersonName() != null) {
+			returnString += getPersonName().getFullName() + " ";
+		}
+		
+		returnString += "(" + getUsername() + ")";
+		return returnString;
+		
+	}
+	
+	/**
+	 * @return Returns the systemId.
+	 */
+	@Attribute(required = false)
+	public String getSystemId() {
+		return systemId;
+	}
+	
+	/**
+	 * @param systemId The systemId to set.
+	 */
+	@Attribute(required = false)
+	public void setSystemId(String systemId) {
+		this.systemId = systemId;
+	}
+	
+	/**
+	 * @return Returns the userId.
+	 */
+	@Attribute(required = true)
+	public Integer getUserId() {
+		return userId;
+	}
+	
+	/**
+	 * @param userId The userId to set.
+	 */
+	@Attribute(required = true)
+	public void setUserId(Integer userId) {
+		this.userId = userId;
+	}
+	
+	/**
+	 * @deprecated see {@link #setPerson(Person)}
+	 */
+	@Deprecated
+	public void setPersonId(Integer personId) {
+		throw new APIException("You need to call setPerson(Person)");
+	}
+	
+	/**
+	 * @return the person
+	 * @since 1.6
+	 */
+	public Person getPerson() {
+		return person;
+	}
+	
+	/**
+	 * @return the person, creating a new object if person is null
+	 */
+	private Person getPersonMaybeCreate() {
+		if (person == null) {
+			person = new Person();
+		}
+		return person;
+	}
+	
+	/**
+	 * @param person the person to set
+	 * @since 1.6
+	 */
+	public void setPerson(Person person) {
+		this.person = person;
+	}
+	
+	/**
+	 * @return Returns the username.
+	 */
+	@Attribute(required = false)
+	public String getUsername() {
+		return username;
+	}
+	
+	/**
+	 * @param username The username to set.
+	 */
+	@Attribute(required = false)
+	public void setUsername(String username) {
+		this.username = username;
+	}
+	
+	/**
+	 * @deprecated Use LoginCredentials
+	 * @return Returns the secretQuestion.
+	 */
+	@Deprecated
+	public String getSecretQuestion() {
+		return secretQuestion;
+	}
+	
+	/**
+	 * @deprecated Use LoginCredentials
+	 * @param secretQuestion The secretQuestion to set.
+	 */
+	@Deprecated
+	public void setSecretQuestion(String secretQuestion) {
+		this.secretQuestion = secretQuestion;
+	}
+	
+	@Override
+	public String toString() {
+		return username;
+	}
+	
+	/**
+	 * @return Returns the userProperties.
+	 */
+	public Map<String, String> getUserProperties() {
+		if (userProperties == null) {
+			userProperties = new HashMap<String, String>();
+		}
+		return userProperties;
+	}
+	
+	/**
+	 * @param userProperties A Map<String,String> of the properties to set.
+	 */
+	public void setUserProperties(Map<String, String> userProperties) {
+		this.userProperties = userProperties;
+	}
+	
+	/**
+	 * Convenience method. Adds the given property to the user's properties
+	 */
+	public void setUserProperty(String prop, String value) {
+		getUserProperties().put(prop, value);
+	}
+	
+	/**
+	 * Convenience method. Removes the given property from the user's properties
+	 */
+	public void removeUserProperty(String prop) {
+		if (getUserProperties() != null && userProperties.containsKey(prop)) {
+			userProperties.remove(prop);
+		}
+	}
+	
+	/**
+	 * Get prop property from this user's properties. If prop is not found in properties, return
+	 * empty string
+	 * 
+	 * @param prop
+	 * @return property value
+	 */
+	public String getUserProperty(String prop) {
+		if (getUserProperties() != null && userProperties.containsKey(prop)) {
+			return userProperties.get(prop);
+		}
+		
+		return "";
+	}
+	
+	/**
+	 * Get prop property from this user's properties. If prop is not found in properties, return
+	 * <code>defaultValue</code>
+	 * 
+	 * @param prop
+	 * @param defaultValue
+	 * @return property value
+	 * @see #getUserProperty(java.lang.String)
+	 */
+	public String getUserProperty(String prop, String defaultValue) {
+		if (getUserProperties() != null && userProperties.containsKey(prop)) {
+			return userProperties.get(prop);
+		}
+		
+		return defaultValue;
+	}
+	
+	/**
+	 * @see Person#addName(PersonName)
+	 */
+	public void addName(PersonName name) {
+		getPersonMaybeCreate().addName(name);
+	}
+	
+	/**
+	 * @see Person#getPersonName()
+	 */
+	public PersonName getPersonName() {
+		return getPerson() == null ? null : getPerson().getPersonName();
+	}
+	
+	/**
+	 * Get givenName on the Person this user account belongs to
+	 * 
+	 * @see Person#getGivenName()
+	 */
+	public String getGivenName() {
+		return getPerson() == null ? null : getPerson().getGivenName();
+	}
+	
+	/**
+	 * Get familyName on the Person this user account belongs to
+	 * 
+	 * @see Person#getFamilyName()
+	 */
+	public String getFamilyName() {
+		return getPerson() == null ? null : getPerson().getFamilyName();
+	}
+	
+	/**
+	 * @see org.openmrs.Person#getNames()
+	 */
+	public Set<PersonName> getNames() {
+		return person.getNames();
+	}
+	
+	/**
+	 * @deprecated use <tt>getGivenName</tt> on <tt>Person</tt>
+	 * @return String user's first name
+	 */
+	@Deprecated
+	public String getFirstName() {
+		return getGivenName();
+	}
+	
+	/**
+	 * @deprecated use <tt>getFamilyName</tt> on <tt>Person</tt>
+	 * @return String user's last name
+	 */
+	@Deprecated
+	public String getLastName() {
+		return getFamilyName();
+	}
+	
+	/**
+	 * If the serializer wishes, don't serialize this entire object, just the important parts
+	 * 
+	 * @param sessionMap serialization session information
+	 * @return User object to serialize
+	 * @see OpenmrsUtil#isShortSerialization(Map)
+	 */
+	@Replace
+	public User replaceSerialization(Map<?, ?> sessionMap) {
+		if (OpenmrsUtil.isShortSerialization(sessionMap)) {
+			// only serialize the user id
+			return new User(getUserId());
+		}
+		
+		// don't do short serialization
+		return this;
+	}
+	
+	@Validate
+	public void validateSerialization(Map<?, ?> sessionMap) {
+		if (OpenmrsUtil.isShortSerialization(sessionMap)) {
+			// only serialize the user id
+			
+		}
+		
+		return;
+	}
+	
+	/**
+	 * Returns a list of Locales for which the User is considered proficient.
+	 * 
+	 * @return List of the User's proficient locales
+	 */
+	public List<Locale> getProficientLocales() {
+		String proficientLocalesProperty = getUserProperty(OpenmrsConstants.USER_PROPERTY_PROFICIENT_LOCALES);
+		
+		if ((proficientLocales == null)
+		        || (!OpenmrsUtil.nullSafeEquals(parsedProficientLocalesProperty, proficientLocalesProperty))) {
+			parsedProficientLocalesProperty = proficientLocalesProperty;
+			proficientLocales = new ArrayList<Locale>();
+			if (proficientLocalesProperty != null) {
+				String[] proficientLocalesArray = proficientLocalesProperty.split(",");
+				for (String proficientLocaleSpec : proficientLocalesArray) {
+					if (proficientLocaleSpec.length() > 0) {
+						Locale proficientLocale = LocaleUtility.fromSpecification(proficientLocaleSpec);
+						if (!proficientLocales.contains(proficientLocale)) {
+							proficientLocales.add(proficientLocale);
+							if (!"".equals(proficientLocale.getCountry())) {
+								// add the language also
+								Locale languageOnlyLocale = LocaleUtility.fromSpecification(proficientLocale.getLanguage());
+								if (!proficientLocales.contains(languageOnlyLocale)) {
+									proficientLocales.add(LocaleUtility.fromSpecification(proficientLocale.getLanguage()));
+								}
+							}
+						}
+					}
+				}
+			}
+		}
+		
+		// return a copy so that the list isn't changed by other processes
+		return new ArrayList<Locale>(proficientLocales);
+	}
+	
+	/**
+	 * @since 1.5
+	 * @see org.openmrs.OpenmrsObject#getId()
+	 */
+	public Integer getId() {
+		return getUserId();
+	}
+	
+	/**
+	 * @since 1.5
+	 * @see org.openmrs.OpenmrsObject#setId(java.lang.Integer)
+	 */
+	public void setId(Integer id) {
+		setUserId(id);
+	}
+	
+}