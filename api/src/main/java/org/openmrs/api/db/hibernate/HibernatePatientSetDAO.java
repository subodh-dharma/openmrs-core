/**
 * The contents of this file are subject to the OpenMRS Public License
 * Version 1.0 (the "License"); you may not use this file except in
 * compliance with the License. You may obtain a copy of the License at
 * http://license.openmrs.org
 *
 * Software distributed under the License is distributed on an "AS IS"
 * basis, WITHOUT WARRANTY OF ANY KIND, either express or implied. See the
 * License for the specific language governing rights and limitations
 * under the License.
 *
 * Copyright (C) OpenMRS, LLC.  All Rights Reserved.
 */
package org.openmrs.api.db.hibernate;

import org.apache.commons.logging.Log;
import org.apache.commons.logging.LogFactory;
import org.hibernate.CacheMode;
import org.hibernate.Criteria;
import org.hibernate.FetchMode;
import org.hibernate.Query;
import org.hibernate.SessionFactory;
import org.hibernate.criterion.ProjectionList;
import org.hibernate.criterion.Projections;
import org.hibernate.criterion.Restrictions;
import org.hibernate.type.StringType;
import org.openmrs.Cohort;
import org.openmrs.Concept;
import org.openmrs.Drug;
import org.openmrs.DrugOrder;
import org.openmrs.Encounter;
import org.openmrs.EncounterType;
import org.openmrs.Form;
import org.openmrs.Location;
import org.openmrs.Obs;
import org.openmrs.Order;
import org.openmrs.Patient;
import org.openmrs.PatientIdentifier;
import org.openmrs.PatientIdentifierType;
import org.openmrs.PatientProgram;
import org.openmrs.PatientState;
import org.openmrs.Person;
import org.openmrs.PersonAttributeType;
import org.openmrs.PersonName;
import org.openmrs.Program;
import org.openmrs.ProgramWorkflow;
import org.openmrs.ProgramWorkflowState;
import org.openmrs.Provider;
import org.openmrs.Relationship;
import org.openmrs.RelationshipType;
import org.openmrs.User;
import org.openmrs.api.EncounterService;
import org.openmrs.api.ObsService;
import org.openmrs.api.PatientService;
import org.openmrs.api.PatientSetService;
import org.openmrs.api.PatientSetService.Modifier;
import org.openmrs.api.PatientSetService.PatientLocationMethod;
import org.openmrs.api.PatientSetService.TimeModifier;
import org.openmrs.api.context.Context;
import org.openmrs.api.db.DAOException;
import org.openmrs.api.db.PatientSetDAO;
import org.w3c.dom.Document;
import org.w3c.dom.Element;

import javax.xml.parsers.DocumentBuilder;
import javax.xml.parsers.DocumentBuilderFactory;
import javax.xml.transform.Result;
import javax.xml.transform.Source;
import javax.xml.transform.Transformer;
import javax.xml.transform.TransformerFactory;
import javax.xml.transform.dom.DOMSource;
import javax.xml.transform.stream.StreamResult;
import java.io.StringWriter;
import java.lang.reflect.Field;
import java.text.DateFormat;
import java.text.ParseException;
import java.text.SimpleDateFormat;
import java.util.ArrayList;
import java.util.Calendar;
import java.util.Collection;
import java.util.Date;
import java.util.HashMap;
import java.util.HashSet;
import java.util.List;
import java.util.ListIterator;
import java.util.Locale;
import java.util.Map;
import java.util.Set;
import java.util.Vector;

/**
 * Hibernate specific implementation of the PatientSetDAO. <br/>
 * <br/>
 * This class should not be instantiated. Rather, it is injected into the PatientSetService by
 * Spring.
 *
 * @see org.openmrs.api.context.Context
 * @see org.openmrs.api.PatientSetService
 * @see org.openmrs.api.db.PatientSetDAO
 */
public class HibernatePatientSetDAO implements PatientSetDAO {
	
	protected final Log log = LogFactory.getLog(getClass());
	
	/**
	 * Hibernate sessionFactory.getCurrentSession() factory
	 */
	private SessionFactory sessionFactory;
	
	/**
	 * Set sessionFactory.getCurrentSession() factory
	 *
	 * @param sessionFactory SessionFactory to set
	 */
	public void setSessionFactory(SessionFactory sessionFactory) {
		this.sessionFactory = sessionFactory;
	}
	
	/**
	 * @deprecated
	 * @see org.openmrs.api.db.PatientSetDAO#exportXml(org.openmrs.Cohort)
	 */
	public String exportXml(Cohort ps) throws DAOException {
		StringBuffer ret = new StringBuffer("<patientset>");
		for (Integer patientId : ps.getMemberIds()) {
			ret.append(exportXml(patientId));
		}
		ret.append("</patientset>");
		return ret.toString();
	}
	
	private String formatUserName(User u) {
		return u.getPersonName().getFullName();
	}
	
	private String formatUser(User u) {
		StringBuilder ret = new StringBuilder();
		ret.append(u.getUserId() + "^" + formatUserName(u));
		return ret.toString();
	}
	
	DateFormat df = new SimpleDateFormat("yyyy-MM-dd HH:mm:ss");
	
	private Element obsElementHelper(Document doc, Locale locale, Obs obs) {
		Element obsNode = doc.createElement("obs");
		Concept c = obs.getConcept();
		
		obsNode.setAttribute("obs_id", obs.getObsId().toString());
		obsNode.setAttribute("concept_id", c.getConceptId().toString());
		obsNode.setAttribute("concept_name", c.getName(locale).getName());
		
		if (obs.getObsDatetime() != null) {
			obsNode.setAttribute("datetime", df.format(obs.getObsDatetime()));
		}
		if (obs.getAccessionNumber() != null) {
			obsNode.setAttribute("accession_number", obs.getAccessionNumber());
		}
		if (obs.getComment() != null) {
			obsNode.setAttribute("comment", obs.getComment());
		}
		if (obs.getObsGroup() != null) {
			obsNode.setAttribute("obs_group_id", obs.getObsGroup().getObsId().toString());
		}
		if (obs.getValueGroupId() != null) {
			obsNode.setAttribute("value_group_id", obs.getValueGroupId().toString());
		}
		
		String value = null;
		String dataType = null;
		
		if (obs.getValueCoded() != null) {
			Concept valueConcept = obs.getValueCoded();
			obsNode.setAttribute("value_coded_id", valueConcept.getConceptId().toString());
			obsNode.setAttribute("value_coded", valueConcept.getName(locale).getName());
			dataType = "coded";
			value = valueConcept.getName(locale).getName();
		}
		if (obs.getValueAsBoolean() != null) {
			obsNode.setAttribute("value_boolean", obs.getValueAsBoolean().toString());
			dataType = "boolean";
			value = obs.getValueAsBoolean().toString();
		}
		if (obs.getValueDatetime() != null) {
			obsNode.setAttribute("value_datetime", df.format(obs.getValueDatetime()));
			dataType = "datetime";
			value = obs.getValueDatetime().toString();
		}
		if (obs.getValueNumeric() != null) {
			obsNode.setAttribute("value_numeric", obs.getValueNumeric().toString());
			dataType = "numeric";
			value = obs.getValueNumeric().toString();
		}
		if (obs.getValueText() != null) {
			obsNode.setAttribute("value_text", obs.getValueText());
			dataType = "text";
			value = obs.getValueText();
		}
		if (obs.getValueModifier() != null) {
			obsNode.setAttribute("value_modifier", obs.getValueModifier());
			if (value != null) {
				value = obs.getValueModifier() + " " + value;
			}
		}
		obsNode.setAttribute("data_type", dataType);
		obsNode.appendChild(doc.createTextNode(value));
		
		return obsNode;
	}
	
	/**
	 * Note that the formatting may depend on locale
	 *
	 * @deprecated
	 */
	@Deprecated
	public String exportXml(Integer patientId) throws DAOException {
		Locale locale = Context.getLocale();
		
		DocumentBuilderFactory factory = DocumentBuilderFactory.newInstance();
		Document doc = null;
		
		PatientService patientService = Context.getPatientService();
		EncounterService encounterService = Context.getEncounterService();
		
		Patient p = patientService.getPatient(patientId);
		List<Encounter> encounters = encounterService.getEncountersByPatientId(patientId);
		
		try {
			DocumentBuilder builder = factory.newDocumentBuilder();
			doc = builder.newDocument();
			
			Element root = (Element) doc.createElement("patient_data");
			doc.appendChild(root);
			
			Element patientNode = doc.createElement("patient");
			patientNode.setAttribute("patient_id", p.getPatientId().toString());
			
			boolean firstName = true;
			Element namesNode = doc.createElement("names");
			for (PersonName name : p.getNames()) {
				if (firstName) {
					if (name.getGivenName() != null) {
						patientNode.setAttribute("given_name", name.getGivenName());
					}
					if (name.getMiddleName() != null) {
						patientNode.setAttribute("middle_name", name.getMiddleName());
					}
					if (name.getFamilyName() != null) {
						patientNode.setAttribute("family_name", name.getFamilyName());
					}
					if (name.getFamilyName2() != null) {
						patientNode.setAttribute("family_name2", name.getFamilyName2());
					}
					firstName = false;
				}
				Element nameNode = doc.createElement("name");
				if (name.getGivenName() != null) {
					nameNode.setAttribute("given_name", name.getGivenName());
				}
				if (name.getMiddleName() != null) {
					nameNode.setAttribute("middle_name", name.getMiddleName());
				}
				if (name.getFamilyName() != null) {
					nameNode.setAttribute("family_name", name.getFamilyName());
				}
				if (name.getFamilyName2() != null) {
					nameNode.setAttribute("family_name2", name.getFamilyName2());
				}
				namesNode.appendChild(nameNode);
			}
			patientNode.appendChild(namesNode);
			patientNode.setAttribute("gender", p.getGender());
			
			/*
			if (p.getRace() != null) {
				patientNode.setAttribute("race", p.getRace());
			}
			 */
			if (p.getBirthdate() != null) {
				patientNode.setAttribute("birthdate", df.format(p.getBirthdate()));
			}
			if (p.getBirthdateEstimated() != null) {
				patientNode.setAttribute("birthdate_estimated", p.getBirthdateEstimated().toString());
			}
			/*
			if (p.getBirthplace() != null) {
				patientNode.setAttribute("birthplace", p.getBirthplace());
			}
			*/
			/*
			if (p.getCitizenship() != null) {
				patientNode.setAttribute("citizenship", p.getCitizenship());
			}
			 */
			/*
			if (p.getMothersName() != null) {
				patientNode.setAttribute("mothers_name", p.getMothersName());
			}
			if (p.getCivilStatus() != null) {
				patientNode.setAttribute("civil_status", p.getCivilStatus().getName(locale, false).getName());
			}
			 */
			if (p.getDeathDate() != null) {
				patientNode.setAttribute("death_date", df.format(p.getDeathDate()));
			}
			if (p.getDeathdateEstimated() != null) {
				patientNode.setAttribute("deathdate_estimated", p.getDeathdateEstimated().toString());
			}
			
			if (p.getCauseOfDeath() != null) {
				patientNode.setAttribute("cause_of_death", p.getCauseOfDeath().getName(locale, false).getName());
			}
			/*
			if (p.getHealthDistrict() != null) {
				patientNode.setAttribute("health_district", p.getHealthDistrict());
			}
			if (p.getHealthCenter() != null) {
				patientNode.setAttribute("health_center", p.getHealthCenter().getName());
				patientNode.setAttribute("health_center_id", p.getHealthCenter().getLocationId().toString());
			}
			 */

			for (Encounter e : encounters) {
				Element encounterNode = doc.createElement("encounter");
				if (e.getEncounterDatetime() != null) {
					encounterNode.setAttribute("datetime", df.format(e.getEncounterDatetime()));
				}
				
				Element metadataNode = doc.createElement("metadata");
				{
					Location l = e.getLocation();
					if (l != null) {
						Element temp = doc.createElement("location");
						temp.setAttribute("location_id", l.getLocationId().toString());
						temp.appendChild(doc.createTextNode(l.getName()));
						metadataNode.appendChild(temp);
					}
					EncounterType t = e.getEncounterType();
					if (t != null) {
						Element temp = doc.createElement("encounter_type");
						temp.setAttribute("encounter_type_id", t.getEncounterTypeId().toString());
						temp.appendChild(doc.createTextNode(t.getName()));
						metadataNode.appendChild(temp);
					}
					Form f = e.getForm();
					if (f != null) {
						Element temp = doc.createElement("form");
						temp.setAttribute("form_id", f.getFormId().toString());
						temp.appendChild(doc.createTextNode(f.getName()));
						metadataNode.appendChild(temp);
					}
					Person u = e.getProvider();
					if (u != null) {
						Element temp = doc.createElement("provider");
						temp.setAttribute("provider_id", u.getPersonId().toString());
						temp.appendChild(doc.createTextNode(u.getPersonName().getFullName()));
						metadataNode.appendChild(temp);
					}
				}
				encounterNode.appendChild(metadataNode);
				
				Collection<Obs> observations = e.getObs();
				if (observations != null && observations.size() > 0) {
					Element observationsNode = doc.createElement("observations");
					for (Obs obs : observations) {
						Element obsNode = obsElementHelper(doc, locale, obs);
						observationsNode.appendChild(obsNode);
					}
					encounterNode.appendChild(observationsNode);
				}
				
				Set<Order> orders = e.getOrders();
				if (orders != null && orders.size() != 0) {
					Element ordersNode = doc.createElement("orders");
					for (Order order : orders) {
						Element orderNode = doc.createElement("order");
						orderNode.setAttribute("order_id", order.getOrderId().toString());
						
						Concept concept = order.getConcept();
						orderNode.setAttribute("concept_id", concept.getConceptId().toString());
						orderNode.appendChild(doc.createTextNode(concept.getName(locale).getName()));
						
						if (order.getInstructions() != null) {
							orderNode.setAttribute("instructions", order.getInstructions());
						}
						if (order.getStartDate() != null) {
							orderNode.setAttribute("start_date", df.format(order.getStartDate()));
						}
						if (order.getAutoExpireDate() != null) {
							orderNode.setAttribute("auto_expire_date", df.format(order.getAutoExpireDate()));
						}
						if (order.getOrderer() != null) {
							orderNode.setAttribute("orderer", formatProvider(order.getOrderer()));
						}
						if (order.getDateStopped() != null) {
							orderNode.setAttribute("date_stopped", df.format(order.getDateStopped()));
						}
						if (order.getOrderReason() != null) {
							orderNode.setAttribute("discontinued_reason", order.getOrderReason().getName(locale, false)
							        .getName());
						}
						
						ordersNode.appendChild(orderNode);
					}
				}
				
				patientNode.appendChild(encounterNode);
			}
			
			ObsService obsService = Context.getObsService();
			List<Obs> allObservations = obsService.getObservationsByPerson(p);
			if (allObservations != null && allObservations.size() > 0) {
				log.debug("allObservations has " + allObservations.size() + " obs");
				Set<Obs> undoneObservations = new HashSet<Obs>();
				for (Obs obs : allObservations) {
					if (obs.getEncounter() == null) {
						undoneObservations.add(obs);
					}
				}
				log.debug("undoneObservations has " + undoneObservations.size() + " obs");
				
				if (undoneObservations.size() > 0) {
					Element observationsNode = doc.createElement("observations");
					for (Obs obs : undoneObservations) {
						Element obsNode = obsElementHelper(doc, locale, obs);
						observationsNode.appendChild(obsNode);
						log.debug("added node " + obsNode + " to observationsNode");
					}
					patientNode.appendChild(observationsNode);
				}
			}
			
			root.appendChild(patientNode);
			
		}
		catch (Exception ex) {
			throw new DAOException(ex);
		}
		
		String ret = null;
		
		try {
			Source source = new DOMSource(doc);
			StringWriter sw = new StringWriter();
			Result result = new StreamResult(sw);
			
			Transformer xformer = TransformerFactory.newInstance().newTransformer();
			xformer.transform(source, result);
			ret = sw.toString();
		}
		catch (Exception ex) {
			throw new DAOException(ex);
		}
		
		return ret;
	}
	
	@SuppressWarnings("unchecked")
	public Cohort getAllPatients() {
		
		Query query = sessionFactory.getCurrentSession().createQuery("select patientId from Patient p where p.voided = '0'");
		
		Set<Integer> ids = new HashSet<Integer>();
		ids.addAll(query.list());
		
		return new Cohort("All patients", "", ids);
	}
	
	/**
	 * given program, workflow, and state, within a given date range
	 *
	 * @param program The program the patient must have been in
	 * @param stateList List of states the patient must have been in (implies a workflow) (can be
	 *            null)
	 * @param fromDate If not null, then only patients in the given program/workflow/state on or
	 *            after this date
	 * @param toDate If not null, then only patients in the given program/workflow/state on or
	 *            before this date
	 * @return Cohort of Patients matching criteria
	 */
	public Cohort getPatientsByProgramAndState(Program program, List<ProgramWorkflowState> stateList, Date fromDate,
	        Date toDate) {
		Integer programId = program == null ? null : program.getProgramId();
		List<Integer> stateIds = null;
		if (stateList != null && stateList.size() > 0) {
			stateIds = new ArrayList<Integer>();
			for (ProgramWorkflowState state : stateList) {
				stateIds.add(state.getProgramWorkflowStateId());
			}
		}
		
		List<String> clauses = new ArrayList<String>();
		clauses.add("pp.voided = false");
		if (programId != null) {
			clauses.add("pp.program_id = :programId");
		}
		if (stateIds != null) {
			clauses.add("ps.state in (:stateIds)");
			clauses.add("ps.voided = false");
		}
		if (fromDate != null) {
			clauses.add("(pp.date_completed is null or pp.date_completed >= :fromDate)");
			if (stateIds != null) {
				clauses.add("(ps.end_date is null or ps.end_date >= :fromDate)");
			}
		}
		if (toDate != null) {
			clauses.add("(pp.date_enrolled is null or pp.date_enrolled <= :toDate)");
			if (stateIds != null) {
				clauses.add("(ps.start_date is null or ps.start_date <= :toDate)");
			}
		}
		
		StringBuilder sql = new StringBuilder();
		sql.append("select pp.patient_id ");
		sql.append("from patient_program pp ");
		sql.append("inner join patient p on pp.patient_id = p.patient_id and p.voided = false ");
		if (stateIds != null) {
			sql.append("inner join patient_state ps on pp.patient_program_id = ps.patient_program_id ");
		}
		for (ListIterator<String> i = clauses.listIterator(); i.hasNext();) {
			sql.append(i.nextIndex() == 0 ? " where " : " and ");
			sql.append(i.next());
		}
		sql.append(" group by pp.patient_id");
		log.debug("query: " + sql);
		
		Query query = sessionFactory.getCurrentSession().createSQLQuery(sql.toString());
		if (programId != null) {
			query.setInteger("programId", programId);
		}
		if (stateIds != null) {
			query.setParameterList("stateIds", stateIds);
		}
		if (fromDate != null) {
			query.setDate("fromDate", fromDate);
		}
		if (toDate != null) {
			query.setDate("toDate", toDate);
		}
		
		return new Cohort(query.list());
	}
	
	/**
	 * a given program. If fromDate != null, then only those patients who were in the program at any
	 * time after that date if toDate != null, then only those patients who were in the program at
	 * any time before that date
	 */
	public Cohort getPatientsInProgram(Integer programId, Date fromDate, Date toDate) {
		String sql = "select pp.patient_id from patient_program pp ";
		sql += " inner join patient p on pp.patient_id = p.patient_id and p.voided = false ";
		sql += " where pp.voided = false and pp.program_id = :programId ";
		if (fromDate != null) {
			sql += " and (date_completed is null or date_completed >= :fromDate) ";
		}
		if (toDate != null) {
			sql += " and (date_enrolled is null or date_enrolled <= :toDate) ";
		}
		log.debug("sql: " + sql);
		
		Query query = sessionFactory.getCurrentSession().createSQLQuery(sql);
		query.setCacheMode(CacheMode.IGNORE);
		
		query.setInteger("programId", programId);
		if (fromDate != null) {
			query.setDate("fromDate", fromDate);
		}
		if (toDate != null) {
			query.setDate("toDate", toDate);
		}
		
		return new Cohort(query.list());
	}
	
	public Cohort getPatientsHavingObs(Integer conceptId, PatientSetService.TimeModifier timeModifier,
	        PatientSetService.Modifier modifier, Object value, Date fromDate, Date toDate) {
		if (conceptId == null && value == null) {
			throw new IllegalArgumentException("Can't have conceptId == null and value == null");
		}
		if (conceptId == null && (timeModifier != TimeModifier.ANY && timeModifier != TimeModifier.NO)) {
			throw new IllegalArgumentException("If conceptId == null, timeModifier must be ANY or NO");
		}
		if (conceptId == null && modifier != Modifier.EQUAL) {
			throw new IllegalArgumentException("If conceptId == null, modifier must be EQUAL");
		}
		Concept concept = null;
		if (conceptId != null) {
			concept = Context.getConceptService().getConcept(conceptId);
		}
		Number numericValue = null;
		String stringValue = null;
		Concept codedValue = null;
		Date dateValue = null;
		String valueSql = null;
		if (value != null) {
			if (concept == null) {
				if (value instanceof Concept) {
					codedValue = (Concept) value;
				} else {
					codedValue = Context.getConceptService().getConceptByName(value.toString());
				}
				valueSql = "o.value_coded";
			} else if (concept.getDatatype().isNumeric()) {
				if (value instanceof Number) {
					numericValue = (Number) value;
				} else {
					numericValue = new Double(value.toString());
				}
				valueSql = "o.value_numeric";
			} else if (concept.getDatatype().isText()) {
				stringValue = value.toString();
				valueSql = "o.value_text";
				if (modifier == null) {
					modifier = Modifier.EQUAL;
				}
			} else if (concept.getDatatype().isCoded()) {
				if (value instanceof Concept) {
					codedValue = (Concept) value;
				} else {
					codedValue = Context.getConceptService().getConceptByName(value.toString());
				}
				valueSql = "o.value_coded";
			} else if (concept.getDatatype().isDate()) {
				if (value instanceof Date) {
					dateValue = (Date) value;
				} else {
					try {
						dateValue = Context.getDateFormat().parse(value.toString());
					}
					catch (ParseException ex) {
						throw new IllegalArgumentException("Cannot interpret " + dateValue + " as a date in the format "
						        + Context.getDateFormat());
					}
				}
				valueSql = "o.value_datetime";
			} else if (concept.getDatatype().isBoolean()) {
				if (value instanceof Concept) {
					codedValue = (Concept) value;
				} else {
					boolean asBoolean = false;
<<<<<<< HEAD
					if (value instanceof Boolean) {
						asBoolean = ((Boolean) value).booleanValue();
					} else {
						asBoolean = Boolean.valueOf(value.toString());
					}
=======
					if (value instanceof Boolean)
						asBoolean = ((Boolean) value).booleanValue();
					else
						asBoolean = Boolean.valueOf(value.toString());
>>>>>>> 0dc65364
					codedValue = asBoolean ? Context.getConceptService().getTrueConcept() : Context.getConceptService()
					        .getFalseConcept();
				}
				valueSql = "o.value_coded";
			}
		}
		
		StringBuilder sb = new StringBuilder();
		boolean useValue = value != null;
		boolean doSqlAggregation = timeModifier == TimeModifier.MIN || timeModifier == TimeModifier.MAX
		        || timeModifier == TimeModifier.AVG;
		boolean doInvert = false;
		
		String dateSql = "";
		String dateSqlForSubquery = "";
		if (fromDate != null) {
			dateSql += " and o.obs_datetime >= :fromDate ";
			dateSqlForSubquery += " and obs_datetime >= :fromDate ";
		}
		if (toDate != null) {
			dateSql += " and o.obs_datetime <= :toDate ";
			dateSqlForSubquery += " and obs_datetime <= :toDate ";
		}
		
		if (timeModifier == TimeModifier.ANY || timeModifier == TimeModifier.NO) {
			if (timeModifier == TimeModifier.NO) {
				doInvert = true;
			}
			sb
			        .append("select o.person_id from obs o "
			                + "inner join patient p on o.person_id = p.patient_id and p.voided = false "
			                + "where o.voided = false ");
			if (conceptId != null) {
				sb.append("and concept_id = :concept_id ");
			}
			sb.append(dateSql);
			
		} else if (timeModifier == TimeModifier.FIRST || timeModifier == TimeModifier.LAST) {
			boolean isFirst = timeModifier == PatientSetService.TimeModifier.FIRST;
			sb.append("select o.person_id " + "from obs o inner join (" + "    select person_id, "
			        + (isFirst ? "min" : "max") + "(obs_datetime) as obs_datetime" + "    from obs"
			        + "    where voided = false and concept_id = :concept_id " + dateSqlForSubquery
			        + "    group by person_id"
			        + ") subq on o.person_id = subq.person_id and o.obs_datetime = subq.obs_datetime "
			        + " inner join patient p on o.person_id = p.patient_id and p.voided = false "
			        + "where o.voided = false and o.concept_id = :concept_id ");
			
		} else if (doSqlAggregation) {
			String sqlAggregator = timeModifier.toString();
			valueSql = sqlAggregator + "(" + valueSql + ")";
			sb.append("select o.person_id " + "from obs o "
			        + "inner join patient p on o.person_id = p.patient_id and p.voided = false "
			        + "where o.voided = false and concept_id = :concept_id " + dateSql + "group by o.person_id ");
			
		} else {
			throw new IllegalArgumentException("TimeModifier '" + timeModifier + "' not recognized");
		}
		
		if (useValue) {
			sb.append(doSqlAggregation ? " having " : " and ");
			sb.append(valueSql + " ");
			sb.append(modifier.getSqlRepresentation() + " :value");
		}
		if (!doSqlAggregation) {
			sb.append(" group by o.person_id ");
		}
		
		log.debug("query: " + sb);
		Query query = sessionFactory.getCurrentSession().createSQLQuery(sb.toString());
		query.setCacheMode(CacheMode.IGNORE);
		
		if (conceptId != null) {
			query.setInteger("concept_id", conceptId);
		}
		if (useValue) {
			if (numericValue != null) {
				query.setDouble("value", numericValue.doubleValue());
			} else if (codedValue != null) {
				query.setInteger("value", codedValue.getConceptId());
			} else if (stringValue != null) {
				query.setString("value", stringValue);
			} else if (dateValue != null) {
				query.setDate("value", dateValue);
<<<<<<< HEAD
			} else {
=======
			else
>>>>>>> 0dc65364
				throw new IllegalArgumentException(
				        "useValue is true, but numeric, coded, string, boolean, and date values are all null");
			}
		}
		if (fromDate != null) {
			query.setDate("fromDate", fromDate);
		}
		if (toDate != null) {
			query.setDate("toDate", toDate);
		}
		
		Cohort ret;
		if (doInvert) {
			ret = getAllPatients();
			ret.getMemberIds().removeAll(query.list());
		} else {
			ret = new Cohort(query.list());
		}
		
		return ret;
	}
	
	/**
	 * <pre>
	 * Returns the set of patients that have encounters, with several optional parameters:
	 *   of type encounterType
	 *   at a given location
	 *   from filling out a specific form
	 *   on or after fromDate
	 *   on or before toDate
	 *   patients with at least minCount of the given encounters
	 *   patients with up to maxCount of the given encounters
	 * </pre>
	 */
	public Cohort getPatientsHavingEncounters(List<EncounterType> encounterTypeList, Location location, Form form,
	        Date fromDate, Date toDate, Integer minCount, Integer maxCount) {
		List<Integer> encTypeIds = null;
		if (encounterTypeList != null && encounterTypeList.size() > 0) {
			encTypeIds = new ArrayList<Integer>();
			for (EncounterType t : encounterTypeList) {
				encTypeIds.add(t.getEncounterTypeId());
			}
		}
		Integer locationId = location == null ? null : location.getLocationId();
		Integer formId = form == null ? null : form.getFormId();
		List<String> whereClauses = new ArrayList<String>();
		whereClauses.add("e.voided = false");
		if (encTypeIds != null) {
			whereClauses.add("e.encounter_type in (:encTypeIds)");
		}
		if (locationId != null) {
			whereClauses.add("e.location_id = :locationId");
		}
		if (formId != null) {
			whereClauses.add("e.form_id = :formId");
		}
		if (fromDate != null) {
			whereClauses.add("e.encounter_datetime >= :fromDate");
		}
		if (toDate != null) {
			whereClauses.add("e.encounter_datetime <= :toDate");
		}
		List<String> havingClauses = new ArrayList<String>();
		if (minCount != null) {
			havingClauses.add("count(*) >= :minCount");
		}
		if (maxCount != null) {
			havingClauses.add("count(*) >= :maxCount");
		}
		StringBuilder sb = new StringBuilder();
		sb.append(" select e.patient_id from encounter e ");
		sb.append(" inner join patient p on e.patient_id = p.patient_id and p.voided = false ");
		for (ListIterator<String> i = whereClauses.listIterator(); i.hasNext();) {
			sb.append(i.nextIndex() == 0 ? " where " : " and ");
			sb.append(i.next());
		}
		sb.append(" group by e.patient_id ");
		for (ListIterator<String> i = havingClauses.listIterator(); i.hasNext();) {
			sb.append(i.nextIndex() == 0 ? " having " : " and ");
			sb.append(i.next());
		}
		log.debug("query: " + sb);
		
		Query query = sessionFactory.getCurrentSession().createSQLQuery(sb.toString());
		if (encTypeIds != null) {
			query.setParameterList("encTypeIds", encTypeIds);
		}
		if (locationId != null) {
			query.setInteger("locationId", locationId);
		}
		if (formId != null) {
			query.setInteger("formId", formId);
		}
		if (fromDate != null) {
			query.setDate("fromDate", fromDate);
		}
		if (toDate != null) {
			query.setDate("toDate", toDate);
		}
		if (minCount != null) {
			query.setInteger("minCount", minCount);
		}
		if (maxCount != null) {
			query.setInteger("maxCount", maxCount);
		}
		
		return new Cohort(query.list());
	}
	
	/**
	 * within <code>startTime</code> and <code>endTime</code>
	 *
	 * @param conceptId
	 * @param startTime
	 * @param endTime
	 * @return PatientSet
	 */
	public Cohort getPatientsHavingDateObs(Integer conceptId, Date startTime, Date endTime) {
		StringBuffer sb = new StringBuffer();
		sb.append("select o.person_id from obs o " + "where concept_id = :concept_id ");
		sb.append(" and o.value_datetime between :startValue and :endValue");
		sb.append(" and o.voided = '0'");
		
		Query query = sessionFactory.getCurrentSession().createSQLQuery(sb.toString());
		query.setCacheMode(CacheMode.IGNORE);
		
		query.setInteger("concept_id", conceptId);
		query.setDate("startValue", startTime);
		query.setDate("endValue", endTime);
		
		return new Cohort(query.list());
	}
	
	public Cohort getPatientsHavingNumericObs(Integer conceptId, PatientSetService.TimeModifier timeModifier,
	        PatientSetService.Modifier modifier, Number value, Date fromDate, Date toDate) {
		
		Concept concept = Context.getConceptService().getConcept(conceptId);
		if (!concept.isNumeric()) {
			// throw new IllegalArgumentException(concept + " is not numeric");
		}
		
		StringBuffer sb = new StringBuffer();
		boolean useValue = modifier != null && value != null;
		boolean doSqlAggregation = timeModifier == TimeModifier.MIN || timeModifier == TimeModifier.MAX
		        || timeModifier == TimeModifier.AVG;
		String valueSql = "o.value_numeric";
		boolean doInvert = false;
		
		String dateSql = "";
		if (fromDate != null) {
			dateSql += " and o.obs_datetime >= :fromDate ";
		}
		if (toDate != null) {
			dateSql += " and o.obs_datetime <= :toDate ";
		}
		
		if (timeModifier == TimeModifier.ANY || timeModifier == TimeModifier.NO) {
			if (timeModifier == TimeModifier.NO) {
				doInvert = true;
			}
			sb.append("select o.person_id from obs o " + "where voided = false and concept_id = :concept_id ");
			sb.append(dateSql);
		} else if (timeModifier == TimeModifier.FIRST || timeModifier == TimeModifier.LAST) {
			boolean isFirst = timeModifier == PatientSetService.TimeModifier.FIRST;
			sb.append("select o.person_id " + "from obs o inner join (" + "    select person_id, "
			        + (isFirst ? "min" : "max") + "(obs_datetime) as obs_datetime" + "    from obs"
			        + "    where voided = false and concept_id = :concept_id " + dateSql + "    group by person_id"
			        + ") subq on o.person_id = subq.person_id and o.obs_datetime = subq.obs_datetime "
			        + "where o.voided = false and o.concept_id = :concept_id ");
		} else if (doSqlAggregation) {
			String sqlAggregator = timeModifier.toString();
			valueSql = sqlAggregator + "(o.value_numeric)";
			sb.append("select o.person_id " + "from obs o where o.voided = false and concept_id = :concept_id " + dateSql
			        + "group by o.person_id ");
		} else {
			throw new IllegalArgumentException("TimeModifier '" + timeModifier + "' not recognized");
		}
		
		if (useValue) {
			sb.append(doSqlAggregation ? "having " : " and ");
			sb.append(valueSql + " ");
			sb.append(modifier.getSqlRepresentation() + " :value");
		}
		if (!doSqlAggregation) {
			sb.append(" group by o.person_id ");
		}
		
		log.debug("query: " + sb);
		Query query = sessionFactory.getCurrentSession().createSQLQuery(sb.toString());
		query.setCacheMode(CacheMode.IGNORE);
		
		query.setInteger("concept_id", conceptId);
		if (useValue) {
			query.setDouble("value", value.doubleValue());
		}
		if (fromDate != null) {
			query.setDate("fromDate", fromDate);
		}
		if (toDate != null) {
			query.setDate("toDate", fromDate);
		}
		
		Cohort ret;
		if (doInvert) {
			ret = getAllPatients();
			ret.getMemberIds().removeAll(query.list());
		} else {
			ret = new Cohort(query.list());
		}
		
		return ret;
	}
	
	public Cohort getPatientsByCharacteristics(String gender, Date minBirthdate, Date maxBirthdate, Integer minAge,
	        Integer maxAge, Boolean aliveOnly, Boolean deadOnly) throws DAOException {
		return getPatientsByCharacteristics(gender, minBirthdate, maxBirthdate, minAge, maxAge, aliveOnly, deadOnly, null);
	}
	
	public Cohort getPatientsByCharacteristics(String gender, Date minBirthdate, Date maxBirthdate, Integer minAge,
	        Integer maxAge, Boolean aliveOnly, Boolean deadOnly, Date effectiveDate) throws DAOException {
		
		if (effectiveDate == null) {
			effectiveDate = new Date();
		}
		
		StringBuffer queryString = new StringBuffer("select patientId from Patient patient");
		List<String> clauses = new ArrayList<String>();
		
		clauses.add("patient.voided = false");
		
		if (gender != null) {
			gender = gender.toUpperCase();
			clauses.add("patient.gender = :gender");
		}
		if (minBirthdate != null) {
			clauses.add("patient.birthdate >= :minBirthdate");
		}
		if (maxBirthdate != null) {
			clauses.add("patient.birthdate <= :maxBirthdate");
		}
		if (aliveOnly != null && aliveOnly) {
			clauses.add("patient.dead = false");
		}
		if (deadOnly != null && deadOnly) {
			clauses.add("patient.dead = true");
		}
		
		Date maxBirthFromAge = null;
		if (minAge != null) {
			Calendar cal = Calendar.getInstance();
			cal.setTime(effectiveDate);
			cal.add(Calendar.YEAR, -minAge);
			maxBirthFromAge = cal.getTime();
			clauses.add("patient.birthdate <= :maxBirthFromAge");
		}
		Date minBirthFromAge = null;
		if (maxAge != null) {
			Calendar cal = Calendar.getInstance();
			cal.setTime(effectiveDate);
			cal.add(Calendar.YEAR, -(maxAge + 1));
			minBirthFromAge = cal.getTime();
			clauses.add("patient.birthdate > :minBirthFromAge");
		}
		
		clauses.add("(patient.birthdate is null or patient.birthdate <= :effectiveDate)");
		
		boolean first = true;
		for (String clause : clauses) {
			if (first) {
				queryString.append(" where ").append(clause);
				first = false;
			} else {
				queryString.append(" and ").append(clause);
			}
		}
		Query query = sessionFactory.getCurrentSession().createQuery(queryString.toString());
		query.setCacheMode(CacheMode.IGNORE);
		if (gender != null) {
			query.setString("gender", gender);
		}
		if (minBirthdate != null) {
			query.setDate("minBirthdate", minBirthdate);
		}
		if (maxBirthdate != null) {
			query.setDate("maxBirthdate", maxBirthdate);
		}
		if (minAge != null) {
			query.setDate("maxBirthFromAge", maxBirthFromAge);
		}
		if (maxAge != null) {
			query.setDate("minBirthFromAge", minBirthFromAge);
		}
		query.setDate("effectiveDate", effectiveDate);
		
		return new Cohort(query.list());
	}
	
	private static final long MS_PER_YEAR = 365L * 24 * 60 * 60 * 1000L;
	
	@SuppressWarnings("unchecked")
	public Map<Integer, String> getShortPatientDescriptions(Collection<Integer> patientIds) throws DAOException {
		Map<Integer, String> ret = new HashMap<Integer, String>();
		
		Query query = sessionFactory.getCurrentSession().createQuery(
		    "select patient.personId, patient.gender, patient.birthdate from Patient patient where voided = false");
		query.setCacheMode(CacheMode.IGNORE);
		
		List<Object[]> temp = query.list();
		
		long now = System.currentTimeMillis();
		for (Object[] results : temp) {
			if (!patientIds.contains(results[0])) {
				continue;
			}
			StringBuffer sb = new StringBuffer();
			if ("M".equals(results[1])) {
				sb.append("Male");
			} else {
				sb.append("Female");
			}
			Date bd = (Date) results[2];
			if (bd != null) {
				int age = (int) ((now - bd.getTime()) / MS_PER_YEAR);
				sb.append(", ").append(age).append(" years old");
			}
			ret.put((Integer) results[0], sb.toString());
		}
		
		return ret;
	}
	
	@SuppressWarnings("unchecked")
	public Map<Integer, Map<String, Object>> getCharacteristics(Cohort patients) throws DAOException {
		Map<Integer, Map<String, Object>> ret = new HashMap<Integer, Map<String, Object>>();
		Collection<Integer> ids = patients.getMemberIds();
		Query query = sessionFactory.getCurrentSession().createQuery(
		    "select patient.personId, patient.gender, patient.birthdate from Patient patient where patient.voided = false");
		query.setCacheMode(CacheMode.IGNORE);
		
		List<Object[]> temp = query.list();
		
		long now = System.currentTimeMillis();
		for (Object[] results : temp) {
			Integer patientId = (Integer) results[0];
			if (!ids.contains(patientId)) {
				continue;
			}
			Map<String, Object> holder = new HashMap<String, Object>();
			holder.put("gender", results[1]);
			Date bd = (Date) results[2];
			if (bd != null) {
				int age = (int) ((now - bd.getTime()) / MS_PER_YEAR);
				holder.put("age_years", age);
				holder.put("birthdate", bd);
			}
			ret.put(patientId, holder);
		}
		
		return ret;
	}
	
	@SuppressWarnings("unchecked")
	/**
	 * fromDate and toDate are both inclusive
	 */
	public Map<Integer, List<Obs>> getObservations(Cohort patients, Concept concept, Date fromDate, Date toDate)
	        throws DAOException {
		Map<Integer, List<Obs>> ret = new HashMap<Integer, List<Obs>>();
		
		/*
		Query query = sessionFactory.getCurrentSession().createQuery("select obs, obs.patientId " +
										  "from Obs obs where obs.conceptId = :conceptId " +
										  " and obs.patientId in :ids " +
										  "order by obs.obsDatetime asc");
		query.setInteger("conceptId", conceptId);
		query.set
		
		List<Object[]> temp = query.list();
		for (Object[] holder : temp) {
			Obs obs = (Obs) holder[0];
			Integer ptId = (Integer) holder[1];
			List<Obs> forPatient = ret.get(ptId);
			if (forPatient == null) {
				forPatient = new ArrayList<Obs>();
				ret.put(ptId, forPatient);
			}
			forPatient.add(obs);
		}
		 */
		Criteria criteria = sessionFactory.getCurrentSession().createCriteria(Obs.class);
		criteria.setCacheMode(CacheMode.IGNORE);
		
		criteria.add(Restrictions.eq("concept", concept));
		
		// only add this where clause if patients were passed in
		if (patients != null) {
			criteria.add(Restrictions.in("person.personId", patients.getMemberIds()));
		}
		
		criteria.add(Restrictions.eq("voided", false));
		criteria.addOrder(org.hibernate.criterion.Order.desc("obsDatetime"));
		log.debug("criteria: " + criteria);
		List<Obs> temp = criteria.list();
		for (Obs obs : temp) {
			Integer ptId = obs.getPersonId();
			List<Obs> forPatient = ret.get(ptId);
			if (forPatient == null) {
				forPatient = new ArrayList<Obs>();
				ret.put(ptId, forPatient);
			}
			forPatient.add(obs);
		}
		
		return ret;
	}
	
	@SuppressWarnings("unchecked")
	public Map<Integer, List<List<Object>>> getObservationsValues(Cohort patients, Concept c, List<String> attributes,
	        Integer limit, boolean showMostRecentFirst) {
		Map<Integer, List<List<Object>>> ret = new HashMap<Integer, List<List<Object>>>();
		
		List<String> aliases = new Vector<String>();
		Boolean conditional = false;
		
		Criteria criteria = sessionFactory.getCurrentSession().createCriteria("org.openmrs.Obs", "obs");
		criteria.setCacheMode(CacheMode.IGNORE);
		
		List<String> columns = new Vector<String>();
		
		for (String attribute : attributes) {
			List<String> classNames = new Vector<String>();
			if (attribute == null) {
				columns = findObsValueColumnName(c);
				if (columns.size() > 1) {
					conditional = true;
				}
				continue;
				//log.debug("c: " + c.getConceptId() + " attribute: " + attribute);
			} else if (attribute.equals("valueDate")) {
				// pass -- same column name
			} else if (attribute.equals("valueTime")) {
				// pass -- same column name
			} else if (attribute.equals("valueDatetime")) {
				// pass -- same column name
			} else if (attribute.equals("obsDatetime")) {
				// pass -- same column name
			} else if (attribute.equals("location")) {
				// pass -- same column name
				classNames.add("obs.location");
				attribute = "location.name";
			} else if (attribute.equals("comment")) {
				// pass -- same column name
			} else if (attribute.equals("encounterType")) {
				classNames.add("obs.encounter");
				classNames.add("encounter.encounterType");
				attribute = "encounterType.name";
			} else if (attribute.equals("provider")) {
				classNames.add("obs.encounter");
				attribute = "encounter.provider";
			} else {
				throw new DAOException("Attribute: " + attribute + " is not recognized. Please add reference in "
				        + this.getClass());
			}
			
			for (String className : classNames) { // if aliasing is necessary
				if (!aliases.contains(className)) { // if we haven't aliased this already
					criteria.createAlias(className, className.split("\\.")[1]);
					aliases.add(className);
				}
			}
			
			columns.add(attribute);
		}
		
		String aliasName = "obs";
		
		// set up the query
		ProjectionList projections = Projections.projectionList();
		projections.add(Projections.property("obs.personId"));
		for (String col : columns) {
			if (col.contains(".")) {
				projections.add(Projections.property(col));
			} else {
				projections.add(Projections.property(aliasName + "." + col));
			}
		}
		criteria.setProjection(projections);
		
		// only restrict on patient ids if some were passed in
		if (patients != null) {
			criteria.add(Restrictions.in("obs.personId", patients.getMemberIds()));
		}
		
		criteria.add(Restrictions.eq("obs.concept", c));
		criteria.add(Restrictions.eq("obs.voided", false));
		
		if (showMostRecentFirst) {
			criteria.addOrder(org.hibernate.criterion.Order.desc("obs.obsDatetime"));
		} else {
			criteria.addOrder(org.hibernate.criterion.Order.asc("obs.obsDatetime"));
		}
		
		long start = System.currentTimeMillis();
		List<Object[]> rows = criteria.list();
		log.debug("Took: " + (System.currentTimeMillis() - start) + " ms to run the patient/obs query");
		
		// set up the return map
		for (Object[] rowArray : rows) {
			//log.debug("row[0]: " + row[0] + " row[1]: " + row[1] + (row.length > 2 ? " row[2]: " + row[2] : ""));
			Integer ptId = (Integer) rowArray[0];
			
			List<List<Object>> oldArr = ret.get(ptId);
			
			// if we have already fetched all of the results the user wants 
			if (limit != null && limit > 0 && oldArr != null && oldArr.size() >= limit) {
				// the user provided a limit value and this patient already has more than
				// that number of values.
				// do nothing with this row
			} else {
				Boolean tmpConditional = conditional.booleanValue();
				
				// get all columns
				int index = 1;
				List<Object> row = new Vector<Object>();
				while (index < rowArray.length) {
					Object value = rowArray[index++];
					if (tmpConditional) {
						if (index == 2 && value != null) {
							// skip null first value if we must
							row.add(value);
						} else {
							row.add(rowArray[index]);
						}
						tmpConditional = false;
						index++; // increment counter for next column.  (Skips over value_concept)
					} else {
						row.add(value == null ? "" : value);
					}
				}
				
				// if we haven't seen a different row for this patient already:
				if (oldArr == null) {
					List<List<Object>> arr = new Vector<List<Object>>();
					arr.add(row);
					ret.put(ptId, arr);
				}
				// if we have seen a row for this patient already
				else {
					oldArr.add(row);
					ret.put(ptId, oldArr);
				}
			}
		}
		
		return ret;
		
	}
	
	public static List<String> findObsValueColumnName(Concept c) {
		String abbrev = c.getDatatype().getHl7Abbreviation();
		List<String> columns = new Vector<String>();
		
<<<<<<< HEAD
		if (abbrev.equals("BIT")) {
			columns.add("valueCoded");
		} else if (abbrev.equals("CWE")) {
=======
		if (abbrev.equals("BIT"))
			columns.add("valueCoded");
		else if (abbrev.equals("CWE")) {
>>>>>>> 0dc65364
			columns.add("valueDrug");
			columns.add("valueCoded");
		} else if (abbrev.equals("NM") || abbrev.equals("SN")) {
			columns.add("valueNumeric");
		} else if (abbrev.equals("DT") || abbrev.equals("TM") || abbrev.equals("TS")) {
			columns.add("valueDatetime");
		} else if (abbrev.equals("ST")) {
			columns.add("valueText");
		}
		
		return columns;
	}
	
	@SuppressWarnings("unchecked")
	public Map<Integer, Encounter> getEncountersByType(Cohort patients, List<EncounterType> encTypes) {
		Map<Integer, Encounter> ret = new HashMap<Integer, Encounter>();
		
		// default query
		Criteria criteria = sessionFactory.getCurrentSession().createCriteria(Encounter.class);
		criteria.setCacheMode(CacheMode.IGNORE);
		
		// this "where clause" is only necessary if patients were passed in
		if (patients != null && patients.size() > 0) {
			criteria.add(Restrictions.in("patient.personId", patients.getMemberIds()));
		}
		
		criteria.add(Restrictions.eq("voided", false));
		
		if (encTypes != null && encTypes.size() > 0) {
			criteria.add(Restrictions.in("encounterType", encTypes));
		}
		
		criteria.addOrder(org.hibernate.criterion.Order.desc("patient.personId"));
		criteria.addOrder(org.hibernate.criterion.Order.desc("encounterDatetime"));
		
		List<Encounter> encounters = criteria.list();
		
		// set up the return map
		for (Encounter enc : encounters) {
			Integer ptId = enc.getPatientId();
			if (!ret.containsKey(ptId)) {
				ret.put(ptId, enc);
			}
		}
		
		return ret;
	}
	
	/**
	 * Gets a list of encounters associated with the given form, filtered by the given patient set.
	 *
	 * @param patients the patients to filter by (null will return all encounters for all patients)
	 * @param forms the forms to filter by
	 */
	@SuppressWarnings("unchecked")
	public List<Encounter> getEncountersByForm(Cohort patients, List<Form> forms) {
		
		// default query
		Criteria criteria = sessionFactory.getCurrentSession().createCriteria(Encounter.class);
		criteria.setCacheMode(CacheMode.IGNORE);
		
		// this "where clause" is only necessary if patients were passed in
		if (patients != null && patients.size() > 0) {
			criteria.add(Restrictions.in("patient.personId", patients.getMemberIds()));
		}
		
		criteria.add(Restrictions.eq("voided", false));
		
		if (forms != null && forms.size() > 0) {
			criteria.add(Restrictions.in("form", forms));
		}
		
		criteria.addOrder(org.hibernate.criterion.Order.desc("patient.personId"));
		criteria.addOrder(org.hibernate.criterion.Order.desc("encounterDatetime"));
		
		return criteria.list();
		
	}
	
	@SuppressWarnings("unchecked")
	public Map<Integer, Object> getEncounterAttrsByType(Cohort patients, List<EncounterType> encTypes, String attr,
	        Boolean earliestFirst) {
		Map<Integer, Object> ret = new HashMap<Integer, Object>();
		
		// default query
		Criteria criteria = sessionFactory.getCurrentSession().createCriteria(Encounter.class);
		criteria.setCacheMode(CacheMode.IGNORE);
		
		// this "where clause" is only necessary if patients were specified
		if (patients != null) {
			criteria.add(Restrictions.in("patient.personId", patients.getMemberIds()));
		}
		
		criteria.add(Restrictions.eq("voided", false));
		
		if (encTypes != null && encTypes.size() > 0) {
			criteria.add(Restrictions.in("encounterType", encTypes));
		}
		
		criteria.setProjection(Projections.projectionList().add(Projections.property("patient.personId")).add(
		    Projections.property(attr)));
		
		criteria.addOrder(org.hibernate.criterion.Order.desc("patient.personId"));
		
		if (earliestFirst) {
			criteria.addOrder(org.hibernate.criterion.Order.asc("encounterDatetime"));
		} else {
			criteria.addOrder(org.hibernate.criterion.Order.desc("encounterDatetime"));
		}
		
		List<Object[]> attrs = criteria.list();
		
		// set up the return map
		for (Object[] row : attrs) {
			Integer ptId = (Integer) row[0];
			if (!ret.containsKey(ptId)) {
				ret.put(ptId, row[1]);
			}
		}
		
		return ret;
	}
	
	@SuppressWarnings("unchecked")
	public Map<Integer, Encounter> getEncounters(Cohort patients) {
		Map<Integer, Encounter> ret = new HashMap<Integer, Encounter>();
		
		// default query
		Criteria criteria = sessionFactory.getCurrentSession().createCriteria(Encounter.class);
		criteria.setCacheMode(CacheMode.IGNORE);
		
		// only include this where clause if patients were passed in
		if (patients != null) {
			criteria.add(Restrictions.in("patient.personId", patients.getMemberIds()));
		}
		
		criteria.add(Restrictions.eq("voided", false));
		
		criteria.addOrder(org.hibernate.criterion.Order.desc("patient.personId"));
		criteria.addOrder(org.hibernate.criterion.Order.desc("encounterDatetime"));
		
		List<Encounter> encounters = criteria.list();
		
		// set up the return map
		for (Encounter enc : encounters) {
			Integer ptId = enc.getPatientId();
			if (!ret.containsKey(ptId)) {
				ret.put(ptId, enc);
			}
		}
		
		return ret;
	}
	
	@SuppressWarnings("unchecked")
	public Map<Integer, Encounter> getFirstEncountersByType(Cohort patients, List<EncounterType> types) {
		Map<Integer, Encounter> ret = new HashMap<Integer, Encounter>();
		
		// default query
		Criteria criteria = sessionFactory.getCurrentSession().createCriteria(Encounter.class);
		criteria.setCacheMode(CacheMode.IGNORE);
		
		// this "where clause" is only needed if patients were specified
		if (patients != null) {
			criteria.add(Restrictions.in("patient.personId", patients.getMemberIds()));
		}
		
		criteria.add(Restrictions.eq("voided", false));
		
		if (types != null && types.size() > 0) {
			criteria.add(Restrictions.in("encounterType", types));
		}
		
		criteria.addOrder(org.hibernate.criterion.Order.desc("patient.personId"));
		criteria.addOrder(org.hibernate.criterion.Order.asc("encounterDatetime"));
		
		List<Encounter> encounters = criteria.list();
		
		// set up the return map
		for (Encounter enc : encounters) {
			Integer ptId = enc.getPatientId();
			if (!ret.containsKey(ptId)) {
				ret.put(ptId, enc);
			}
		}
		
		return ret;
	}
	
	@SuppressWarnings("unchecked")
	public Map<Integer, Object> getPatientAttributes(Cohort patients, String className, String property, boolean returnAll)
	        throws DAOException {
		Map<Integer, Object> ret = new HashMap<Integer, Object>();
		
		className = "org.openmrs." + className;
		
		// default query
		Criteria criteria = null;
		
		// make 'patient.**' reference 'patient' like alias instead of object
		if (className.equals("org.openmrs.Patient")) {
			criteria = sessionFactory.getCurrentSession().createCriteria("org.openmrs.Patient", "patient");
		} else if (className.equals("org.openmrs.Person")) {
			criteria = sessionFactory.getCurrentSession().createCriteria("org.openmrs.Person", "person");
		} else {
			criteria = sessionFactory.getCurrentSession().createCriteria(className);
		}
		
		criteria.setCacheMode(CacheMode.IGNORE);
		
		// set up the query
		ProjectionList projectionList = Projections.projectionList();
		
		// if Person, PersonName, or PersonAddress
		if (className.contains("Person")) {
			projectionList.add(Projections.property("person.personId"));
			projectionList.add(Projections.property(property));
			
			if (patients != null) {
				criteria.add(Restrictions.in("person.personId", patients.getMemberIds()));
			}
			
			// do not include voided person rows
			if (className.equals("org.openmrs.Person")) {
				// the voided column on the person table is mapped to the person object
				// through the getPersonVoided() to distinguish it from patient/user.voided
				criteria.add(Restrictions.eq("personVoided", false));
			} else {
				// this is here to support PersonName and PersonAddress
				criteria.add(Restrictions.eq("voided", false));
			}
		}
		// if one of the Patient tables
		else {
			projectionList.add(Projections.property("patient.personId"));
			projectionList.add(Projections.property(property));
			
			if (patients != null) {
				criteria.add(Restrictions.in("patient.personId", patients.getMemberIds()));
			}
			
			// do not include voided patients
			criteria.add(Restrictions.eq("voided", false));
		}
		criteria.setProjection(projectionList);
		
		// add 'preferred' sort order if necessary
		try {
			boolean hasPreferred = false;
			for (Field f : Class.forName(className).getDeclaredFields()) {
				if (f.getName().equals("preferred")) {
					hasPreferred = true;
				}
			}
			
			if (hasPreferred) {
				criteria.addOrder(org.hibernate.criterion.Order.desc("preferred"));
			}
		}
		catch (ClassNotFoundException e) {
			log.warn("Class not found: " + className);
		}
		
		criteria.addOrder(org.hibernate.criterion.Order.desc("dateCreated"));
		List<Object[]> rows = criteria.list();
		
		// set up the return map
		if (returnAll) {
			for (Object[] row : rows) {
				Integer ptId = (Integer) row[0];
				Object columnValue = row[1];
				if (!ret.containsKey(ptId)) {
					Object[] arr = { columnValue };
					ret.put(ptId, arr);
				} else {
					Object[] oldArr = (Object[]) ret.get(ptId);
					Object[] newArr = new Object[oldArr.length + 1];
					System.arraycopy(oldArr, 0, newArr, 0, oldArr.length);
					newArr[oldArr.length] = columnValue;
					ret.put(ptId, newArr);
				}
			}
		} else {
			for (Object[] row : rows) {
				Integer ptId = (Integer) row[0];
				Object columnValue = row[1];
				if (!ret.containsKey(ptId)) {
					ret.put(ptId, columnValue);
				}
			}
		}
		
		return ret;
	}
	
	/**
	 * @see org.openmrs.api.db.PatientSetDAO#getPersonAttributes(org.openmrs.Cohort,
	 *      java.lang.String, java.lang.String, java.lang.String, java.lang.String, boolean)
	 */
	@SuppressWarnings("unchecked")
	public Map<Integer, Object> getPersonAttributes(Cohort patients, String attributeTypeName, String joinClass,
	        String joinProperty, String outputColumn, boolean returnAll) {
		Map<Integer, Object> ret = new HashMap<Integer, Object>();
		
		StringBuilder queryString = new StringBuilder();
		
		// set up the query
		queryString.append("select attr.person.personId, ");
		
		if (joinClass != null && joinProperty != null && outputColumn != null) {
			queryString.append("joinedClass.");
			queryString.append(outputColumn);
			queryString.append(" from PersonAttribute attr, PersonAttributeType t, ");
			queryString.append(joinClass);
			queryString.append(" joinedClass where t = attr.attributeType ");
			queryString.append("and attr.value = joinedClass.");
			queryString.append(joinProperty + " ");
		} else {
			queryString.append("attr.value from PersonAttribute attr, PersonAttributeType t where t = attr.attributeType ");
		}
		
		queryString.append("and t.name = :typeName ");
		queryString.append("order by attr.voided asc, attr.dateCreated desc");
		
		Query query = sessionFactory.getCurrentSession().createQuery(queryString.toString());
		query.setString("typeName", attributeTypeName);
		
		log.debug("query: " + queryString);
		
		List<Object[]> rows = query.list();
		
		// set up the return map
		for (Object[] row : rows) {
			Integer ptId = (Integer) row[0];
			if (patients == null || patients.contains(ptId)) {
				if (returnAll) {
					Object columnValue = row[1];
					if (!ret.containsKey(ptId)) {
						Object[] arr = { columnValue };
						ret.put(ptId, arr);
					} else {
						Object[] oldArr = (Object[]) ret.get(ptId);
						Object[] newArr = new Object[oldArr.length + 1];
						System.arraycopy(oldArr, 0, newArr, 0, oldArr.length);
						newArr[oldArr.length] = columnValue;
						ret.put(ptId, newArr);
					}
				} else {
					Object columnValue = row[1];
					if (!ret.containsKey(ptId)) {
						ret.put(ptId, columnValue);
					}
				}
			}
		}
		return ret;
	}
	
	public Cohort getPatientsHavingTextObs(Integer conceptId, String value, TimeModifier timeModifier) throws DAOException {
		Query query;
		StringBuffer sb = new StringBuffer();
		sb.append("select o.person_id from obs o ");
		
		if (timeModifier != null) {
			if (timeModifier.equals(TimeModifier.LAST)) {
				log.debug("timeModifier is NOT NULL, and appears to be LAST, so we'll try to add a subquery");
				sb.append("inner join (select person_id, max(obs_datetime) as obs_datetime from obs where ");
				sb
				        .append("concept_id = :concept_id group by person_id) sub on o.person_id = sub.person_id and o.obs_datetime = sub.obs_datetime ");
			} else {
				log.debug("timeModifier is NOT NULL, and appears to not be LAST, so we won't do anything");
			}
		} else {
			log.debug("timeModifier is NULL, skipping to full query");
		}
		
		sb.append("where o.concept_id = :concept_id ");
		boolean useVal = false;
		if (value != null) {
			sb.append("and o.value_text = :value ");
			useVal = true;
		} else {
			sb.append("and o.value_text is not null ");
		}
		sb.append("group by o.person_id ");
		
		query = sessionFactory.getCurrentSession().createSQLQuery(sb.toString());
		query.setCacheMode(CacheMode.IGNORE);
		query.setInteger("concept_id", conceptId);
		if (useVal) {
			query.setString("value", value);
		}
		
		return new Cohort(query.list());
	}
	
	public Cohort getPatientsHavingLocation(Integer locationId, PatientSetService.PatientLocationMethod method) {
		StringBuffer sb = new StringBuffer();
		boolean argumentAsString = false;
		if (method == PatientLocationMethod.ANY_ENCOUNTER) {
			sb.append(" select e.patient_id from ");
			sb.append(" encounter e ");
			sb.append(" inner join patient p on e.patient_id = p.patient_id and p.voided = false ");
			sb.append(" where e.location_id = :location_id ");
			sb.append(" group by e.patient_id ");
		} else if (method == PatientLocationMethod.EARLIEST_ENCOUNTER) {
			sb.append(" select e.patient_id ");
			sb.append(" from encounter e ");
			sb.append("   inner join patient p on e.patient_id = p.patient_id and p.voided = false ");
			sb.append("   inner join (");
			sb.append("       select patient_id, min(encounter_datetime) as earliest ");
			sb.append("       from encounter ");
			sb.append("       group by patient_id) subq ");
			sb.append("     on e.patient_id = subq.patient_id and e.encounter_datetime = subq.earliest ");
			sb.append(" where e.location_id = :location_id ");
			sb.append(" group by e.patient_id ");
		} else if (method == PatientLocationMethod.LATEST_ENCOUNTER) {
			sb.append(" select e.patient_id ");
			sb.append(" from encounter e ");
			sb.append("   inner join patient p on e.patient_id = p.patient_id and p.voided = false ");
			sb.append("   inner join (");
			sb.append("       select patient_id, max(encounter_datetime) as earliest ");
			sb.append("       from encounter ");
			sb.append("       group by patient_id) subq ");
			sb.append("     on e.patient_id = subq.patient_id and e.encounter_datetime = subq.earliest ");
			sb.append(" where e.location_id = :location_id ");
			sb.append(" group by e.patient_id ");
		} else {
			sb.append(" select patient_id from patient p, person_attribute attr, person_attribute_type type ");
			sb.append(" where type.name = 'Health Center' ");
			sb.append(" and type.person_attribute_type_id = attr.person_attribute_type_id ");
			sb.append(" and attr.value = :location_id ");
			sb.append(" and attr.person_id = p.patient_id ");
			sb.append(" and attr.voided = false ");
			sb.append(" and p.voided = false ");
			argumentAsString = true;
		}
		log.debug("query: " + sb);
		
		Query query = sessionFactory.getCurrentSession().createSQLQuery(sb.toString());
		
		if (argumentAsString) {
			query.setString("location_id", locationId.toString());
		} else {
			query.setInteger("location_id", locationId);
		}
		
		return new Cohort(query.list());
	}
	
	public Cohort convertPatientIdentifier(List<String> identifiers) throws DAOException {
		
		StringBuffer sb = new StringBuffer();
		sb.append("select distinct(patient_id) from patient_identifier p ");
		sb.append("where identifier in (:identifiers)");
		Query query = sessionFactory.getCurrentSession().createSQLQuery(sb.toString());
		query.setCacheMode(CacheMode.IGNORE);
		query.setParameterList("identifiers", identifiers, new StringType());
		return new Cohort(query.list());
	}
	
	@SuppressWarnings("unchecked")
	public List<Patient> getPatients(Collection<Integer> patientIds) throws DAOException {
		List<Patient> ret = new ArrayList<Patient>();
		
		if (!patientIds.isEmpty()) {
			Criteria criteria = sessionFactory.getCurrentSession().createCriteria(Patient.class);
			criteria.setCacheMode(CacheMode.IGNORE);
			criteria.add(Restrictions.in("patientId", patientIds));
			criteria.add(Restrictions.eq("voided", false));
			log.debug("criteria: " + criteria);
			List<Patient> temp = criteria.list();
			for (Patient p : temp) {
				ret.add(p);
			}
		}
		
		return ret;
	}
	
	/**
	 * Returns a Map from patientId to a Collection of drugIds for drugs active for the patients on
	 * that date If patientIds is null then do this for all patients Does not return anything for
	 * voided patients
	 *
	 * @throws DAOException
	 */
	@SuppressWarnings("unchecked")
	public Map<Integer, Collection<Integer>> getActiveDrugIds(Collection<Integer> patientIds, Date fromDate, Date toDate)
	        throws DAOException {
		HashSet<Integer> idsLookup = patientIds == null ? null
		        : (patientIds instanceof HashSet ? (HashSet<Integer>) patientIds : new HashSet<Integer>(patientIds));
		
		Map<Integer, Collection<Integer>> ret = new HashMap<Integer, Collection<Integer>>();
		
		List<String> whereClauses = new ArrayList<String>();
		whereClauses.add("o.voided = false");
		if (toDate != null) {
			whereClauses.add("o.start_date <= :toDate");
		}
		if (fromDate != null) {
			whereClauses.add("(o.auto_expire_date is null or o.auto_expire_date > :fromDate)");
			whereClauses.add("(o.date_stopped is null or o.date_stopped > :fromDate)");
		}
		
		StringBuilder sql = new StringBuilder("select o.patient_id, d.drug_inventory_id " + "from orders o "
		        + "    inner join patient p on o.patient_id = p.patient_id and p.voided = false "
		        + "    inner join drug_order d on o.order_id = d.order_id ");
		for (ListIterator<String> i = whereClauses.listIterator(); i.hasNext();) {
			sql.append((i.nextIndex() == 0 ? " where " : " and ")).append(i.next());
		}
		
		log.debug("sql= " + sql);
		
		Query query = sessionFactory.getCurrentSession().createSQLQuery(sql.toString());
		query.setCacheMode(CacheMode.IGNORE);
		
		if (toDate != null) {
			query.setDate("toDate", toDate);
		}
		if (fromDate != null) {
			query.setDate("fromDate", fromDate);
		}
		
		List<Object[]> results = (List<Object[]>) query.list();
		for (Object[] row : results) {
			Integer patientId = (Integer) row[0];
			if (idsLookup == null || idsLookup.contains(patientId)) {
				Integer drugId = (Integer) row[1];
				Collection<Integer> drugIds = ret.get(patientId);
				if (drugIds == null) {
					drugIds = new HashSet<Integer>();
					ret.put(patientId, drugIds);
				}
				drugIds.add(drugId);
			}
		}
		return ret;
	}
	
	@SuppressWarnings("unchecked")
	public Map<Integer, PatientState> getCurrentStates(Cohort ps, ProgramWorkflow wf) throws DAOException {
		Map<Integer, PatientState> ret = new HashMap<Integer, PatientState>();
		
		if (ps == null || ps.getMemberIds().size() > 0) {
			Date now = new Date();
			
			Criteria criteria = sessionFactory.getCurrentSession().createCriteria(PatientState.class);
			criteria.setFetchMode("patient", FetchMode.JOIN);
			criteria.setCacheMode(CacheMode.IGNORE);
			//criteria.add(Restrictions.in("patientProgram.patient.personId", ids));
			
			// only include this where clause if patients were passed in
<<<<<<< HEAD
			if (ps != null) {
				criteria.createCriteria("patientProgram").add(Restrictions.in("patient.personId", ps.getMemberIds()));
			}
=======
			if (ps != null)
				criteria.createCriteria("patientProgram").add(Restrictions.in("patient.personId", ps.getMemberIds()));
>>>>>>> 0dc65364
			
			//criteria.add(Restrictions.eq("state.programWorkflow", wf));
			criteria.createCriteria("state").add(Restrictions.eq("programWorkflow", wf));
			criteria.add(Restrictions.eq("voided", false));
			criteria.add(Restrictions.or(Restrictions.isNull("startDate"), Restrictions.le("startDate", now)));
			criteria.add(Restrictions.or(Restrictions.isNull("endDate"), Restrictions.ge("endDate", now)));
			log.debug("criteria: " + criteria);
			List<PatientState> temp = criteria.list();
			for (PatientState state : temp) {
				Integer ptId = state.getPatientProgram().getPatient().getPatientId();
				ret.put(ptId, state);
			}
		}
		return ret;
	}
	
	/**
	 * This method assumes the patient is not simultaneously enrolled in the program more than once.
	 * if (includeVoided == true) then include voided programs if (includePast == true) then include
	 * program which are already complete In all cases this only returns the latest program
	 * enrollment for each patient.
	 */
	@SuppressWarnings("unchecked")
	public Map<Integer, PatientProgram> getPatientPrograms(Cohort ps, Program program, boolean includeVoided,
	        boolean includePast) throws DAOException {
		Map<Integer, PatientProgram> ret = new HashMap<Integer, PatientProgram>();
		
		Date now = new Date();
		
		Criteria criteria = sessionFactory.getCurrentSession().createCriteria(PatientProgram.class);
		criteria.setFetchMode("patient", FetchMode.JOIN);
		criteria.setCacheMode(CacheMode.IGNORE);
		
		// this "where clause" is only necessary if patients were passed in
		if (ps != null) {
			criteria.add(Restrictions.in("patient.personId", ps.getMemberIds()));
		}
		
		criteria.add(Restrictions.eq("program", program));
		if (!includeVoided) {
			criteria.add(Restrictions.eq("voided", false));
		}
		criteria.add(Restrictions.or(Restrictions.isNull("dateEnrolled"), Restrictions.le("dateEnrolled", now)));
		if (!includePast) {
			criteria.add(Restrictions.or(Restrictions.isNull("dateCompleted"), Restrictions.ge("dateCompleted", now)));
		}
		log.debug("criteria: " + criteria);
		List<PatientProgram> temp = criteria.list();
		for (PatientProgram prog : temp) {
			Integer ptId = prog.getPatient().getPatientId();
			ret.put(ptId, prog);
		}
		
		return ret;
	}
	
	@SuppressWarnings("unchecked")
	public Map<Integer, List<DrugOrder>> getCurrentDrugOrders(Cohort patients, List<Concept> drugConcepts)
	        throws DAOException {
		Map<Integer, List<DrugOrder>> ret = new HashMap<Integer, List<DrugOrder>>();
		
		Date now = new Date();
		
		Criteria criteria = sessionFactory.getCurrentSession().createCriteria(DrugOrder.class);
		criteria.setFetchMode("patient", FetchMode.JOIN);
		criteria.setCacheMode(CacheMode.IGNORE);
		
		// this "where clause" is only necessary if patients were passed in
		if (patients != null) {
			criteria.add(Restrictions.in("patient.personId", patients.getMemberIds()));
		}
		
		//criteria.add(Restrictions.in("encounter.patient.personId", ids));
		//criteria.createCriteria("encounter").add(Restrictions.in("patient.personId", ids));
		if (drugConcepts != null) {
			criteria.add(Restrictions.in("concept", drugConcepts));
		}
		criteria.add(Restrictions.eq("voided", false));
		criteria.add(Restrictions.le("startDate", now));
		criteria.add(Restrictions.and(Restrictions.or(Restrictions.isNull("autoExpireDate"), Restrictions.gt(
		    "autoExpireDate", now)), Restrictions
		        .or(Restrictions.isNull("dateStopped"), Restrictions.gt("dateStopped", now))));
		criteria.addOrder(org.hibernate.criterion.Order.asc("startDate"));
		log.debug("criteria: " + criteria);
		List<DrugOrder> temp = criteria.list();
		for (DrugOrder regimen : temp) {
			Integer ptId = regimen.getPatient().getPatientId();
			List<DrugOrder> list = ret.get(ptId);
			if (list == null) {
				list = new ArrayList<DrugOrder>();
				ret.put(ptId, list);
			}
			list.add(regimen);
		}
		return ret;
	}
	
	@SuppressWarnings("unchecked")
	public Map<Integer, List<DrugOrder>> getDrugOrders(Cohort patients, List<Concept> drugConcepts) throws DAOException {
		Map<Integer, List<DrugOrder>> ret = new HashMap<Integer, List<DrugOrder>>();
		if (patients != null && patients.size() == 0) {
			return ret;
		}
		
		Criteria criteria = sessionFactory.getCurrentSession().createCriteria(DrugOrder.class);
		criteria.setFetchMode("patient", FetchMode.JOIN);
		criteria.setCacheMode(CacheMode.IGNORE);
		
		// only include this where clause if patients were passed in
		if (patients != null) {
			criteria.add(Restrictions.in("patient.personId", patients.getMemberIds()));
		}
		
		if (drugConcepts != null) {
			criteria.add(Restrictions.in("concept", drugConcepts));
		}
		criteria.add(Restrictions.eq("voided", false));
		criteria.addOrder(org.hibernate.criterion.Order.asc("startDate"));
		log.debug("criteria: " + criteria);
		List<DrugOrder> temp = criteria.list();
		for (DrugOrder regimen : temp) {
			Integer ptId = regimen.getPatient().getPatientId();
			List<DrugOrder> list = ret.get(ptId);
			if (list == null) {
				list = new ArrayList<DrugOrder>();
				ret.put(ptId, list);
			}
			list.add(regimen);
		}
		return ret;
	}
	
	/* 
	 * This is a small hack to make the relationships work right in Neal's report code. It will be refactored
	 * when I implement a relationship type filter for the cohort builder. -DJ
	 */
	@SuppressWarnings("unchecked")
	public Map<Integer, List<Person>> getRelatives(Cohort patients, RelationshipType relType, boolean forwards) {
		if (relType == null) {
			throw new IllegalArgumentException("Must give a relationship type");
		}
		Map<Integer, List<Person>> ret = new HashMap<Integer, List<Person>>();
		if (patients != null) {
			if (patients.size() == 0) {
				return ret;
			}
		}
		
		Criteria criteria = sessionFactory.getCurrentSession().createCriteria(Relationship.class);
		criteria.add(Restrictions.eq("voided", false));
		if (patients != null) {
			if (forwards) {
				criteria.add(Restrictions.in("personA.personId", patients.getMemberIds()));
			} else {
				criteria.add(Restrictions.in("personB.personId", patients.getMemberIds()));
			}
		}
		log.debug("criteria: " + criteria);
		List<Relationship> rels = (List<Relationship>) criteria.list();
		for (Relationship rel : rels) {
			Person fromPerson = forwards ? rel.getPersonA() : rel.getPersonB();
			Person toPerson = forwards ? rel.getPersonB() : rel.getPersonA();
			List<Person> holder = (List<Person>) ret.get(fromPerson.getPersonId());
			if (holder == null) {
				holder = new ArrayList<Person>();
				ret.put(fromPerson.getPersonId(), holder);
			}
			holder.add(toPerson);
		}
		
		return ret;
	}
	
	@SuppressWarnings("unchecked")
	public Map<Integer, List<Relationship>> getRelationships(Cohort patients, RelationshipType relType) {
		Map<Integer, List<Relationship>> ret = new HashMap<Integer, List<Relationship>>();
		
		Criteria criteria = sessionFactory.getCurrentSession().createCriteria(Relationship.class);
		criteria.setCacheMode(CacheMode.IGNORE);
		if (relType != null) {
			criteria.add(Restrictions.eq("relationshipType", relType));
		}
		
		// this "where clause" is only useful if patients were passed in
		if (patients != null) {
			criteria.createCriteria("personB").add(Restrictions.in("personId", patients.getMemberIds()));
		}
		
		criteria.add(Restrictions.eq("voided", false));
		log.debug("criteria: " + criteria);
		List<Relationship> temp = criteria.list();
		for (Relationship rel : temp) {
			Integer ptId = rel.getPersonB().getPersonId();
			List<Relationship> rels = ret.get(ptId);
			if (rels == null) {
				rels = new ArrayList<Relationship>();
				ret.put(ptId, rels);
			}
			rels.add(rel);
		}
		return ret;
	}
	
	public Cohort getPatientsHavingPersonAttribute(PersonAttributeType attribute, String value) {
		StringBuilder sb = new StringBuilder();
		sb.append(" select pat.patient_id ");
		sb.append(" from person p ");
		sb.append(" inner join patient pat on pat.patient_id = p.person_id and pat.voided = false ");
		sb.append(" inner join person_attribute a on p.person_id = a.person_id and a.voided = false ");
		sb.append(" where p.voided = false ");
		if (attribute != null) {
			sb.append(" and a.person_attribute_type_id = :typeId ");
		}
		if (value != null) {
			sb.append(" and a.value = :value ");
		}
		sb.append(" group by pat.patient_id ");
		log.debug("query: " + sb);
		
		Query query = sessionFactory.getCurrentSession().createSQLQuery(sb.toString());
		if (attribute != null) {
			query.setInteger("typeId", attribute.getPersonAttributeTypeId());
		}
		if (value != null) {
			query.setString("value", value);
		}
		
		return new Cohort(query.list());
	}
	
	public Cohort getPatientsHavingDrugOrder(List<Drug> drugList, List<Concept> drugConceptList, Date startDateFrom,
	        Date startDateTo, Date stopDateFrom, Date stopDateTo, Boolean discontinued, List<Concept> discontinuedReason) {
		if (drugList != null && drugList.size() == 0) {
			drugList = null;
		}
		if (drugConceptList != null && drugConceptList.size() == 0) {
			drugConceptList = null;
		}
		StringBuilder sb = new StringBuilder();
		sb.append(" select distinct patient.id from DrugOrder where voided = false and patient.voided = false ");
		if (drugList != null) {
			sb.append(" and drug.id in (:drugIdList) ");
		}
		if (drugConceptList != null) {
			sb.append(" and concept.id in (:drugConceptIdList) ");
		}
		if (startDateFrom != null && startDateTo != null) {
			sb.append(" and startDate between :startDateFrom and :startDateTo ");
		} else {
			if (startDateFrom != null) {
				sb.append(" and startDate >= :startDateFrom ");
			}
			if (startDateTo != null) {
				sb.append(" and startDate <= :startDateTo ");
			}
		}
		if (discontinuedReason != null && discontinuedReason.size() > 0) {
			sb.append(" and discontinuedReason.id in (:discontinuedReasonIdList) ");
		}
		if (discontinued != null) {
			if (discontinued == true) {
				if (stopDateFrom != null && stopDateTo != null) {
					sb.append(" and dateStopped between :stopDateFrom and :stopDateTo ");
				} else {
<<<<<<< HEAD
					if (stopDateFrom != null) {
						sb.append(" and discontinuedDate >= :stopDateFrom ");
					}
					if (stopDateTo != null) {
						sb.append(" and discontinuedDate <= :stopDateTo ");
					}
=======
					if (stopDateFrom != null)
						sb.append(" and dateStopped >= :stopDateFrom ");
					if (stopDateTo != null)
						sb.append(" and dateStopped <= :stopDateTo ");
>>>>>>> 0dc65364
				}
			} else { // discontinued == false
				if (stopDateFrom != null && stopDateTo != null) {
					sb.append(" and autoExpireDate between :stopDateFrom and :stopDateTo ");
				} else {
					if (stopDateFrom != null) {
						sb.append(" and autoExpireDate >= :stopDateFrom ");
					}
					if (stopDateTo != null) {
						sb.append(" and autoExpireDate <= :stopDateTo ");
					}
				}
			}
		} else { // discontinued == null, so we need either
			if (stopDateFrom != null && stopDateTo != null) {
				sb.append(" and coalesce(dateStopped, autoExpireDate) between :stopDateFrom and :stopDateTo ");
			} else {
<<<<<<< HEAD
				if (stopDateFrom != null) {
					sb.append(" and coalesce(discontinuedDate, autoExpireDate) >= :stopDateFrom ");
				}
				if (stopDateTo != null) {
					sb.append(" and coalesce(discontinuedDate, autoExpireDate) <= :stopDateTo ");
				}
=======
				if (stopDateFrom != null)
					sb.append(" and coalesce(dateStopped, autoExpireDate) >= :stopDateFrom ");
				if (stopDateTo != null)
					sb.append(" and coalesce(dateStopped, autoExpireDate) <= :stopDateTo ");
>>>>>>> 0dc65364
			}
		}
		log.debug("sql = " + sb);
		Query query = sessionFactory.getCurrentSession().createQuery(sb.toString());
		
		if (drugList != null) {
			List<Integer> ids = new ArrayList<Integer>();
			for (Drug d : drugList) {
				ids.add(d.getDrugId());
			}
			query.setParameterList("drugIdList", ids);
		}
		if (drugConceptList != null) {
			List<Integer> ids = new ArrayList<Integer>();
			for (Concept c : drugConceptList) {
				ids.add(c.getConceptId());
			}
			query.setParameterList("drugConceptIdList", ids);
		}
		if (startDateFrom != null) {
			query.setDate("startDateFrom", startDateFrom);
		}
		if (startDateTo != null) {
			query.setDate("startDateTo", startDateTo);
		}
		if (stopDateFrom != null) {
			query.setDate("stopDateFrom", stopDateFrom);
		}
		if (stopDateTo != null) {
			query.setDate("stopDateTo", stopDateTo);
		}
		if (discontinued != null) {
			query.setBoolean("discontinued", discontinued);
		}
		if (discontinuedReason != null && discontinuedReason.size() > 0) {
			List<Integer> ids = new ArrayList<Integer>();
			for (Concept c : discontinuedReason) {
				ids.add(c.getConceptId());
			}
			query.setParameterList("discontinuedReasonIdList", ids);
		}
		
		return new Cohort(query.list());
	}
	
	/**
	 * @param patients
	 * @param types List<PatientIdentifierTypes> of types to get
	 * @return Map of {@link PatientIdentifier}s
	 */
	@SuppressWarnings("unchecked")
	public Map<Integer, String> getPatientIdentifierByType(Cohort patients, List<PatientIdentifierType> types) {
		Map<Integer, String> patientIdentifiers = new HashMap<Integer, String>();
		
		// default query
		Criteria criteria = sessionFactory.getCurrentSession().createCriteria(PatientIdentifier.class);
		
		// only get the "identifier" and "patientId" columns
		ProjectionList projections = Projections.projectionList();
		projections.add(Projections.property("identifier"));
		projections.add(Projections.property("patient.personId"));
		criteria.setProjection(projections);
		
		criteria.setCacheMode(CacheMode.IGNORE);
		
		// Add patient restriction if necessary
		if (patients != null) {
			criteria.add(Restrictions.in("patient.personId", patients.getMemberIds()));
		}
		
		// all identifiers must be non-voided
		criteria.add(Restrictions.eq("voided", false));
		
		// Add identifier type filter
		if (types != null && types.size() > 0) {
			criteria.add(Restrictions.in("identifierType", types));
		}
		
		// Order by ID
		criteria.addOrder(org.hibernate.criterion.Order.desc("patient.personId"));
		
		List<Object[]> rows = criteria.list();
		
		// set up the return map
		for (Object[] row : rows) {
			String identifier = (String) row[0];
			Integer patientId = (Integer) row[1];
			if (!patientIdentifiers.containsKey(patientId)) {
				patientIdentifiers.put(patientId, identifier);
			}
		}
		
		return patientIdentifiers;
	}
	
	/**
	 *
	 * @see org.openmrs.api.db.PatientSetDAO#getPatientsByRelationship(org.openmrs.RelationshipType,
	 *      boolean, boolean, org.openmrs.Person)
	 */
	public Cohort getPatientsByRelationship(RelationshipType relType, boolean includeAtoB, boolean includeBtoA, Person target) {
		
		// since members of a relationship aren't necessarily Patients, but we're supposed to be returning
		// just patients, get all patients first to compare against:
		Cohort allPatients = getAllPatients();
		
		if (relType != null) {
			if (includeAtoB && includeBtoA) {
				String hql = "select personA.id, personB.id from Relationship where relationshipType = :relType";
				if (target != null) {
					hql += " and (personA.id = :targetId or personB.id = :targetId)";
				}
				Query q = sessionFactory.getCurrentSession().createQuery(hql);
				q.setParameter("relType", relType);
				if (target != null) {
					q.setInteger("targetId", target.getPersonId());
				}
				Cohort ret = new Cohort();
				for (Object[] o : (List<Object[]>) q.list()) {
					ret.addMember((Integer) o[0]);
					ret.addMember((Integer) o[1]);
				}
				if (target != null) {
					ret.removeMember(target.getPersonId());
				}
				return Cohort.intersect(allPatients, ret);
			} else if (includeAtoB) {
				String hql = "select personA.id from Relationship where relationshipType = :relType";
				if (target != null) {
					hql += " and personB.id = :targetId";
				}
				Query q = sessionFactory.getCurrentSession().createQuery(hql);
				q.setParameter("relType", relType);
				if (target != null) {
					q.setInteger("targetId", target.getPersonId());
				}
				Cohort ret = new Cohort();
				for (Integer id : (List<Integer>) q.list()) {
					ret.addMember(id);
				}
				return Cohort.intersect(allPatients, ret);
			} else if (includeBtoA) {
				String hql = "select personB.id from Relationship where relationshipType = :relType";
				if (target != null) {
					hql += " and personA.id = :targetId";
				}
				Query q = sessionFactory.getCurrentSession().createQuery(hql);
				q.setParameter("relType", relType);
				if (target != null) {
					q.setInteger("targetId", target.getPersonId());
				}
				Cohort ret = new Cohort();
				for (Integer id : (List<Integer>) q.list()) {
					ret.addMember(id);
				}
				return Cohort.intersect(allPatients, ret);
			} else {
				return new Cohort();
			}
		} else {
			if (target != null) {
				Cohort ret = new Cohort();
				Integer ptId = target.getPersonId();
				Query query = sessionFactory.getCurrentSession().createSQLQuery(
				    "select person_a, person_b from relationship where person_a = :ptId or person_b = :ptId");
				query.setInteger("ptId", ptId);
				for (Object[] o : (List<Object[]>) query.list()) {
					ret.addMember((Integer) o[0]);
					ret.addMember((Integer) o[1]);
				}
				// don't include the target patient
				ret.removeMember(ptId);
				return Cohort.intersect(allPatients, ret);
			} else {
				// get everyone at either end of any relationship, and determine if they're a patient
				Cohort ret = new Cohort();
				Query query = sessionFactory.getCurrentSession().createSQLQuery(
				    "select person_a, person_b from relationship");
				for (Object[] o : (List<Object[]>) query.list()) {
					ret.addMember((Integer) o[0]);
					ret.addMember((Integer) o[1]);
				}
				return Cohort.intersect(allPatients, ret);
			}
		}
	}
	
	@Override
	public Integer getCountOfPatients() {
		Query query = sessionFactory.getCurrentSession().createQuery("select count(*) from Patient where voided = '0'");
		return new Integer(query.uniqueResult().toString());
	}
	
	@Override
	public Cohort getPatients(Integer start, Integer size) {
		Query query = sessionFactory.getCurrentSession().createQuery(
		    "select distinct patientId from Patient p where p.voided = '0'");
		
		if (start != null) {
			query.setFirstResult(start);
		}
		
		if (size != null) {
			query.setMaxResults(size);
		}
		
		Set<Integer> ids = new HashSet<Integer>();
		ids.addAll(query.list());
		
		return new Cohort("Batch of " + size + " patients starting at " + start, "", ids);
	}
	
	private String formatProvider(Provider p) {
		return p.getName();
	}
	
}
<|MERGE_RESOLUTION|>--- conflicted
+++ resolved
@@ -1,2397 +1,2361 @@
-/**
- * The contents of this file are subject to the OpenMRS Public License
- * Version 1.0 (the "License"); you may not use this file except in
- * compliance with the License. You may obtain a copy of the License at
- * http://license.openmrs.org
- *
- * Software distributed under the License is distributed on an "AS IS"
- * basis, WITHOUT WARRANTY OF ANY KIND, either express or implied. See the
- * License for the specific language governing rights and limitations
- * under the License.
- *
- * Copyright (C) OpenMRS, LLC.  All Rights Reserved.
- */
-package org.openmrs.api.db.hibernate;
-
-import org.apache.commons.logging.Log;
-import org.apache.commons.logging.LogFactory;
-import org.hibernate.CacheMode;
-import org.hibernate.Criteria;
-import org.hibernate.FetchMode;
-import org.hibernate.Query;
-import org.hibernate.SessionFactory;
-import org.hibernate.criterion.ProjectionList;
-import org.hibernate.criterion.Projections;
-import org.hibernate.criterion.Restrictions;
-import org.hibernate.type.StringType;
-import org.openmrs.Cohort;
-import org.openmrs.Concept;
-import org.openmrs.Drug;
-import org.openmrs.DrugOrder;
-import org.openmrs.Encounter;
-import org.openmrs.EncounterType;
-import org.openmrs.Form;
-import org.openmrs.Location;
-import org.openmrs.Obs;
-import org.openmrs.Order;
-import org.openmrs.Patient;
-import org.openmrs.PatientIdentifier;
-import org.openmrs.PatientIdentifierType;
-import org.openmrs.PatientProgram;
-import org.openmrs.PatientState;
-import org.openmrs.Person;
-import org.openmrs.PersonAttributeType;
-import org.openmrs.PersonName;
-import org.openmrs.Program;
-import org.openmrs.ProgramWorkflow;
-import org.openmrs.ProgramWorkflowState;
-import org.openmrs.Provider;
-import org.openmrs.Relationship;
-import org.openmrs.RelationshipType;
-import org.openmrs.User;
-import org.openmrs.api.EncounterService;
-import org.openmrs.api.ObsService;
-import org.openmrs.api.PatientService;
-import org.openmrs.api.PatientSetService;
-import org.openmrs.api.PatientSetService.Modifier;
-import org.openmrs.api.PatientSetService.PatientLocationMethod;
-import org.openmrs.api.PatientSetService.TimeModifier;
-import org.openmrs.api.context.Context;
-import org.openmrs.api.db.DAOException;
-import org.openmrs.api.db.PatientSetDAO;
-import org.w3c.dom.Document;
-import org.w3c.dom.Element;
-
-import javax.xml.parsers.DocumentBuilder;
-import javax.xml.parsers.DocumentBuilderFactory;
-import javax.xml.transform.Result;
-import javax.xml.transform.Source;
-import javax.xml.transform.Transformer;
-import javax.xml.transform.TransformerFactory;
-import javax.xml.transform.dom.DOMSource;
-import javax.xml.transform.stream.StreamResult;
-import java.io.StringWriter;
-import java.lang.reflect.Field;
-import java.text.DateFormat;
-import java.text.ParseException;
-import java.text.SimpleDateFormat;
-import java.util.ArrayList;
-import java.util.Calendar;
-import java.util.Collection;
-import java.util.Date;
-import java.util.HashMap;
-import java.util.HashSet;
-import java.util.List;
-import java.util.ListIterator;
-import java.util.Locale;
-import java.util.Map;
-import java.util.Set;
-import java.util.Vector;
-
-/**
- * Hibernate specific implementation of the PatientSetDAO. <br/>
- * <br/>
- * This class should not be instantiated. Rather, it is injected into the PatientSetService by
- * Spring.
- *
- * @see org.openmrs.api.context.Context
- * @see org.openmrs.api.PatientSetService
- * @see org.openmrs.api.db.PatientSetDAO
- */
-public class HibernatePatientSetDAO implements PatientSetDAO {
-	
-	protected final Log log = LogFactory.getLog(getClass());
-	
-	/**
-	 * Hibernate sessionFactory.getCurrentSession() factory
-	 */
-	private SessionFactory sessionFactory;
-	
-	/**
-	 * Set sessionFactory.getCurrentSession() factory
-	 *
-	 * @param sessionFactory SessionFactory to set
-	 */
-	public void setSessionFactory(SessionFactory sessionFactory) {
-		this.sessionFactory = sessionFactory;
-	}
-	
-	/**
-	 * @deprecated
-	 * @see org.openmrs.api.db.PatientSetDAO#exportXml(org.openmrs.Cohort)
-	 */
-	public String exportXml(Cohort ps) throws DAOException {
-		StringBuffer ret = new StringBuffer("<patientset>");
-		for (Integer patientId : ps.getMemberIds()) {
-			ret.append(exportXml(patientId));
-		}
-		ret.append("</patientset>");
-		return ret.toString();
-	}
-	
-	private String formatUserName(User u) {
-		return u.getPersonName().getFullName();
-	}
-	
-	private String formatUser(User u) {
-		StringBuilder ret = new StringBuilder();
-		ret.append(u.getUserId() + "^" + formatUserName(u));
-		return ret.toString();
-	}
-	
-	DateFormat df = new SimpleDateFormat("yyyy-MM-dd HH:mm:ss");
-	
-	private Element obsElementHelper(Document doc, Locale locale, Obs obs) {
-		Element obsNode = doc.createElement("obs");
-		Concept c = obs.getConcept();
-		
-		obsNode.setAttribute("obs_id", obs.getObsId().toString());
-		obsNode.setAttribute("concept_id", c.getConceptId().toString());
-		obsNode.setAttribute("concept_name", c.getName(locale).getName());
-		
-		if (obs.getObsDatetime() != null) {
-			obsNode.setAttribute("datetime", df.format(obs.getObsDatetime()));
-		}
-		if (obs.getAccessionNumber() != null) {
-			obsNode.setAttribute("accession_number", obs.getAccessionNumber());
-		}
-		if (obs.getComment() != null) {
-			obsNode.setAttribute("comment", obs.getComment());
-		}
-		if (obs.getObsGroup() != null) {
-			obsNode.setAttribute("obs_group_id", obs.getObsGroup().getObsId().toString());
-		}
-		if (obs.getValueGroupId() != null) {
-			obsNode.setAttribute("value_group_id", obs.getValueGroupId().toString());
-		}
-		
-		String value = null;
-		String dataType = null;
-		
-		if (obs.getValueCoded() != null) {
-			Concept valueConcept = obs.getValueCoded();
-			obsNode.setAttribute("value_coded_id", valueConcept.getConceptId().toString());
-			obsNode.setAttribute("value_coded", valueConcept.getName(locale).getName());
-			dataType = "coded";
-			value = valueConcept.getName(locale).getName();
-		}
-		if (obs.getValueAsBoolean() != null) {
-			obsNode.setAttribute("value_boolean", obs.getValueAsBoolean().toString());
-			dataType = "boolean";
-			value = obs.getValueAsBoolean().toString();
-		}
-		if (obs.getValueDatetime() != null) {
-			obsNode.setAttribute("value_datetime", df.format(obs.getValueDatetime()));
-			dataType = "datetime";
-			value = obs.getValueDatetime().toString();
-		}
-		if (obs.getValueNumeric() != null) {
-			obsNode.setAttribute("value_numeric", obs.getValueNumeric().toString());
-			dataType = "numeric";
-			value = obs.getValueNumeric().toString();
-		}
-		if (obs.getValueText() != null) {
-			obsNode.setAttribute("value_text", obs.getValueText());
-			dataType = "text";
-			value = obs.getValueText();
-		}
-		if (obs.getValueModifier() != null) {
-			obsNode.setAttribute("value_modifier", obs.getValueModifier());
-			if (value != null) {
-				value = obs.getValueModifier() + " " + value;
-			}
-		}
-		obsNode.setAttribute("data_type", dataType);
-		obsNode.appendChild(doc.createTextNode(value));
-		
-		return obsNode;
-	}
-	
-	/**
-	 * Note that the formatting may depend on locale
-	 *
-	 * @deprecated
-	 */
-	@Deprecated
-	public String exportXml(Integer patientId) throws DAOException {
-		Locale locale = Context.getLocale();
-		
-		DocumentBuilderFactory factory = DocumentBuilderFactory.newInstance();
-		Document doc = null;
-		
-		PatientService patientService = Context.getPatientService();
-		EncounterService encounterService = Context.getEncounterService();
-		
-		Patient p = patientService.getPatient(patientId);
-		List<Encounter> encounters = encounterService.getEncountersByPatientId(patientId);
-		
-		try {
-			DocumentBuilder builder = factory.newDocumentBuilder();
-			doc = builder.newDocument();
-			
-			Element root = (Element) doc.createElement("patient_data");
-			doc.appendChild(root);
-			
-			Element patientNode = doc.createElement("patient");
-			patientNode.setAttribute("patient_id", p.getPatientId().toString());
-			
-			boolean firstName = true;
-			Element namesNode = doc.createElement("names");
-			for (PersonName name : p.getNames()) {
-				if (firstName) {
-					if (name.getGivenName() != null) {
-						patientNode.setAttribute("given_name", name.getGivenName());
-					}
-					if (name.getMiddleName() != null) {
-						patientNode.setAttribute("middle_name", name.getMiddleName());
-					}
-					if (name.getFamilyName() != null) {
-						patientNode.setAttribute("family_name", name.getFamilyName());
-					}
-					if (name.getFamilyName2() != null) {
-						patientNode.setAttribute("family_name2", name.getFamilyName2());
-					}
-					firstName = false;
-				}
-				Element nameNode = doc.createElement("name");
-				if (name.getGivenName() != null) {
-					nameNode.setAttribute("given_name", name.getGivenName());
-				}
-				if (name.getMiddleName() != null) {
-					nameNode.setAttribute("middle_name", name.getMiddleName());
-				}
-				if (name.getFamilyName() != null) {
-					nameNode.setAttribute("family_name", name.getFamilyName());
-				}
-				if (name.getFamilyName2() != null) {
-					nameNode.setAttribute("family_name2", name.getFamilyName2());
-				}
-				namesNode.appendChild(nameNode);
-			}
-			patientNode.appendChild(namesNode);
-			patientNode.setAttribute("gender", p.getGender());
-			
-			/*
-			if (p.getRace() != null) {
-				patientNode.setAttribute("race", p.getRace());
-			}
-			 */
-			if (p.getBirthdate() != null) {
-				patientNode.setAttribute("birthdate", df.format(p.getBirthdate()));
-			}
-			if (p.getBirthdateEstimated() != null) {
-				patientNode.setAttribute("birthdate_estimated", p.getBirthdateEstimated().toString());
-			}
-			/*
-			if (p.getBirthplace() != null) {
-				patientNode.setAttribute("birthplace", p.getBirthplace());
-			}
-			*/
-			/*
-			if (p.getCitizenship() != null) {
-				patientNode.setAttribute("citizenship", p.getCitizenship());
-			}
-			 */
-			/*
-			if (p.getMothersName() != null) {
-				patientNode.setAttribute("mothers_name", p.getMothersName());
-			}
-			if (p.getCivilStatus() != null) {
-				patientNode.setAttribute("civil_status", p.getCivilStatus().getName(locale, false).getName());
-			}
-			 */
-			if (p.getDeathDate() != null) {
-				patientNode.setAttribute("death_date", df.format(p.getDeathDate()));
-			}
-			if (p.getDeathdateEstimated() != null) {
-				patientNode.setAttribute("deathdate_estimated", p.getDeathdateEstimated().toString());
-			}
-			
-			if (p.getCauseOfDeath() != null) {
-				patientNode.setAttribute("cause_of_death", p.getCauseOfDeath().getName(locale, false).getName());
-			}
-			/*
-			if (p.getHealthDistrict() != null) {
-				patientNode.setAttribute("health_district", p.getHealthDistrict());
-			}
-			if (p.getHealthCenter() != null) {
-				patientNode.setAttribute("health_center", p.getHealthCenter().getName());
-				patientNode.setAttribute("health_center_id", p.getHealthCenter().getLocationId().toString());
-			}
-			 */
-
-			for (Encounter e : encounters) {
-				Element encounterNode = doc.createElement("encounter");
-				if (e.getEncounterDatetime() != null) {
-					encounterNode.setAttribute("datetime", df.format(e.getEncounterDatetime()));
-				}
-				
-				Element metadataNode = doc.createElement("metadata");
-				{
-					Location l = e.getLocation();
-					if (l != null) {
-						Element temp = doc.createElement("location");
-						temp.setAttribute("location_id", l.getLocationId().toString());
-						temp.appendChild(doc.createTextNode(l.getName()));
-						metadataNode.appendChild(temp);
-					}
-					EncounterType t = e.getEncounterType();
-					if (t != null) {
-						Element temp = doc.createElement("encounter_type");
-						temp.setAttribute("encounter_type_id", t.getEncounterTypeId().toString());
-						temp.appendChild(doc.createTextNode(t.getName()));
-						metadataNode.appendChild(temp);
-					}
-					Form f = e.getForm();
-					if (f != null) {
-						Element temp = doc.createElement("form");
-						temp.setAttribute("form_id", f.getFormId().toString());
-						temp.appendChild(doc.createTextNode(f.getName()));
-						metadataNode.appendChild(temp);
-					}
-					Person u = e.getProvider();
-					if (u != null) {
-						Element temp = doc.createElement("provider");
-						temp.setAttribute("provider_id", u.getPersonId().toString());
-						temp.appendChild(doc.createTextNode(u.getPersonName().getFullName()));
-						metadataNode.appendChild(temp);
-					}
-				}
-				encounterNode.appendChild(metadataNode);
-				
-				Collection<Obs> observations = e.getObs();
-				if (observations != null && observations.size() > 0) {
-					Element observationsNode = doc.createElement("observations");
-					for (Obs obs : observations) {
-						Element obsNode = obsElementHelper(doc, locale, obs);
-						observationsNode.appendChild(obsNode);
-					}
-					encounterNode.appendChild(observationsNode);
-				}
-				
-				Set<Order> orders = e.getOrders();
-				if (orders != null && orders.size() != 0) {
-					Element ordersNode = doc.createElement("orders");
-					for (Order order : orders) {
-						Element orderNode = doc.createElement("order");
-						orderNode.setAttribute("order_id", order.getOrderId().toString());
-						
-						Concept concept = order.getConcept();
-						orderNode.setAttribute("concept_id", concept.getConceptId().toString());
-						orderNode.appendChild(doc.createTextNode(concept.getName(locale).getName()));
-						
-						if (order.getInstructions() != null) {
-							orderNode.setAttribute("instructions", order.getInstructions());
-						}
-						if (order.getStartDate() != null) {
-							orderNode.setAttribute("start_date", df.format(order.getStartDate()));
-						}
-						if (order.getAutoExpireDate() != null) {
-							orderNode.setAttribute("auto_expire_date", df.format(order.getAutoExpireDate()));
-						}
-						if (order.getOrderer() != null) {
-							orderNode.setAttribute("orderer", formatProvider(order.getOrderer()));
-						}
-						if (order.getDateStopped() != null) {
-							orderNode.setAttribute("date_stopped", df.format(order.getDateStopped()));
-						}
-						if (order.getOrderReason() != null) {
-							orderNode.setAttribute("discontinued_reason", order.getOrderReason().getName(locale, false)
-							        .getName());
-						}
-						
-						ordersNode.appendChild(orderNode);
-					}
-				}
-				
-				patientNode.appendChild(encounterNode);
-			}
-			
-			ObsService obsService = Context.getObsService();
-			List<Obs> allObservations = obsService.getObservationsByPerson(p);
-			if (allObservations != null && allObservations.size() > 0) {
-				log.debug("allObservations has " + allObservations.size() + " obs");
-				Set<Obs> undoneObservations = new HashSet<Obs>();
-				for (Obs obs : allObservations) {
-					if (obs.getEncounter() == null) {
-						undoneObservations.add(obs);
-					}
-				}
-				log.debug("undoneObservations has " + undoneObservations.size() + " obs");
-				
-				if (undoneObservations.size() > 0) {
-					Element observationsNode = doc.createElement("observations");
-					for (Obs obs : undoneObservations) {
-						Element obsNode = obsElementHelper(doc, locale, obs);
-						observationsNode.appendChild(obsNode);
-						log.debug("added node " + obsNode + " to observationsNode");
-					}
-					patientNode.appendChild(observationsNode);
-				}
-			}
-			
-			root.appendChild(patientNode);
-			
-		}
-		catch (Exception ex) {
-			throw new DAOException(ex);
-		}
-		
-		String ret = null;
-		
-		try {
-			Source source = new DOMSource(doc);
-			StringWriter sw = new StringWriter();
-			Result result = new StreamResult(sw);
-			
-			Transformer xformer = TransformerFactory.newInstance().newTransformer();
-			xformer.transform(source, result);
-			ret = sw.toString();
-		}
-		catch (Exception ex) {
-			throw new DAOException(ex);
-		}
-		
-		return ret;
-	}
-	
-	@SuppressWarnings("unchecked")
-	public Cohort getAllPatients() {
-		
-		Query query = sessionFactory.getCurrentSession().createQuery("select patientId from Patient p where p.voided = '0'");
-		
-		Set<Integer> ids = new HashSet<Integer>();
-		ids.addAll(query.list());
-		
-		return new Cohort("All patients", "", ids);
-	}
-	
-	/**
-	 * given program, workflow, and state, within a given date range
-	 *
-	 * @param program The program the patient must have been in
-	 * @param stateList List of states the patient must have been in (implies a workflow) (can be
-	 *            null)
-	 * @param fromDate If not null, then only patients in the given program/workflow/state on or
-	 *            after this date
-	 * @param toDate If not null, then only patients in the given program/workflow/state on or
-	 *            before this date
-	 * @return Cohort of Patients matching criteria
-	 */
-	public Cohort getPatientsByProgramAndState(Program program, List<ProgramWorkflowState> stateList, Date fromDate,
-	        Date toDate) {
-		Integer programId = program == null ? null : program.getProgramId();
-		List<Integer> stateIds = null;
-		if (stateList != null && stateList.size() > 0) {
-			stateIds = new ArrayList<Integer>();
-			for (ProgramWorkflowState state : stateList) {
-				stateIds.add(state.getProgramWorkflowStateId());
-			}
-		}
-		
-		List<String> clauses = new ArrayList<String>();
-		clauses.add("pp.voided = false");
-		if (programId != null) {
-			clauses.add("pp.program_id = :programId");
-		}
-		if (stateIds != null) {
-			clauses.add("ps.state in (:stateIds)");
-			clauses.add("ps.voided = false");
-		}
-		if (fromDate != null) {
-			clauses.add("(pp.date_completed is null or pp.date_completed >= :fromDate)");
-			if (stateIds != null) {
-				clauses.add("(ps.end_date is null or ps.end_date >= :fromDate)");
-			}
-		}
-		if (toDate != null) {
-			clauses.add("(pp.date_enrolled is null or pp.date_enrolled <= :toDate)");
-			if (stateIds != null) {
-				clauses.add("(ps.start_date is null or ps.start_date <= :toDate)");
-			}
-		}
-		
-		StringBuilder sql = new StringBuilder();
-		sql.append("select pp.patient_id ");
-		sql.append("from patient_program pp ");
-		sql.append("inner join patient p on pp.patient_id = p.patient_id and p.voided = false ");
-		if (stateIds != null) {
-			sql.append("inner join patient_state ps on pp.patient_program_id = ps.patient_program_id ");
-		}
-		for (ListIterator<String> i = clauses.listIterator(); i.hasNext();) {
-			sql.append(i.nextIndex() == 0 ? " where " : " and ");
-			sql.append(i.next());
-		}
-		sql.append(" group by pp.patient_id");
-		log.debug("query: " + sql);
-		
-		Query query = sessionFactory.getCurrentSession().createSQLQuery(sql.toString());
-		if (programId != null) {
-			query.setInteger("programId", programId);
-		}
-		if (stateIds != null) {
-			query.setParameterList("stateIds", stateIds);
-		}
-		if (fromDate != null) {
-			query.setDate("fromDate", fromDate);
-		}
-		if (toDate != null) {
-			query.setDate("toDate", toDate);
-		}
-		
-		return new Cohort(query.list());
-	}
-	
-	/**
-	 * a given program. If fromDate != null, then only those patients who were in the program at any
-	 * time after that date if toDate != null, then only those patients who were in the program at
-	 * any time before that date
-	 */
-	public Cohort getPatientsInProgram(Integer programId, Date fromDate, Date toDate) {
-		String sql = "select pp.patient_id from patient_program pp ";
-		sql += " inner join patient p on pp.patient_id = p.patient_id and p.voided = false ";
-		sql += " where pp.voided = false and pp.program_id = :programId ";
-		if (fromDate != null) {
-			sql += " and (date_completed is null or date_completed >= :fromDate) ";
-		}
-		if (toDate != null) {
-			sql += " and (date_enrolled is null or date_enrolled <= :toDate) ";
-		}
-		log.debug("sql: " + sql);
-		
-		Query query = sessionFactory.getCurrentSession().createSQLQuery(sql);
-		query.setCacheMode(CacheMode.IGNORE);
-		
-		query.setInteger("programId", programId);
-		if (fromDate != null) {
-			query.setDate("fromDate", fromDate);
-		}
-		if (toDate != null) {
-			query.setDate("toDate", toDate);
-		}
-		
-		return new Cohort(query.list());
-	}
-	
-	public Cohort getPatientsHavingObs(Integer conceptId, PatientSetService.TimeModifier timeModifier,
-	        PatientSetService.Modifier modifier, Object value, Date fromDate, Date toDate) {
-		if (conceptId == null && value == null) {
-			throw new IllegalArgumentException("Can't have conceptId == null and value == null");
-		}
-		if (conceptId == null && (timeModifier != TimeModifier.ANY && timeModifier != TimeModifier.NO)) {
-			throw new IllegalArgumentException("If conceptId == null, timeModifier must be ANY or NO");
-		}
-		if (conceptId == null && modifier != Modifier.EQUAL) {
-			throw new IllegalArgumentException("If conceptId == null, modifier must be EQUAL");
-		}
-		Concept concept = null;
-		if (conceptId != null) {
-			concept = Context.getConceptService().getConcept(conceptId);
-		}
-		Number numericValue = null;
-		String stringValue = null;
-		Concept codedValue = null;
-		Date dateValue = null;
-		String valueSql = null;
-		if (value != null) {
-			if (concept == null) {
-				if (value instanceof Concept) {
-					codedValue = (Concept) value;
-				} else {
-					codedValue = Context.getConceptService().getConceptByName(value.toString());
-				}
-				valueSql = "o.value_coded";
-			} else if (concept.getDatatype().isNumeric()) {
-				if (value instanceof Number) {
-					numericValue = (Number) value;
-				} else {
-					numericValue = new Double(value.toString());
-				}
-				valueSql = "o.value_numeric";
-			} else if (concept.getDatatype().isText()) {
-				stringValue = value.toString();
-				valueSql = "o.value_text";
-				if (modifier == null) {
-					modifier = Modifier.EQUAL;
-				}
-			} else if (concept.getDatatype().isCoded()) {
-				if (value instanceof Concept) {
-					codedValue = (Concept) value;
-				} else {
-					codedValue = Context.getConceptService().getConceptByName(value.toString());
-				}
-				valueSql = "o.value_coded";
-			} else if (concept.getDatatype().isDate()) {
-				if (value instanceof Date) {
-					dateValue = (Date) value;
-				} else {
-					try {
-						dateValue = Context.getDateFormat().parse(value.toString());
-					}
-					catch (ParseException ex) {
-						throw new IllegalArgumentException("Cannot interpret " + dateValue + " as a date in the format "
-						        + Context.getDateFormat());
-					}
-				}
-				valueSql = "o.value_datetime";
-			} else if (concept.getDatatype().isBoolean()) {
-				if (value instanceof Concept) {
-					codedValue = (Concept) value;
-				} else {
-					boolean asBoolean = false;
-<<<<<<< HEAD
-					if (value instanceof Boolean) {
-						asBoolean = ((Boolean) value).booleanValue();
-					} else {
-						asBoolean = Boolean.valueOf(value.toString());
-					}
-=======
-					if (value instanceof Boolean)
-						asBoolean = ((Boolean) value).booleanValue();
-					else
-						asBoolean = Boolean.valueOf(value.toString());
->>>>>>> 0dc65364
-					codedValue = asBoolean ? Context.getConceptService().getTrueConcept() : Context.getConceptService()
-					        .getFalseConcept();
-				}
-				valueSql = "o.value_coded";
-			}
-		}
-		
-		StringBuilder sb = new StringBuilder();
-		boolean useValue = value != null;
-		boolean doSqlAggregation = timeModifier == TimeModifier.MIN || timeModifier == TimeModifier.MAX
-		        || timeModifier == TimeModifier.AVG;
-		boolean doInvert = false;
-		
-		String dateSql = "";
-		String dateSqlForSubquery = "";
-		if (fromDate != null) {
-			dateSql += " and o.obs_datetime >= :fromDate ";
-			dateSqlForSubquery += " and obs_datetime >= :fromDate ";
-		}
-		if (toDate != null) {
-			dateSql += " and o.obs_datetime <= :toDate ";
-			dateSqlForSubquery += " and obs_datetime <= :toDate ";
-		}
-		
-		if (timeModifier == TimeModifier.ANY || timeModifier == TimeModifier.NO) {
-			if (timeModifier == TimeModifier.NO) {
-				doInvert = true;
-			}
-			sb
-			        .append("select o.person_id from obs o "
-			                + "inner join patient p on o.person_id = p.patient_id and p.voided = false "
-			                + "where o.voided = false ");
-			if (conceptId != null) {
-				sb.append("and concept_id = :concept_id ");
-			}
-			sb.append(dateSql);
-			
-		} else if (timeModifier == TimeModifier.FIRST || timeModifier == TimeModifier.LAST) {
-			boolean isFirst = timeModifier == PatientSetService.TimeModifier.FIRST;
-			sb.append("select o.person_id " + "from obs o inner join (" + "    select person_id, "
-			        + (isFirst ? "min" : "max") + "(obs_datetime) as obs_datetime" + "    from obs"
-			        + "    where voided = false and concept_id = :concept_id " + dateSqlForSubquery
-			        + "    group by person_id"
-			        + ") subq on o.person_id = subq.person_id and o.obs_datetime = subq.obs_datetime "
-			        + " inner join patient p on o.person_id = p.patient_id and p.voided = false "
-			        + "where o.voided = false and o.concept_id = :concept_id ");
-			
-		} else if (doSqlAggregation) {
-			String sqlAggregator = timeModifier.toString();
-			valueSql = sqlAggregator + "(" + valueSql + ")";
-			sb.append("select o.person_id " + "from obs o "
-			        + "inner join patient p on o.person_id = p.patient_id and p.voided = false "
-			        + "where o.voided = false and concept_id = :concept_id " + dateSql + "group by o.person_id ");
-			
-		} else {
-			throw new IllegalArgumentException("TimeModifier '" + timeModifier + "' not recognized");
-		}
-		
-		if (useValue) {
-			sb.append(doSqlAggregation ? " having " : " and ");
-			sb.append(valueSql + " ");
-			sb.append(modifier.getSqlRepresentation() + " :value");
-		}
-		if (!doSqlAggregation) {
-			sb.append(" group by o.person_id ");
-		}
-		
-		log.debug("query: " + sb);
-		Query query = sessionFactory.getCurrentSession().createSQLQuery(sb.toString());
-		query.setCacheMode(CacheMode.IGNORE);
-		
-		if (conceptId != null) {
-			query.setInteger("concept_id", conceptId);
-		}
-		if (useValue) {
-			if (numericValue != null) {
-				query.setDouble("value", numericValue.doubleValue());
-			} else if (codedValue != null) {
-				query.setInteger("value", codedValue.getConceptId());
-			} else if (stringValue != null) {
-				query.setString("value", stringValue);
-			} else if (dateValue != null) {
-				query.setDate("value", dateValue);
-<<<<<<< HEAD
-			} else {
-=======
-			else
->>>>>>> 0dc65364
-				throw new IllegalArgumentException(
-				        "useValue is true, but numeric, coded, string, boolean, and date values are all null");
-			}
-		}
-		if (fromDate != null) {
-			query.setDate("fromDate", fromDate);
-		}
-		if (toDate != null) {
-			query.setDate("toDate", toDate);
-		}
-		
-		Cohort ret;
-		if (doInvert) {
-			ret = getAllPatients();
-			ret.getMemberIds().removeAll(query.list());
-		} else {
-			ret = new Cohort(query.list());
-		}
-		
-		return ret;
-	}
-	
-	/**
-	 * <pre>
-	 * Returns the set of patients that have encounters, with several optional parameters:
-	 *   of type encounterType
-	 *   at a given location
-	 *   from filling out a specific form
-	 *   on or after fromDate
-	 *   on or before toDate
-	 *   patients with at least minCount of the given encounters
-	 *   patients with up to maxCount of the given encounters
-	 * </pre>
-	 */
-	public Cohort getPatientsHavingEncounters(List<EncounterType> encounterTypeList, Location location, Form form,
-	        Date fromDate, Date toDate, Integer minCount, Integer maxCount) {
-		List<Integer> encTypeIds = null;
-		if (encounterTypeList != null && encounterTypeList.size() > 0) {
-			encTypeIds = new ArrayList<Integer>();
-			for (EncounterType t : encounterTypeList) {
-				encTypeIds.add(t.getEncounterTypeId());
-			}
-		}
-		Integer locationId = location == null ? null : location.getLocationId();
-		Integer formId = form == null ? null : form.getFormId();
-		List<String> whereClauses = new ArrayList<String>();
-		whereClauses.add("e.voided = false");
-		if (encTypeIds != null) {
-			whereClauses.add("e.encounter_type in (:encTypeIds)");
-		}
-		if (locationId != null) {
-			whereClauses.add("e.location_id = :locationId");
-		}
-		if (formId != null) {
-			whereClauses.add("e.form_id = :formId");
-		}
-		if (fromDate != null) {
-			whereClauses.add("e.encounter_datetime >= :fromDate");
-		}
-		if (toDate != null) {
-			whereClauses.add("e.encounter_datetime <= :toDate");
-		}
-		List<String> havingClauses = new ArrayList<String>();
-		if (minCount != null) {
-			havingClauses.add("count(*) >= :minCount");
-		}
-		if (maxCount != null) {
-			havingClauses.add("count(*) >= :maxCount");
-		}
-		StringBuilder sb = new StringBuilder();
-		sb.append(" select e.patient_id from encounter e ");
-		sb.append(" inner join patient p on e.patient_id = p.patient_id and p.voided = false ");
-		for (ListIterator<String> i = whereClauses.listIterator(); i.hasNext();) {
-			sb.append(i.nextIndex() == 0 ? " where " : " and ");
-			sb.append(i.next());
-		}
-		sb.append(" group by e.patient_id ");
-		for (ListIterator<String> i = havingClauses.listIterator(); i.hasNext();) {
-			sb.append(i.nextIndex() == 0 ? " having " : " and ");
-			sb.append(i.next());
-		}
-		log.debug("query: " + sb);
-		
-		Query query = sessionFactory.getCurrentSession().createSQLQuery(sb.toString());
-		if (encTypeIds != null) {
-			query.setParameterList("encTypeIds", encTypeIds);
-		}
-		if (locationId != null) {
-			query.setInteger("locationId", locationId);
-		}
-		if (formId != null) {
-			query.setInteger("formId", formId);
-		}
-		if (fromDate != null) {
-			query.setDate("fromDate", fromDate);
-		}
-		if (toDate != null) {
-			query.setDate("toDate", toDate);
-		}
-		if (minCount != null) {
-			query.setInteger("minCount", minCount);
-		}
-		if (maxCount != null) {
-			query.setInteger("maxCount", maxCount);
-		}
-		
-		return new Cohort(query.list());
-	}
-	
-	/**
-	 * within <code>startTime</code> and <code>endTime</code>
-	 *
-	 * @param conceptId
-	 * @param startTime
-	 * @param endTime
-	 * @return PatientSet
-	 */
-	public Cohort getPatientsHavingDateObs(Integer conceptId, Date startTime, Date endTime) {
-		StringBuffer sb = new StringBuffer();
-		sb.append("select o.person_id from obs o " + "where concept_id = :concept_id ");
-		sb.append(" and o.value_datetime between :startValue and :endValue");
-		sb.append(" and o.voided = '0'");
-		
-		Query query = sessionFactory.getCurrentSession().createSQLQuery(sb.toString());
-		query.setCacheMode(CacheMode.IGNORE);
-		
-		query.setInteger("concept_id", conceptId);
-		query.setDate("startValue", startTime);
-		query.setDate("endValue", endTime);
-		
-		return new Cohort(query.list());
-	}
-	
-	public Cohort getPatientsHavingNumericObs(Integer conceptId, PatientSetService.TimeModifier timeModifier,
-	        PatientSetService.Modifier modifier, Number value, Date fromDate, Date toDate) {
-		
-		Concept concept = Context.getConceptService().getConcept(conceptId);
-		if (!concept.isNumeric()) {
-			// throw new IllegalArgumentException(concept + " is not numeric");
-		}
-		
-		StringBuffer sb = new StringBuffer();
-		boolean useValue = modifier != null && value != null;
-		boolean doSqlAggregation = timeModifier == TimeModifier.MIN || timeModifier == TimeModifier.MAX
-		        || timeModifier == TimeModifier.AVG;
-		String valueSql = "o.value_numeric";
-		boolean doInvert = false;
-		
-		String dateSql = "";
-		if (fromDate != null) {
-			dateSql += " and o.obs_datetime >= :fromDate ";
-		}
-		if (toDate != null) {
-			dateSql += " and o.obs_datetime <= :toDate ";
-		}
-		
-		if (timeModifier == TimeModifier.ANY || timeModifier == TimeModifier.NO) {
-			if (timeModifier == TimeModifier.NO) {
-				doInvert = true;
-			}
-			sb.append("select o.person_id from obs o " + "where voided = false and concept_id = :concept_id ");
-			sb.append(dateSql);
-		} else if (timeModifier == TimeModifier.FIRST || timeModifier == TimeModifier.LAST) {
-			boolean isFirst = timeModifier == PatientSetService.TimeModifier.FIRST;
-			sb.append("select o.person_id " + "from obs o inner join (" + "    select person_id, "
-			        + (isFirst ? "min" : "max") + "(obs_datetime) as obs_datetime" + "    from obs"
-			        + "    where voided = false and concept_id = :concept_id " + dateSql + "    group by person_id"
-			        + ") subq on o.person_id = subq.person_id and o.obs_datetime = subq.obs_datetime "
-			        + "where o.voided = false and o.concept_id = :concept_id ");
-		} else if (doSqlAggregation) {
-			String sqlAggregator = timeModifier.toString();
-			valueSql = sqlAggregator + "(o.value_numeric)";
-			sb.append("select o.person_id " + "from obs o where o.voided = false and concept_id = :concept_id " + dateSql
-			        + "group by o.person_id ");
-		} else {
-			throw new IllegalArgumentException("TimeModifier '" + timeModifier + "' not recognized");
-		}
-		
-		if (useValue) {
-			sb.append(doSqlAggregation ? "having " : " and ");
-			sb.append(valueSql + " ");
-			sb.append(modifier.getSqlRepresentation() + " :value");
-		}
-		if (!doSqlAggregation) {
-			sb.append(" group by o.person_id ");
-		}
-		
-		log.debug("query: " + sb);
-		Query query = sessionFactory.getCurrentSession().createSQLQuery(sb.toString());
-		query.setCacheMode(CacheMode.IGNORE);
-		
-		query.setInteger("concept_id", conceptId);
-		if (useValue) {
-			query.setDouble("value", value.doubleValue());
-		}
-		if (fromDate != null) {
-			query.setDate("fromDate", fromDate);
-		}
-		if (toDate != null) {
-			query.setDate("toDate", fromDate);
-		}
-		
-		Cohort ret;
-		if (doInvert) {
-			ret = getAllPatients();
-			ret.getMemberIds().removeAll(query.list());
-		} else {
-			ret = new Cohort(query.list());
-		}
-		
-		return ret;
-	}
-	
-	public Cohort getPatientsByCharacteristics(String gender, Date minBirthdate, Date maxBirthdate, Integer minAge,
-	        Integer maxAge, Boolean aliveOnly, Boolean deadOnly) throws DAOException {
-		return getPatientsByCharacteristics(gender, minBirthdate, maxBirthdate, minAge, maxAge, aliveOnly, deadOnly, null);
-	}
-	
-	public Cohort getPatientsByCharacteristics(String gender, Date minBirthdate, Date maxBirthdate, Integer minAge,
-	        Integer maxAge, Boolean aliveOnly, Boolean deadOnly, Date effectiveDate) throws DAOException {
-		
-		if (effectiveDate == null) {
-			effectiveDate = new Date();
-		}
-		
-		StringBuffer queryString = new StringBuffer("select patientId from Patient patient");
-		List<String> clauses = new ArrayList<String>();
-		
-		clauses.add("patient.voided = false");
-		
-		if (gender != null) {
-			gender = gender.toUpperCase();
-			clauses.add("patient.gender = :gender");
-		}
-		if (minBirthdate != null) {
-			clauses.add("patient.birthdate >= :minBirthdate");
-		}
-		if (maxBirthdate != null) {
-			clauses.add("patient.birthdate <= :maxBirthdate");
-		}
-		if (aliveOnly != null && aliveOnly) {
-			clauses.add("patient.dead = false");
-		}
-		if (deadOnly != null && deadOnly) {
-			clauses.add("patient.dead = true");
-		}
-		
-		Date maxBirthFromAge = null;
-		if (minAge != null) {
-			Calendar cal = Calendar.getInstance();
-			cal.setTime(effectiveDate);
-			cal.add(Calendar.YEAR, -minAge);
-			maxBirthFromAge = cal.getTime();
-			clauses.add("patient.birthdate <= :maxBirthFromAge");
-		}
-		Date minBirthFromAge = null;
-		if (maxAge != null) {
-			Calendar cal = Calendar.getInstance();
-			cal.setTime(effectiveDate);
-			cal.add(Calendar.YEAR, -(maxAge + 1));
-			minBirthFromAge = cal.getTime();
-			clauses.add("patient.birthdate > :minBirthFromAge");
-		}
-		
-		clauses.add("(patient.birthdate is null or patient.birthdate <= :effectiveDate)");
-		
-		boolean first = true;
-		for (String clause : clauses) {
-			if (first) {
-				queryString.append(" where ").append(clause);
-				first = false;
-			} else {
-				queryString.append(" and ").append(clause);
-			}
-		}
-		Query query = sessionFactory.getCurrentSession().createQuery(queryString.toString());
-		query.setCacheMode(CacheMode.IGNORE);
-		if (gender != null) {
-			query.setString("gender", gender);
-		}
-		if (minBirthdate != null) {
-			query.setDate("minBirthdate", minBirthdate);
-		}
-		if (maxBirthdate != null) {
-			query.setDate("maxBirthdate", maxBirthdate);
-		}
-		if (minAge != null) {
-			query.setDate("maxBirthFromAge", maxBirthFromAge);
-		}
-		if (maxAge != null) {
-			query.setDate("minBirthFromAge", minBirthFromAge);
-		}
-		query.setDate("effectiveDate", effectiveDate);
-		
-		return new Cohort(query.list());
-	}
-	
-	private static final long MS_PER_YEAR = 365L * 24 * 60 * 60 * 1000L;
-	
-	@SuppressWarnings("unchecked")
-	public Map<Integer, String> getShortPatientDescriptions(Collection<Integer> patientIds) throws DAOException {
-		Map<Integer, String> ret = new HashMap<Integer, String>();
-		
-		Query query = sessionFactory.getCurrentSession().createQuery(
-		    "select patient.personId, patient.gender, patient.birthdate from Patient patient where voided = false");
-		query.setCacheMode(CacheMode.IGNORE);
-		
-		List<Object[]> temp = query.list();
-		
-		long now = System.currentTimeMillis();
-		for (Object[] results : temp) {
-			if (!patientIds.contains(results[0])) {
-				continue;
-			}
-			StringBuffer sb = new StringBuffer();
-			if ("M".equals(results[1])) {
-				sb.append("Male");
-			} else {
-				sb.append("Female");
-			}
-			Date bd = (Date) results[2];
-			if (bd != null) {
-				int age = (int) ((now - bd.getTime()) / MS_PER_YEAR);
-				sb.append(", ").append(age).append(" years old");
-			}
-			ret.put((Integer) results[0], sb.toString());
-		}
-		
-		return ret;
-	}
-	
-	@SuppressWarnings("unchecked")
-	public Map<Integer, Map<String, Object>> getCharacteristics(Cohort patients) throws DAOException {
-		Map<Integer, Map<String, Object>> ret = new HashMap<Integer, Map<String, Object>>();
-		Collection<Integer> ids = patients.getMemberIds();
-		Query query = sessionFactory.getCurrentSession().createQuery(
-		    "select patient.personId, patient.gender, patient.birthdate from Patient patient where patient.voided = false");
-		query.setCacheMode(CacheMode.IGNORE);
-		
-		List<Object[]> temp = query.list();
-		
-		long now = System.currentTimeMillis();
-		for (Object[] results : temp) {
-			Integer patientId = (Integer) results[0];
-			if (!ids.contains(patientId)) {
-				continue;
-			}
-			Map<String, Object> holder = new HashMap<String, Object>();
-			holder.put("gender", results[1]);
-			Date bd = (Date) results[2];
-			if (bd != null) {
-				int age = (int) ((now - bd.getTime()) / MS_PER_YEAR);
-				holder.put("age_years", age);
-				holder.put("birthdate", bd);
-			}
-			ret.put(patientId, holder);
-		}
-		
-		return ret;
-	}
-	
-	@SuppressWarnings("unchecked")
-	/**
-	 * fromDate and toDate are both inclusive
-	 */
-	public Map<Integer, List<Obs>> getObservations(Cohort patients, Concept concept, Date fromDate, Date toDate)
-	        throws DAOException {
-		Map<Integer, List<Obs>> ret = new HashMap<Integer, List<Obs>>();
-		
-		/*
-		Query query = sessionFactory.getCurrentSession().createQuery("select obs, obs.patientId " +
-										  "from Obs obs where obs.conceptId = :conceptId " +
-										  " and obs.patientId in :ids " +
-										  "order by obs.obsDatetime asc");
-		query.setInteger("conceptId", conceptId);
-		query.set
-		
-		List<Object[]> temp = query.list();
-		for (Object[] holder : temp) {
-			Obs obs = (Obs) holder[0];
-			Integer ptId = (Integer) holder[1];
-			List<Obs> forPatient = ret.get(ptId);
-			if (forPatient == null) {
-				forPatient = new ArrayList<Obs>();
-				ret.put(ptId, forPatient);
-			}
-			forPatient.add(obs);
-		}
-		 */
-		Criteria criteria = sessionFactory.getCurrentSession().createCriteria(Obs.class);
-		criteria.setCacheMode(CacheMode.IGNORE);
-		
-		criteria.add(Restrictions.eq("concept", concept));
-		
-		// only add this where clause if patients were passed in
-		if (patients != null) {
-			criteria.add(Restrictions.in("person.personId", patients.getMemberIds()));
-		}
-		
-		criteria.add(Restrictions.eq("voided", false));
-		criteria.addOrder(org.hibernate.criterion.Order.desc("obsDatetime"));
-		log.debug("criteria: " + criteria);
-		List<Obs> temp = criteria.list();
-		for (Obs obs : temp) {
-			Integer ptId = obs.getPersonId();
-			List<Obs> forPatient = ret.get(ptId);
-			if (forPatient == null) {
-				forPatient = new ArrayList<Obs>();
-				ret.put(ptId, forPatient);
-			}
-			forPatient.add(obs);
-		}
-		
-		return ret;
-	}
-	
-	@SuppressWarnings("unchecked")
-	public Map<Integer, List<List<Object>>> getObservationsValues(Cohort patients, Concept c, List<String> attributes,
-	        Integer limit, boolean showMostRecentFirst) {
-		Map<Integer, List<List<Object>>> ret = new HashMap<Integer, List<List<Object>>>();
-		
-		List<String> aliases = new Vector<String>();
-		Boolean conditional = false;
-		
-		Criteria criteria = sessionFactory.getCurrentSession().createCriteria("org.openmrs.Obs", "obs");
-		criteria.setCacheMode(CacheMode.IGNORE);
-		
-		List<String> columns = new Vector<String>();
-		
-		for (String attribute : attributes) {
-			List<String> classNames = new Vector<String>();
-			if (attribute == null) {
-				columns = findObsValueColumnName(c);
-				if (columns.size() > 1) {
-					conditional = true;
-				}
-				continue;
-				//log.debug("c: " + c.getConceptId() + " attribute: " + attribute);
-			} else if (attribute.equals("valueDate")) {
-				// pass -- same column name
-			} else if (attribute.equals("valueTime")) {
-				// pass -- same column name
-			} else if (attribute.equals("valueDatetime")) {
-				// pass -- same column name
-			} else if (attribute.equals("obsDatetime")) {
-				// pass -- same column name
-			} else if (attribute.equals("location")) {
-				// pass -- same column name
-				classNames.add("obs.location");
-				attribute = "location.name";
-			} else if (attribute.equals("comment")) {
-				// pass -- same column name
-			} else if (attribute.equals("encounterType")) {
-				classNames.add("obs.encounter");
-				classNames.add("encounter.encounterType");
-				attribute = "encounterType.name";
-			} else if (attribute.equals("provider")) {
-				classNames.add("obs.encounter");
-				attribute = "encounter.provider";
-			} else {
-				throw new DAOException("Attribute: " + attribute + " is not recognized. Please add reference in "
-				        + this.getClass());
-			}
-			
-			for (String className : classNames) { // if aliasing is necessary
-				if (!aliases.contains(className)) { // if we haven't aliased this already
-					criteria.createAlias(className, className.split("\\.")[1]);
-					aliases.add(className);
-				}
-			}
-			
-			columns.add(attribute);
-		}
-		
-		String aliasName = "obs";
-		
-		// set up the query
-		ProjectionList projections = Projections.projectionList();
-		projections.add(Projections.property("obs.personId"));
-		for (String col : columns) {
-			if (col.contains(".")) {
-				projections.add(Projections.property(col));
-			} else {
-				projections.add(Projections.property(aliasName + "." + col));
-			}
-		}
-		criteria.setProjection(projections);
-		
-		// only restrict on patient ids if some were passed in
-		if (patients != null) {
-			criteria.add(Restrictions.in("obs.personId", patients.getMemberIds()));
-		}
-		
-		criteria.add(Restrictions.eq("obs.concept", c));
-		criteria.add(Restrictions.eq("obs.voided", false));
-		
-		if (showMostRecentFirst) {
-			criteria.addOrder(org.hibernate.criterion.Order.desc("obs.obsDatetime"));
-		} else {
-			criteria.addOrder(org.hibernate.criterion.Order.asc("obs.obsDatetime"));
-		}
-		
-		long start = System.currentTimeMillis();
-		List<Object[]> rows = criteria.list();
-		log.debug("Took: " + (System.currentTimeMillis() - start) + " ms to run the patient/obs query");
-		
-		// set up the return map
-		for (Object[] rowArray : rows) {
-			//log.debug("row[0]: " + row[0] + " row[1]: " + row[1] + (row.length > 2 ? " row[2]: " + row[2] : ""));
-			Integer ptId = (Integer) rowArray[0];
-			
-			List<List<Object>> oldArr = ret.get(ptId);
-			
-			// if we have already fetched all of the results the user wants 
-			if (limit != null && limit > 0 && oldArr != null && oldArr.size() >= limit) {
-				// the user provided a limit value and this patient already has more than
-				// that number of values.
-				// do nothing with this row
-			} else {
-				Boolean tmpConditional = conditional.booleanValue();
-				
-				// get all columns
-				int index = 1;
-				List<Object> row = new Vector<Object>();
-				while (index < rowArray.length) {
-					Object value = rowArray[index++];
-					if (tmpConditional) {
-						if (index == 2 && value != null) {
-							// skip null first value if we must
-							row.add(value);
-						} else {
-							row.add(rowArray[index]);
-						}
-						tmpConditional = false;
-						index++; // increment counter for next column.  (Skips over value_concept)
-					} else {
-						row.add(value == null ? "" : value);
-					}
-				}
-				
-				// if we haven't seen a different row for this patient already:
-				if (oldArr == null) {
-					List<List<Object>> arr = new Vector<List<Object>>();
-					arr.add(row);
-					ret.put(ptId, arr);
-				}
-				// if we have seen a row for this patient already
-				else {
-					oldArr.add(row);
-					ret.put(ptId, oldArr);
-				}
-			}
-		}
-		
-		return ret;
-		
-	}
-	
-	public static List<String> findObsValueColumnName(Concept c) {
-		String abbrev = c.getDatatype().getHl7Abbreviation();
-		List<String> columns = new Vector<String>();
-		
-<<<<<<< HEAD
-		if (abbrev.equals("BIT")) {
-			columns.add("valueCoded");
-		} else if (abbrev.equals("CWE")) {
-=======
-		if (abbrev.equals("BIT"))
-			columns.add("valueCoded");
-		else if (abbrev.equals("CWE")) {
->>>>>>> 0dc65364
-			columns.add("valueDrug");
-			columns.add("valueCoded");
-		} else if (abbrev.equals("NM") || abbrev.equals("SN")) {
-			columns.add("valueNumeric");
-		} else if (abbrev.equals("DT") || abbrev.equals("TM") || abbrev.equals("TS")) {
-			columns.add("valueDatetime");
-		} else if (abbrev.equals("ST")) {
-			columns.add("valueText");
-		}
-		
-		return columns;
-	}
-	
-	@SuppressWarnings("unchecked")
-	public Map<Integer, Encounter> getEncountersByType(Cohort patients, List<EncounterType> encTypes) {
-		Map<Integer, Encounter> ret = new HashMap<Integer, Encounter>();
-		
-		// default query
-		Criteria criteria = sessionFactory.getCurrentSession().createCriteria(Encounter.class);
-		criteria.setCacheMode(CacheMode.IGNORE);
-		
-		// this "where clause" is only necessary if patients were passed in
-		if (patients != null && patients.size() > 0) {
-			criteria.add(Restrictions.in("patient.personId", patients.getMemberIds()));
-		}
-		
-		criteria.add(Restrictions.eq("voided", false));
-		
-		if (encTypes != null && encTypes.size() > 0) {
-			criteria.add(Restrictions.in("encounterType", encTypes));
-		}
-		
-		criteria.addOrder(org.hibernate.criterion.Order.desc("patient.personId"));
-		criteria.addOrder(org.hibernate.criterion.Order.desc("encounterDatetime"));
-		
-		List<Encounter> encounters = criteria.list();
-		
-		// set up the return map
-		for (Encounter enc : encounters) {
-			Integer ptId = enc.getPatientId();
-			if (!ret.containsKey(ptId)) {
-				ret.put(ptId, enc);
-			}
-		}
-		
-		return ret;
-	}
-	
-	/**
-	 * Gets a list of encounters associated with the given form, filtered by the given patient set.
-	 *
-	 * @param patients the patients to filter by (null will return all encounters for all patients)
-	 * @param forms the forms to filter by
-	 */
-	@SuppressWarnings("unchecked")
-	public List<Encounter> getEncountersByForm(Cohort patients, List<Form> forms) {
-		
-		// default query
-		Criteria criteria = sessionFactory.getCurrentSession().createCriteria(Encounter.class);
-		criteria.setCacheMode(CacheMode.IGNORE);
-		
-		// this "where clause" is only necessary if patients were passed in
-		if (patients != null && patients.size() > 0) {
-			criteria.add(Restrictions.in("patient.personId", patients.getMemberIds()));
-		}
-		
-		criteria.add(Restrictions.eq("voided", false));
-		
-		if (forms != null && forms.size() > 0) {
-			criteria.add(Restrictions.in("form", forms));
-		}
-		
-		criteria.addOrder(org.hibernate.criterion.Order.desc("patient.personId"));
-		criteria.addOrder(org.hibernate.criterion.Order.desc("encounterDatetime"));
-		
-		return criteria.list();
-		
-	}
-	
-	@SuppressWarnings("unchecked")
-	public Map<Integer, Object> getEncounterAttrsByType(Cohort patients, List<EncounterType> encTypes, String attr,
-	        Boolean earliestFirst) {
-		Map<Integer, Object> ret = new HashMap<Integer, Object>();
-		
-		// default query
-		Criteria criteria = sessionFactory.getCurrentSession().createCriteria(Encounter.class);
-		criteria.setCacheMode(CacheMode.IGNORE);
-		
-		// this "where clause" is only necessary if patients were specified
-		if (patients != null) {
-			criteria.add(Restrictions.in("patient.personId", patients.getMemberIds()));
-		}
-		
-		criteria.add(Restrictions.eq("voided", false));
-		
-		if (encTypes != null && encTypes.size() > 0) {
-			criteria.add(Restrictions.in("encounterType", encTypes));
-		}
-		
-		criteria.setProjection(Projections.projectionList().add(Projections.property("patient.personId")).add(
-		    Projections.property(attr)));
-		
-		criteria.addOrder(org.hibernate.criterion.Order.desc("patient.personId"));
-		
-		if (earliestFirst) {
-			criteria.addOrder(org.hibernate.criterion.Order.asc("encounterDatetime"));
-		} else {
-			criteria.addOrder(org.hibernate.criterion.Order.desc("encounterDatetime"));
-		}
-		
-		List<Object[]> attrs = criteria.list();
-		
-		// set up the return map
-		for (Object[] row : attrs) {
-			Integer ptId = (Integer) row[0];
-			if (!ret.containsKey(ptId)) {
-				ret.put(ptId, row[1]);
-			}
-		}
-		
-		return ret;
-	}
-	
-	@SuppressWarnings("unchecked")
-	public Map<Integer, Encounter> getEncounters(Cohort patients) {
-		Map<Integer, Encounter> ret = new HashMap<Integer, Encounter>();
-		
-		// default query
-		Criteria criteria = sessionFactory.getCurrentSession().createCriteria(Encounter.class);
-		criteria.setCacheMode(CacheMode.IGNORE);
-		
-		// only include this where clause if patients were passed in
-		if (patients != null) {
-			criteria.add(Restrictions.in("patient.personId", patients.getMemberIds()));
-		}
-		
-		criteria.add(Restrictions.eq("voided", false));
-		
-		criteria.addOrder(org.hibernate.criterion.Order.desc("patient.personId"));
-		criteria.addOrder(org.hibernate.criterion.Order.desc("encounterDatetime"));
-		
-		List<Encounter> encounters = criteria.list();
-		
-		// set up the return map
-		for (Encounter enc : encounters) {
-			Integer ptId = enc.getPatientId();
-			if (!ret.containsKey(ptId)) {
-				ret.put(ptId, enc);
-			}
-		}
-		
-		return ret;
-	}
-	
-	@SuppressWarnings("unchecked")
-	public Map<Integer, Encounter> getFirstEncountersByType(Cohort patients, List<EncounterType> types) {
-		Map<Integer, Encounter> ret = new HashMap<Integer, Encounter>();
-		
-		// default query
-		Criteria criteria = sessionFactory.getCurrentSession().createCriteria(Encounter.class);
-		criteria.setCacheMode(CacheMode.IGNORE);
-		
-		// this "where clause" is only needed if patients were specified
-		if (patients != null) {
-			criteria.add(Restrictions.in("patient.personId", patients.getMemberIds()));
-		}
-		
-		criteria.add(Restrictions.eq("voided", false));
-		
-		if (types != null && types.size() > 0) {
-			criteria.add(Restrictions.in("encounterType", types));
-		}
-		
-		criteria.addOrder(org.hibernate.criterion.Order.desc("patient.personId"));
-		criteria.addOrder(org.hibernate.criterion.Order.asc("encounterDatetime"));
-		
-		List<Encounter> encounters = criteria.list();
-		
-		// set up the return map
-		for (Encounter enc : encounters) {
-			Integer ptId = enc.getPatientId();
-			if (!ret.containsKey(ptId)) {
-				ret.put(ptId, enc);
-			}
-		}
-		
-		return ret;
-	}
-	
-	@SuppressWarnings("unchecked")
-	public Map<Integer, Object> getPatientAttributes(Cohort patients, String className, String property, boolean returnAll)
-	        throws DAOException {
-		Map<Integer, Object> ret = new HashMap<Integer, Object>();
-		
-		className = "org.openmrs." + className;
-		
-		// default query
-		Criteria criteria = null;
-		
-		// make 'patient.**' reference 'patient' like alias instead of object
-		if (className.equals("org.openmrs.Patient")) {
-			criteria = sessionFactory.getCurrentSession().createCriteria("org.openmrs.Patient", "patient");
-		} else if (className.equals("org.openmrs.Person")) {
-			criteria = sessionFactory.getCurrentSession().createCriteria("org.openmrs.Person", "person");
-		} else {
-			criteria = sessionFactory.getCurrentSession().createCriteria(className);
-		}
-		
-		criteria.setCacheMode(CacheMode.IGNORE);
-		
-		// set up the query
-		ProjectionList projectionList = Projections.projectionList();
-		
-		// if Person, PersonName, or PersonAddress
-		if (className.contains("Person")) {
-			projectionList.add(Projections.property("person.personId"));
-			projectionList.add(Projections.property(property));
-			
-			if (patients != null) {
-				criteria.add(Restrictions.in("person.personId", patients.getMemberIds()));
-			}
-			
-			// do not include voided person rows
-			if (className.equals("org.openmrs.Person")) {
-				// the voided column on the person table is mapped to the person object
-				// through the getPersonVoided() to distinguish it from patient/user.voided
-				criteria.add(Restrictions.eq("personVoided", false));
-			} else {
-				// this is here to support PersonName and PersonAddress
-				criteria.add(Restrictions.eq("voided", false));
-			}
-		}
-		// if one of the Patient tables
-		else {
-			projectionList.add(Projections.property("patient.personId"));
-			projectionList.add(Projections.property(property));
-			
-			if (patients != null) {
-				criteria.add(Restrictions.in("patient.personId", patients.getMemberIds()));
-			}
-			
-			// do not include voided patients
-			criteria.add(Restrictions.eq("voided", false));
-		}
-		criteria.setProjection(projectionList);
-		
-		// add 'preferred' sort order if necessary
-		try {
-			boolean hasPreferred = false;
-			for (Field f : Class.forName(className).getDeclaredFields()) {
-				if (f.getName().equals("preferred")) {
-					hasPreferred = true;
-				}
-			}
-			
-			if (hasPreferred) {
-				criteria.addOrder(org.hibernate.criterion.Order.desc("preferred"));
-			}
-		}
-		catch (ClassNotFoundException e) {
-			log.warn("Class not found: " + className);
-		}
-		
-		criteria.addOrder(org.hibernate.criterion.Order.desc("dateCreated"));
-		List<Object[]> rows = criteria.list();
-		
-		// set up the return map
-		if (returnAll) {
-			for (Object[] row : rows) {
-				Integer ptId = (Integer) row[0];
-				Object columnValue = row[1];
-				if (!ret.containsKey(ptId)) {
-					Object[] arr = { columnValue };
-					ret.put(ptId, arr);
-				} else {
-					Object[] oldArr = (Object[]) ret.get(ptId);
-					Object[] newArr = new Object[oldArr.length + 1];
-					System.arraycopy(oldArr, 0, newArr, 0, oldArr.length);
-					newArr[oldArr.length] = columnValue;
-					ret.put(ptId, newArr);
-				}
-			}
-		} else {
-			for (Object[] row : rows) {
-				Integer ptId = (Integer) row[0];
-				Object columnValue = row[1];
-				if (!ret.containsKey(ptId)) {
-					ret.put(ptId, columnValue);
-				}
-			}
-		}
-		
-		return ret;
-	}
-	
-	/**
-	 * @see org.openmrs.api.db.PatientSetDAO#getPersonAttributes(org.openmrs.Cohort,
-	 *      java.lang.String, java.lang.String, java.lang.String, java.lang.String, boolean)
-	 */
-	@SuppressWarnings("unchecked")
-	public Map<Integer, Object> getPersonAttributes(Cohort patients, String attributeTypeName, String joinClass,
-	        String joinProperty, String outputColumn, boolean returnAll) {
-		Map<Integer, Object> ret = new HashMap<Integer, Object>();
-		
-		StringBuilder queryString = new StringBuilder();
-		
-		// set up the query
-		queryString.append("select attr.person.personId, ");
-		
-		if (joinClass != null && joinProperty != null && outputColumn != null) {
-			queryString.append("joinedClass.");
-			queryString.append(outputColumn);
-			queryString.append(" from PersonAttribute attr, PersonAttributeType t, ");
-			queryString.append(joinClass);
-			queryString.append(" joinedClass where t = attr.attributeType ");
-			queryString.append("and attr.value = joinedClass.");
-			queryString.append(joinProperty + " ");
-		} else {
-			queryString.append("attr.value from PersonAttribute attr, PersonAttributeType t where t = attr.attributeType ");
-		}
-		
-		queryString.append("and t.name = :typeName ");
-		queryString.append("order by attr.voided asc, attr.dateCreated desc");
-		
-		Query query = sessionFactory.getCurrentSession().createQuery(queryString.toString());
-		query.setString("typeName", attributeTypeName);
-		
-		log.debug("query: " + queryString);
-		
-		List<Object[]> rows = query.list();
-		
-		// set up the return map
-		for (Object[] row : rows) {
-			Integer ptId = (Integer) row[0];
-			if (patients == null || patients.contains(ptId)) {
-				if (returnAll) {
-					Object columnValue = row[1];
-					if (!ret.containsKey(ptId)) {
-						Object[] arr = { columnValue };
-						ret.put(ptId, arr);
-					} else {
-						Object[] oldArr = (Object[]) ret.get(ptId);
-						Object[] newArr = new Object[oldArr.length + 1];
-						System.arraycopy(oldArr, 0, newArr, 0, oldArr.length);
-						newArr[oldArr.length] = columnValue;
-						ret.put(ptId, newArr);
-					}
-				} else {
-					Object columnValue = row[1];
-					if (!ret.containsKey(ptId)) {
-						ret.put(ptId, columnValue);
-					}
-				}
-			}
-		}
-		return ret;
-	}
-	
-	public Cohort getPatientsHavingTextObs(Integer conceptId, String value, TimeModifier timeModifier) throws DAOException {
-		Query query;
-		StringBuffer sb = new StringBuffer();
-		sb.append("select o.person_id from obs o ");
-		
-		if (timeModifier != null) {
-			if (timeModifier.equals(TimeModifier.LAST)) {
-				log.debug("timeModifier is NOT NULL, and appears to be LAST, so we'll try to add a subquery");
-				sb.append("inner join (select person_id, max(obs_datetime) as obs_datetime from obs where ");
-				sb
-				        .append("concept_id = :concept_id group by person_id) sub on o.person_id = sub.person_id and o.obs_datetime = sub.obs_datetime ");
-			} else {
-				log.debug("timeModifier is NOT NULL, and appears to not be LAST, so we won't do anything");
-			}
-		} else {
-			log.debug("timeModifier is NULL, skipping to full query");
-		}
-		
-		sb.append("where o.concept_id = :concept_id ");
-		boolean useVal = false;
-		if (value != null) {
-			sb.append("and o.value_text = :value ");
-			useVal = true;
-		} else {
-			sb.append("and o.value_text is not null ");
-		}
-		sb.append("group by o.person_id ");
-		
-		query = sessionFactory.getCurrentSession().createSQLQuery(sb.toString());
-		query.setCacheMode(CacheMode.IGNORE);
-		query.setInteger("concept_id", conceptId);
-		if (useVal) {
-			query.setString("value", value);
-		}
-		
-		return new Cohort(query.list());
-	}
-	
-	public Cohort getPatientsHavingLocation(Integer locationId, PatientSetService.PatientLocationMethod method) {
-		StringBuffer sb = new StringBuffer();
-		boolean argumentAsString = false;
-		if (method == PatientLocationMethod.ANY_ENCOUNTER) {
-			sb.append(" select e.patient_id from ");
-			sb.append(" encounter e ");
-			sb.append(" inner join patient p on e.patient_id = p.patient_id and p.voided = false ");
-			sb.append(" where e.location_id = :location_id ");
-			sb.append(" group by e.patient_id ");
-		} else if (method == PatientLocationMethod.EARLIEST_ENCOUNTER) {
-			sb.append(" select e.patient_id ");
-			sb.append(" from encounter e ");
-			sb.append("   inner join patient p on e.patient_id = p.patient_id and p.voided = false ");
-			sb.append("   inner join (");
-			sb.append("       select patient_id, min(encounter_datetime) as earliest ");
-			sb.append("       from encounter ");
-			sb.append("       group by patient_id) subq ");
-			sb.append("     on e.patient_id = subq.patient_id and e.encounter_datetime = subq.earliest ");
-			sb.append(" where e.location_id = :location_id ");
-			sb.append(" group by e.patient_id ");
-		} else if (method == PatientLocationMethod.LATEST_ENCOUNTER) {
-			sb.append(" select e.patient_id ");
-			sb.append(" from encounter e ");
-			sb.append("   inner join patient p on e.patient_id = p.patient_id and p.voided = false ");
-			sb.append("   inner join (");
-			sb.append("       select patient_id, max(encounter_datetime) as earliest ");
-			sb.append("       from encounter ");
-			sb.append("       group by patient_id) subq ");
-			sb.append("     on e.patient_id = subq.patient_id and e.encounter_datetime = subq.earliest ");
-			sb.append(" where e.location_id = :location_id ");
-			sb.append(" group by e.patient_id ");
-		} else {
-			sb.append(" select patient_id from patient p, person_attribute attr, person_attribute_type type ");
-			sb.append(" where type.name = 'Health Center' ");
-			sb.append(" and type.person_attribute_type_id = attr.person_attribute_type_id ");
-			sb.append(" and attr.value = :location_id ");
-			sb.append(" and attr.person_id = p.patient_id ");
-			sb.append(" and attr.voided = false ");
-			sb.append(" and p.voided = false ");
-			argumentAsString = true;
-		}
-		log.debug("query: " + sb);
-		
-		Query query = sessionFactory.getCurrentSession().createSQLQuery(sb.toString());
-		
-		if (argumentAsString) {
-			query.setString("location_id", locationId.toString());
-		} else {
-			query.setInteger("location_id", locationId);
-		}
-		
-		return new Cohort(query.list());
-	}
-	
-	public Cohort convertPatientIdentifier(List<String> identifiers) throws DAOException {
-		
-		StringBuffer sb = new StringBuffer();
-		sb.append("select distinct(patient_id) from patient_identifier p ");
-		sb.append("where identifier in (:identifiers)");
-		Query query = sessionFactory.getCurrentSession().createSQLQuery(sb.toString());
-		query.setCacheMode(CacheMode.IGNORE);
-		query.setParameterList("identifiers", identifiers, new StringType());
-		return new Cohort(query.list());
-	}
-	
-	@SuppressWarnings("unchecked")
-	public List<Patient> getPatients(Collection<Integer> patientIds) throws DAOException {
-		List<Patient> ret = new ArrayList<Patient>();
-		
-		if (!patientIds.isEmpty()) {
-			Criteria criteria = sessionFactory.getCurrentSession().createCriteria(Patient.class);
-			criteria.setCacheMode(CacheMode.IGNORE);
-			criteria.add(Restrictions.in("patientId", patientIds));
-			criteria.add(Restrictions.eq("voided", false));
-			log.debug("criteria: " + criteria);
-			List<Patient> temp = criteria.list();
-			for (Patient p : temp) {
-				ret.add(p);
-			}
-		}
-		
-		return ret;
-	}
-	
-	/**
-	 * Returns a Map from patientId to a Collection of drugIds for drugs active for the patients on
-	 * that date If patientIds is null then do this for all patients Does not return anything for
-	 * voided patients
-	 *
-	 * @throws DAOException
-	 */
-	@SuppressWarnings("unchecked")
-	public Map<Integer, Collection<Integer>> getActiveDrugIds(Collection<Integer> patientIds, Date fromDate, Date toDate)
-	        throws DAOException {
-		HashSet<Integer> idsLookup = patientIds == null ? null
-		        : (patientIds instanceof HashSet ? (HashSet<Integer>) patientIds : new HashSet<Integer>(patientIds));
-		
-		Map<Integer, Collection<Integer>> ret = new HashMap<Integer, Collection<Integer>>();
-		
-		List<String> whereClauses = new ArrayList<String>();
-		whereClauses.add("o.voided = false");
-		if (toDate != null) {
-			whereClauses.add("o.start_date <= :toDate");
-		}
-		if (fromDate != null) {
-			whereClauses.add("(o.auto_expire_date is null or o.auto_expire_date > :fromDate)");
-			whereClauses.add("(o.date_stopped is null or o.date_stopped > :fromDate)");
-		}
-		
-		StringBuilder sql = new StringBuilder("select o.patient_id, d.drug_inventory_id " + "from orders o "
-		        + "    inner join patient p on o.patient_id = p.patient_id and p.voided = false "
-		        + "    inner join drug_order d on o.order_id = d.order_id ");
-		for (ListIterator<String> i = whereClauses.listIterator(); i.hasNext();) {
-			sql.append((i.nextIndex() == 0 ? " where " : " and ")).append(i.next());
-		}
-		
-		log.debug("sql= " + sql);
-		
-		Query query = sessionFactory.getCurrentSession().createSQLQuery(sql.toString());
-		query.setCacheMode(CacheMode.IGNORE);
-		
-		if (toDate != null) {
-			query.setDate("toDate", toDate);
-		}
-		if (fromDate != null) {
-			query.setDate("fromDate", fromDate);
-		}
-		
-		List<Object[]> results = (List<Object[]>) query.list();
-		for (Object[] row : results) {
-			Integer patientId = (Integer) row[0];
-			if (idsLookup == null || idsLookup.contains(patientId)) {
-				Integer drugId = (Integer) row[1];
-				Collection<Integer> drugIds = ret.get(patientId);
-				if (drugIds == null) {
-					drugIds = new HashSet<Integer>();
-					ret.put(patientId, drugIds);
-				}
-				drugIds.add(drugId);
-			}
-		}
-		return ret;
-	}
-	
-	@SuppressWarnings("unchecked")
-	public Map<Integer, PatientState> getCurrentStates(Cohort ps, ProgramWorkflow wf) throws DAOException {
-		Map<Integer, PatientState> ret = new HashMap<Integer, PatientState>();
-		
-		if (ps == null || ps.getMemberIds().size() > 0) {
-			Date now = new Date();
-			
-			Criteria criteria = sessionFactory.getCurrentSession().createCriteria(PatientState.class);
-			criteria.setFetchMode("patient", FetchMode.JOIN);
-			criteria.setCacheMode(CacheMode.IGNORE);
-			//criteria.add(Restrictions.in("patientProgram.patient.personId", ids));
-			
-			// only include this where clause if patients were passed in
-<<<<<<< HEAD
-			if (ps != null) {
-				criteria.createCriteria("patientProgram").add(Restrictions.in("patient.personId", ps.getMemberIds()));
-			}
-=======
-			if (ps != null)
-				criteria.createCriteria("patientProgram").add(Restrictions.in("patient.personId", ps.getMemberIds()));
->>>>>>> 0dc65364
-			
-			//criteria.add(Restrictions.eq("state.programWorkflow", wf));
-			criteria.createCriteria("state").add(Restrictions.eq("programWorkflow", wf));
-			criteria.add(Restrictions.eq("voided", false));
-			criteria.add(Restrictions.or(Restrictions.isNull("startDate"), Restrictions.le("startDate", now)));
-			criteria.add(Restrictions.or(Restrictions.isNull("endDate"), Restrictions.ge("endDate", now)));
-			log.debug("criteria: " + criteria);
-			List<PatientState> temp = criteria.list();
-			for (PatientState state : temp) {
-				Integer ptId = state.getPatientProgram().getPatient().getPatientId();
-				ret.put(ptId, state);
-			}
-		}
-		return ret;
-	}
-	
-	/**
-	 * This method assumes the patient is not simultaneously enrolled in the program more than once.
-	 * if (includeVoided == true) then include voided programs if (includePast == true) then include
-	 * program which are already complete In all cases this only returns the latest program
-	 * enrollment for each patient.
-	 */
-	@SuppressWarnings("unchecked")
-	public Map<Integer, PatientProgram> getPatientPrograms(Cohort ps, Program program, boolean includeVoided,
-	        boolean includePast) throws DAOException {
-		Map<Integer, PatientProgram> ret = new HashMap<Integer, PatientProgram>();
-		
-		Date now = new Date();
-		
-		Criteria criteria = sessionFactory.getCurrentSession().createCriteria(PatientProgram.class);
-		criteria.setFetchMode("patient", FetchMode.JOIN);
-		criteria.setCacheMode(CacheMode.IGNORE);
-		
-		// this "where clause" is only necessary if patients were passed in
-		if (ps != null) {
-			criteria.add(Restrictions.in("patient.personId", ps.getMemberIds()));
-		}
-		
-		criteria.add(Restrictions.eq("program", program));
-		if (!includeVoided) {
-			criteria.add(Restrictions.eq("voided", false));
-		}
-		criteria.add(Restrictions.or(Restrictions.isNull("dateEnrolled"), Restrictions.le("dateEnrolled", now)));
-		if (!includePast) {
-			criteria.add(Restrictions.or(Restrictions.isNull("dateCompleted"), Restrictions.ge("dateCompleted", now)));
-		}
-		log.debug("criteria: " + criteria);
-		List<PatientProgram> temp = criteria.list();
-		for (PatientProgram prog : temp) {
-			Integer ptId = prog.getPatient().getPatientId();
-			ret.put(ptId, prog);
-		}
-		
-		return ret;
-	}
-	
-	@SuppressWarnings("unchecked")
-	public Map<Integer, List<DrugOrder>> getCurrentDrugOrders(Cohort patients, List<Concept> drugConcepts)
-	        throws DAOException {
-		Map<Integer, List<DrugOrder>> ret = new HashMap<Integer, List<DrugOrder>>();
-		
-		Date now = new Date();
-		
-		Criteria criteria = sessionFactory.getCurrentSession().createCriteria(DrugOrder.class);
-		criteria.setFetchMode("patient", FetchMode.JOIN);
-		criteria.setCacheMode(CacheMode.IGNORE);
-		
-		// this "where clause" is only necessary if patients were passed in
-		if (patients != null) {
-			criteria.add(Restrictions.in("patient.personId", patients.getMemberIds()));
-		}
-		
-		//criteria.add(Restrictions.in("encounter.patient.personId", ids));
-		//criteria.createCriteria("encounter").add(Restrictions.in("patient.personId", ids));
-		if (drugConcepts != null) {
-			criteria.add(Restrictions.in("concept", drugConcepts));
-		}
-		criteria.add(Restrictions.eq("voided", false));
-		criteria.add(Restrictions.le("startDate", now));
-		criteria.add(Restrictions.and(Restrictions.or(Restrictions.isNull("autoExpireDate"), Restrictions.gt(
-		    "autoExpireDate", now)), Restrictions
-		        .or(Restrictions.isNull("dateStopped"), Restrictions.gt("dateStopped", now))));
-		criteria.addOrder(org.hibernate.criterion.Order.asc("startDate"));
-		log.debug("criteria: " + criteria);
-		List<DrugOrder> temp = criteria.list();
-		for (DrugOrder regimen : temp) {
-			Integer ptId = regimen.getPatient().getPatientId();
-			List<DrugOrder> list = ret.get(ptId);
-			if (list == null) {
-				list = new ArrayList<DrugOrder>();
-				ret.put(ptId, list);
-			}
-			list.add(regimen);
-		}
-		return ret;
-	}
-	
-	@SuppressWarnings("unchecked")
-	public Map<Integer, List<DrugOrder>> getDrugOrders(Cohort patients, List<Concept> drugConcepts) throws DAOException {
-		Map<Integer, List<DrugOrder>> ret = new HashMap<Integer, List<DrugOrder>>();
-		if (patients != null && patients.size() == 0) {
-			return ret;
-		}
-		
-		Criteria criteria = sessionFactory.getCurrentSession().createCriteria(DrugOrder.class);
-		criteria.setFetchMode("patient", FetchMode.JOIN);
-		criteria.setCacheMode(CacheMode.IGNORE);
-		
-		// only include this where clause if patients were passed in
-		if (patients != null) {
-			criteria.add(Restrictions.in("patient.personId", patients.getMemberIds()));
-		}
-		
-		if (drugConcepts != null) {
-			criteria.add(Restrictions.in("concept", drugConcepts));
-		}
-		criteria.add(Restrictions.eq("voided", false));
-		criteria.addOrder(org.hibernate.criterion.Order.asc("startDate"));
-		log.debug("criteria: " + criteria);
-		List<DrugOrder> temp = criteria.list();
-		for (DrugOrder regimen : temp) {
-			Integer ptId = regimen.getPatient().getPatientId();
-			List<DrugOrder> list = ret.get(ptId);
-			if (list == null) {
-				list = new ArrayList<DrugOrder>();
-				ret.put(ptId, list);
-			}
-			list.add(regimen);
-		}
-		return ret;
-	}
-	
-	/* 
-	 * This is a small hack to make the relationships work right in Neal's report code. It will be refactored
-	 * when I implement a relationship type filter for the cohort builder. -DJ
-	 */
-	@SuppressWarnings("unchecked")
-	public Map<Integer, List<Person>> getRelatives(Cohort patients, RelationshipType relType, boolean forwards) {
-		if (relType == null) {
-			throw new IllegalArgumentException("Must give a relationship type");
-		}
-		Map<Integer, List<Person>> ret = new HashMap<Integer, List<Person>>();
-		if (patients != null) {
-			if (patients.size() == 0) {
-				return ret;
-			}
-		}
-		
-		Criteria criteria = sessionFactory.getCurrentSession().createCriteria(Relationship.class);
-		criteria.add(Restrictions.eq("voided", false));
-		if (patients != null) {
-			if (forwards) {
-				criteria.add(Restrictions.in("personA.personId", patients.getMemberIds()));
-			} else {
-				criteria.add(Restrictions.in("personB.personId", patients.getMemberIds()));
-			}
-		}
-		log.debug("criteria: " + criteria);
-		List<Relationship> rels = (List<Relationship>) criteria.list();
-		for (Relationship rel : rels) {
-			Person fromPerson = forwards ? rel.getPersonA() : rel.getPersonB();
-			Person toPerson = forwards ? rel.getPersonB() : rel.getPersonA();
-			List<Person> holder = (List<Person>) ret.get(fromPerson.getPersonId());
-			if (holder == null) {
-				holder = new ArrayList<Person>();
-				ret.put(fromPerson.getPersonId(), holder);
-			}
-			holder.add(toPerson);
-		}
-		
-		return ret;
-	}
-	
-	@SuppressWarnings("unchecked")
-	public Map<Integer, List<Relationship>> getRelationships(Cohort patients, RelationshipType relType) {
-		Map<Integer, List<Relationship>> ret = new HashMap<Integer, List<Relationship>>();
-		
-		Criteria criteria = sessionFactory.getCurrentSession().createCriteria(Relationship.class);
-		criteria.setCacheMode(CacheMode.IGNORE);
-		if (relType != null) {
-			criteria.add(Restrictions.eq("relationshipType", relType));
-		}
-		
-		// this "where clause" is only useful if patients were passed in
-		if (patients != null) {
-			criteria.createCriteria("personB").add(Restrictions.in("personId", patients.getMemberIds()));
-		}
-		
-		criteria.add(Restrictions.eq("voided", false));
-		log.debug("criteria: " + criteria);
-		List<Relationship> temp = criteria.list();
-		for (Relationship rel : temp) {
-			Integer ptId = rel.getPersonB().getPersonId();
-			List<Relationship> rels = ret.get(ptId);
-			if (rels == null) {
-				rels = new ArrayList<Relationship>();
-				ret.put(ptId, rels);
-			}
-			rels.add(rel);
-		}
-		return ret;
-	}
-	
-	public Cohort getPatientsHavingPersonAttribute(PersonAttributeType attribute, String value) {
-		StringBuilder sb = new StringBuilder();
-		sb.append(" select pat.patient_id ");
-		sb.append(" from person p ");
-		sb.append(" inner join patient pat on pat.patient_id = p.person_id and pat.voided = false ");
-		sb.append(" inner join person_attribute a on p.person_id = a.person_id and a.voided = false ");
-		sb.append(" where p.voided = false ");
-		if (attribute != null) {
-			sb.append(" and a.person_attribute_type_id = :typeId ");
-		}
-		if (value != null) {
-			sb.append(" and a.value = :value ");
-		}
-		sb.append(" group by pat.patient_id ");
-		log.debug("query: " + sb);
-		
-		Query query = sessionFactory.getCurrentSession().createSQLQuery(sb.toString());
-		if (attribute != null) {
-			query.setInteger("typeId", attribute.getPersonAttributeTypeId());
-		}
-		if (value != null) {
-			query.setString("value", value);
-		}
-		
-		return new Cohort(query.list());
-	}
-	
-	public Cohort getPatientsHavingDrugOrder(List<Drug> drugList, List<Concept> drugConceptList, Date startDateFrom,
-	        Date startDateTo, Date stopDateFrom, Date stopDateTo, Boolean discontinued, List<Concept> discontinuedReason) {
-		if (drugList != null && drugList.size() == 0) {
-			drugList = null;
-		}
-		if (drugConceptList != null && drugConceptList.size() == 0) {
-			drugConceptList = null;
-		}
-		StringBuilder sb = new StringBuilder();
-		sb.append(" select distinct patient.id from DrugOrder where voided = false and patient.voided = false ");
-		if (drugList != null) {
-			sb.append(" and drug.id in (:drugIdList) ");
-		}
-		if (drugConceptList != null) {
-			sb.append(" and concept.id in (:drugConceptIdList) ");
-		}
-		if (startDateFrom != null && startDateTo != null) {
-			sb.append(" and startDate between :startDateFrom and :startDateTo ");
-		} else {
-			if (startDateFrom != null) {
-				sb.append(" and startDate >= :startDateFrom ");
-			}
-			if (startDateTo != null) {
-				sb.append(" and startDate <= :startDateTo ");
-			}
-		}
-		if (discontinuedReason != null && discontinuedReason.size() > 0) {
-			sb.append(" and discontinuedReason.id in (:discontinuedReasonIdList) ");
-		}
-		if (discontinued != null) {
-			if (discontinued == true) {
-				if (stopDateFrom != null && stopDateTo != null) {
-					sb.append(" and dateStopped between :stopDateFrom and :stopDateTo ");
-				} else {
-<<<<<<< HEAD
-					if (stopDateFrom != null) {
-						sb.append(" and discontinuedDate >= :stopDateFrom ");
-					}
-					if (stopDateTo != null) {
-						sb.append(" and discontinuedDate <= :stopDateTo ");
-					}
-=======
-					if (stopDateFrom != null)
-						sb.append(" and dateStopped >= :stopDateFrom ");
-					if (stopDateTo != null)
-						sb.append(" and dateStopped <= :stopDateTo ");
->>>>>>> 0dc65364
-				}
-			} else { // discontinued == false
-				if (stopDateFrom != null && stopDateTo != null) {
-					sb.append(" and autoExpireDate between :stopDateFrom and :stopDateTo ");
-				} else {
-					if (stopDateFrom != null) {
-						sb.append(" and autoExpireDate >= :stopDateFrom ");
-					}
-					if (stopDateTo != null) {
-						sb.append(" and autoExpireDate <= :stopDateTo ");
-					}
-				}
-			}
-		} else { // discontinued == null, so we need either
-			if (stopDateFrom != null && stopDateTo != null) {
-				sb.append(" and coalesce(dateStopped, autoExpireDate) between :stopDateFrom and :stopDateTo ");
-			} else {
-<<<<<<< HEAD
-				if (stopDateFrom != null) {
-					sb.append(" and coalesce(discontinuedDate, autoExpireDate) >= :stopDateFrom ");
-				}
-				if (stopDateTo != null) {
-					sb.append(" and coalesce(discontinuedDate, autoExpireDate) <= :stopDateTo ");
-				}
-=======
-				if (stopDateFrom != null)
-					sb.append(" and coalesce(dateStopped, autoExpireDate) >= :stopDateFrom ");
-				if (stopDateTo != null)
-					sb.append(" and coalesce(dateStopped, autoExpireDate) <= :stopDateTo ");
->>>>>>> 0dc65364
-			}
-		}
-		log.debug("sql = " + sb);
-		Query query = sessionFactory.getCurrentSession().createQuery(sb.toString());
-		
-		if (drugList != null) {
-			List<Integer> ids = new ArrayList<Integer>();
-			for (Drug d : drugList) {
-				ids.add(d.getDrugId());
-			}
-			query.setParameterList("drugIdList", ids);
-		}
-		if (drugConceptList != null) {
-			List<Integer> ids = new ArrayList<Integer>();
-			for (Concept c : drugConceptList) {
-				ids.add(c.getConceptId());
-			}
-			query.setParameterList("drugConceptIdList", ids);
-		}
-		if (startDateFrom != null) {
-			query.setDate("startDateFrom", startDateFrom);
-		}
-		if (startDateTo != null) {
-			query.setDate("startDateTo", startDateTo);
-		}
-		if (stopDateFrom != null) {
-			query.setDate("stopDateFrom", stopDateFrom);
-		}
-		if (stopDateTo != null) {
-			query.setDate("stopDateTo", stopDateTo);
-		}
-		if (discontinued != null) {
-			query.setBoolean("discontinued", discontinued);
-		}
-		if (discontinuedReason != null && discontinuedReason.size() > 0) {
-			List<Integer> ids = new ArrayList<Integer>();
-			for (Concept c : discontinuedReason) {
-				ids.add(c.getConceptId());
-			}
-			query.setParameterList("discontinuedReasonIdList", ids);
-		}
-		
-		return new Cohort(query.list());
-	}
-	
-	/**
-	 * @param patients
-	 * @param types List<PatientIdentifierTypes> of types to get
-	 * @return Map of {@link PatientIdentifier}s
-	 */
-	@SuppressWarnings("unchecked")
-	public Map<Integer, String> getPatientIdentifierByType(Cohort patients, List<PatientIdentifierType> types) {
-		Map<Integer, String> patientIdentifiers = new HashMap<Integer, String>();
-		
-		// default query
-		Criteria criteria = sessionFactory.getCurrentSession().createCriteria(PatientIdentifier.class);
-		
-		// only get the "identifier" and "patientId" columns
-		ProjectionList projections = Projections.projectionList();
-		projections.add(Projections.property("identifier"));
-		projections.add(Projections.property("patient.personId"));
-		criteria.setProjection(projections);
-		
-		criteria.setCacheMode(CacheMode.IGNORE);
-		
-		// Add patient restriction if necessary
-		if (patients != null) {
-			criteria.add(Restrictions.in("patient.personId", patients.getMemberIds()));
-		}
-		
-		// all identifiers must be non-voided
-		criteria.add(Restrictions.eq("voided", false));
-		
-		// Add identifier type filter
-		if (types != null && types.size() > 0) {
-			criteria.add(Restrictions.in("identifierType", types));
-		}
-		
-		// Order by ID
-		criteria.addOrder(org.hibernate.criterion.Order.desc("patient.personId"));
-		
-		List<Object[]> rows = criteria.list();
-		
-		// set up the return map
-		for (Object[] row : rows) {
-			String identifier = (String) row[0];
-			Integer patientId = (Integer) row[1];
-			if (!patientIdentifiers.containsKey(patientId)) {
-				patientIdentifiers.put(patientId, identifier);
-			}
-		}
-		
-		return patientIdentifiers;
-	}
-	
-	/**
-	 *
-	 * @see org.openmrs.api.db.PatientSetDAO#getPatientsByRelationship(org.openmrs.RelationshipType,
-	 *      boolean, boolean, org.openmrs.Person)
-	 */
-	public Cohort getPatientsByRelationship(RelationshipType relType, boolean includeAtoB, boolean includeBtoA, Person target) {
-		
-		// since members of a relationship aren't necessarily Patients, but we're supposed to be returning
-		// just patients, get all patients first to compare against:
-		Cohort allPatients = getAllPatients();
-		
-		if (relType != null) {
-			if (includeAtoB && includeBtoA) {
-				String hql = "select personA.id, personB.id from Relationship where relationshipType = :relType";
-				if (target != null) {
-					hql += " and (personA.id = :targetId or personB.id = :targetId)";
-				}
-				Query q = sessionFactory.getCurrentSession().createQuery(hql);
-				q.setParameter("relType", relType);
-				if (target != null) {
-					q.setInteger("targetId", target.getPersonId());
-				}
-				Cohort ret = new Cohort();
-				for (Object[] o : (List<Object[]>) q.list()) {
-					ret.addMember((Integer) o[0]);
-					ret.addMember((Integer) o[1]);
-				}
-				if (target != null) {
-					ret.removeMember(target.getPersonId());
-				}
-				return Cohort.intersect(allPatients, ret);
-			} else if (includeAtoB) {
-				String hql = "select personA.id from Relationship where relationshipType = :relType";
-				if (target != null) {
-					hql += " and personB.id = :targetId";
-				}
-				Query q = sessionFactory.getCurrentSession().createQuery(hql);
-				q.setParameter("relType", relType);
-				if (target != null) {
-					q.setInteger("targetId", target.getPersonId());
-				}
-				Cohort ret = new Cohort();
-				for (Integer id : (List<Integer>) q.list()) {
-					ret.addMember(id);
-				}
-				return Cohort.intersect(allPatients, ret);
-			} else if (includeBtoA) {
-				String hql = "select personB.id from Relationship where relationshipType = :relType";
-				if (target != null) {
-					hql += " and personA.id = :targetId";
-				}
-				Query q = sessionFactory.getCurrentSession().createQuery(hql);
-				q.setParameter("relType", relType);
-				if (target != null) {
-					q.setInteger("targetId", target.getPersonId());
-				}
-				Cohort ret = new Cohort();
-				for (Integer id : (List<Integer>) q.list()) {
-					ret.addMember(id);
-				}
-				return Cohort.intersect(allPatients, ret);
-			} else {
-				return new Cohort();
-			}
-		} else {
-			if (target != null) {
-				Cohort ret = new Cohort();
-				Integer ptId = target.getPersonId();
-				Query query = sessionFactory.getCurrentSession().createSQLQuery(
-				    "select person_a, person_b from relationship where person_a = :ptId or person_b = :ptId");
-				query.setInteger("ptId", ptId);
-				for (Object[] o : (List<Object[]>) query.list()) {
-					ret.addMember((Integer) o[0]);
-					ret.addMember((Integer) o[1]);
-				}
-				// don't include the target patient
-				ret.removeMember(ptId);
-				return Cohort.intersect(allPatients, ret);
-			} else {
-				// get everyone at either end of any relationship, and determine if they're a patient
-				Cohort ret = new Cohort();
-				Query query = sessionFactory.getCurrentSession().createSQLQuery(
-				    "select person_a, person_b from relationship");
-				for (Object[] o : (List<Object[]>) query.list()) {
-					ret.addMember((Integer) o[0]);
-					ret.addMember((Integer) o[1]);
-				}
-				return Cohort.intersect(allPatients, ret);
-			}
-		}
-	}
-	
-	@Override
-	public Integer getCountOfPatients() {
-		Query query = sessionFactory.getCurrentSession().createQuery("select count(*) from Patient where voided = '0'");
-		return new Integer(query.uniqueResult().toString());
-	}
-	
-	@Override
-	public Cohort getPatients(Integer start, Integer size) {
-		Query query = sessionFactory.getCurrentSession().createQuery(
-		    "select distinct patientId from Patient p where p.voided = '0'");
-		
-		if (start != null) {
-			query.setFirstResult(start);
-		}
-		
-		if (size != null) {
-			query.setMaxResults(size);
-		}
-		
-		Set<Integer> ids = new HashSet<Integer>();
-		ids.addAll(query.list());
-		
-		return new Cohort("Batch of " + size + " patients starting at " + start, "", ids);
-	}
-	
-	private String formatProvider(Provider p) {
-		return p.getName();
-	}
-	
-}
+/**
+ * The contents of this file are subject to the OpenMRS Public License
+ * Version 1.0 (the "License"); you may not use this file except in
+ * compliance with the License. You may obtain a copy of the License at
+ * http://license.openmrs.org
+ *
+ * Software distributed under the License is distributed on an "AS IS"
+ * basis, WITHOUT WARRANTY OF ANY KIND, either express or implied. See the
+ * License for the specific language governing rights and limitations
+ * under the License.
+ *
+ * Copyright (C) OpenMRS, LLC.  All Rights Reserved.
+ */
+package org.openmrs.api.db.hibernate;
+
+import org.apache.commons.logging.Log;
+import org.apache.commons.logging.LogFactory;
+import org.hibernate.CacheMode;
+import org.hibernate.Criteria;
+import org.hibernate.FetchMode;
+import org.hibernate.Query;
+import org.hibernate.SessionFactory;
+import org.hibernate.criterion.ProjectionList;
+import org.hibernate.criterion.Projections;
+import org.hibernate.criterion.Restrictions;
+import org.hibernate.type.StringType;
+import org.openmrs.Cohort;
+import org.openmrs.Concept;
+import org.openmrs.Drug;
+import org.openmrs.DrugOrder;
+import org.openmrs.Encounter;
+import org.openmrs.EncounterType;
+import org.openmrs.Form;
+import org.openmrs.Location;
+import org.openmrs.Obs;
+import org.openmrs.Order;
+import org.openmrs.Patient;
+import org.openmrs.PatientIdentifier;
+import org.openmrs.PatientIdentifierType;
+import org.openmrs.PatientProgram;
+import org.openmrs.PatientState;
+import org.openmrs.Person;
+import org.openmrs.PersonAttributeType;
+import org.openmrs.PersonName;
+import org.openmrs.Program;
+import org.openmrs.ProgramWorkflow;
+import org.openmrs.ProgramWorkflowState;
+import org.openmrs.Provider;
+import org.openmrs.Relationship;
+import org.openmrs.RelationshipType;
+import org.openmrs.User;
+import org.openmrs.api.EncounterService;
+import org.openmrs.api.ObsService;
+import org.openmrs.api.PatientService;
+import org.openmrs.api.PatientSetService;
+import org.openmrs.api.PatientSetService.Modifier;
+import org.openmrs.api.PatientSetService.PatientLocationMethod;
+import org.openmrs.api.PatientSetService.TimeModifier;
+import org.openmrs.api.context.Context;
+import org.openmrs.api.db.DAOException;
+import org.openmrs.api.db.PatientSetDAO;
+import org.w3c.dom.Document;
+import org.w3c.dom.Element;
+
+import javax.xml.parsers.DocumentBuilder;
+import javax.xml.parsers.DocumentBuilderFactory;
+import javax.xml.transform.Result;
+import javax.xml.transform.Source;
+import javax.xml.transform.Transformer;
+import javax.xml.transform.TransformerFactory;
+import javax.xml.transform.dom.DOMSource;
+import javax.xml.transform.stream.StreamResult;
+import java.io.StringWriter;
+import java.lang.reflect.Field;
+import java.text.DateFormat;
+import java.text.ParseException;
+import java.text.SimpleDateFormat;
+import java.util.ArrayList;
+import java.util.Calendar;
+import java.util.Collection;
+import java.util.Date;
+import java.util.HashMap;
+import java.util.HashSet;
+import java.util.List;
+import java.util.ListIterator;
+import java.util.Locale;
+import java.util.Map;
+import java.util.Set;
+import java.util.Vector;
+
+/**
+ * Hibernate specific implementation of the PatientSetDAO. <br/>
+ * <br/>
+ * This class should not be instantiated. Rather, it is injected into the PatientSetService by
+ * Spring.
+ *
+ * @see org.openmrs.api.context.Context
+ * @see org.openmrs.api.PatientSetService
+ * @see org.openmrs.api.db.PatientSetDAO
+ */
+public class HibernatePatientSetDAO implements PatientSetDAO {
+	
+	protected final Log log = LogFactory.getLog(getClass());
+	
+	/**
+	 * Hibernate sessionFactory.getCurrentSession() factory
+	 */
+	private SessionFactory sessionFactory;
+	
+	/**
+	 * Set sessionFactory.getCurrentSession() factory
+	 *
+	 * @param sessionFactory SessionFactory to set
+	 */
+	public void setSessionFactory(SessionFactory sessionFactory) {
+		this.sessionFactory = sessionFactory;
+	}
+	
+	/**
+	 * @deprecated
+	 * @see org.openmrs.api.db.PatientSetDAO#exportXml(org.openmrs.Cohort)
+	 */
+	public String exportXml(Cohort ps) throws DAOException {
+		StringBuffer ret = new StringBuffer("<patientset>");
+		for (Integer patientId : ps.getMemberIds()) {
+			ret.append(exportXml(patientId));
+		}
+		ret.append("</patientset>");
+		return ret.toString();
+	}
+	
+	private String formatUserName(User u) {
+		return u.getPersonName().getFullName();
+	}
+	
+	private String formatUser(User u) {
+		StringBuilder ret = new StringBuilder();
+		ret.append(u.getUserId() + "^" + formatUserName(u));
+		return ret.toString();
+	}
+	
+	DateFormat df = new SimpleDateFormat("yyyy-MM-dd HH:mm:ss");
+	
+	private Element obsElementHelper(Document doc, Locale locale, Obs obs) {
+		Element obsNode = doc.createElement("obs");
+		Concept c = obs.getConcept();
+		
+		obsNode.setAttribute("obs_id", obs.getObsId().toString());
+		obsNode.setAttribute("concept_id", c.getConceptId().toString());
+		obsNode.setAttribute("concept_name", c.getName(locale).getName());
+		
+		if (obs.getObsDatetime() != null) {
+			obsNode.setAttribute("datetime", df.format(obs.getObsDatetime()));
+		}
+		if (obs.getAccessionNumber() != null) {
+			obsNode.setAttribute("accession_number", obs.getAccessionNumber());
+		}
+		if (obs.getComment() != null) {
+			obsNode.setAttribute("comment", obs.getComment());
+		}
+		if (obs.getObsGroup() != null) {
+			obsNode.setAttribute("obs_group_id", obs.getObsGroup().getObsId().toString());
+		}
+		if (obs.getValueGroupId() != null) {
+			obsNode.setAttribute("value_group_id", obs.getValueGroupId().toString());
+		}
+		
+		String value = null;
+		String dataType = null;
+		
+		if (obs.getValueCoded() != null) {
+			Concept valueConcept = obs.getValueCoded();
+			obsNode.setAttribute("value_coded_id", valueConcept.getConceptId().toString());
+			obsNode.setAttribute("value_coded", valueConcept.getName(locale).getName());
+			dataType = "coded";
+			value = valueConcept.getName(locale).getName();
+		}
+		if (obs.getValueAsBoolean() != null) {
+			obsNode.setAttribute("value_boolean", obs.getValueAsBoolean().toString());
+			dataType = "boolean";
+			value = obs.getValueAsBoolean().toString();
+		}
+		if (obs.getValueDatetime() != null) {
+			obsNode.setAttribute("value_datetime", df.format(obs.getValueDatetime()));
+			dataType = "datetime";
+			value = obs.getValueDatetime().toString();
+		}
+		if (obs.getValueNumeric() != null) {
+			obsNode.setAttribute("value_numeric", obs.getValueNumeric().toString());
+			dataType = "numeric";
+			value = obs.getValueNumeric().toString();
+		}
+		if (obs.getValueText() != null) {
+			obsNode.setAttribute("value_text", obs.getValueText());
+			dataType = "text";
+			value = obs.getValueText();
+		}
+		if (obs.getValueModifier() != null) {
+			obsNode.setAttribute("value_modifier", obs.getValueModifier());
+			if (value != null) {
+				value = obs.getValueModifier() + " " + value;
+			}
+		}
+		obsNode.setAttribute("data_type", dataType);
+		obsNode.appendChild(doc.createTextNode(value));
+		
+		return obsNode;
+	}
+	
+	/**
+	 * Note that the formatting may depend on locale
+	 *
+	 * @deprecated
+	 */
+	@Deprecated
+	public String exportXml(Integer patientId) throws DAOException {
+		Locale locale = Context.getLocale();
+		
+		DocumentBuilderFactory factory = DocumentBuilderFactory.newInstance();
+		Document doc = null;
+		
+		PatientService patientService = Context.getPatientService();
+		EncounterService encounterService = Context.getEncounterService();
+		
+		Patient p = patientService.getPatient(patientId);
+		List<Encounter> encounters = encounterService.getEncountersByPatientId(patientId);
+		
+		try {
+			DocumentBuilder builder = factory.newDocumentBuilder();
+			doc = builder.newDocument();
+			
+			Element root = (Element) doc.createElement("patient_data");
+			doc.appendChild(root);
+			
+			Element patientNode = doc.createElement("patient");
+			patientNode.setAttribute("patient_id", p.getPatientId().toString());
+			
+			boolean firstName = true;
+			Element namesNode = doc.createElement("names");
+			for (PersonName name : p.getNames()) {
+				if (firstName) {
+					if (name.getGivenName() != null) {
+						patientNode.setAttribute("given_name", name.getGivenName());
+					}
+					if (name.getMiddleName() != null) {
+						patientNode.setAttribute("middle_name", name.getMiddleName());
+					}
+					if (name.getFamilyName() != null) {
+						patientNode.setAttribute("family_name", name.getFamilyName());
+					}
+					if (name.getFamilyName2() != null) {
+						patientNode.setAttribute("family_name2", name.getFamilyName2());
+					}
+					firstName = false;
+				}
+				Element nameNode = doc.createElement("name");
+				if (name.getGivenName() != null) {
+					nameNode.setAttribute("given_name", name.getGivenName());
+				}
+				if (name.getMiddleName() != null) {
+					nameNode.setAttribute("middle_name", name.getMiddleName());
+				}
+				if (name.getFamilyName() != null) {
+					nameNode.setAttribute("family_name", name.getFamilyName());
+				}
+				if (name.getFamilyName2() != null) {
+					nameNode.setAttribute("family_name2", name.getFamilyName2());
+				}
+				namesNode.appendChild(nameNode);
+			}
+			patientNode.appendChild(namesNode);
+			patientNode.setAttribute("gender", p.getGender());
+			
+			/*
+			if (p.getRace() != null) {
+				patientNode.setAttribute("race", p.getRace());
+			}
+			 */
+			if (p.getBirthdate() != null) {
+				patientNode.setAttribute("birthdate", df.format(p.getBirthdate()));
+			}
+			if (p.getBirthdateEstimated() != null) {
+				patientNode.setAttribute("birthdate_estimated", p.getBirthdateEstimated().toString());
+			}
+			/*
+			if (p.getBirthplace() != null) {
+				patientNode.setAttribute("birthplace", p.getBirthplace());
+			}
+			*/
+			/*
+			if (p.getCitizenship() != null) {
+				patientNode.setAttribute("citizenship", p.getCitizenship());
+			}
+			 */
+			/*
+			if (p.getMothersName() != null) {
+				patientNode.setAttribute("mothers_name", p.getMothersName());
+			}
+			if (p.getCivilStatus() != null) {
+				patientNode.setAttribute("civil_status", p.getCivilStatus().getName(locale, false).getName());
+			}
+			 */
+			if (p.getDeathDate() != null) {
+				patientNode.setAttribute("death_date", df.format(p.getDeathDate()));
+			}
+			if (p.getDeathdateEstimated() != null) {
+				patientNode.setAttribute("deathdate_estimated", p.getDeathdateEstimated().toString());
+			}
+			
+			if (p.getCauseOfDeath() != null) {
+				patientNode.setAttribute("cause_of_death", p.getCauseOfDeath().getName(locale, false).getName());
+			}
+			/*
+			if (p.getHealthDistrict() != null) {
+				patientNode.setAttribute("health_district", p.getHealthDistrict());
+			}
+			if (p.getHealthCenter() != null) {
+				patientNode.setAttribute("health_center", p.getHealthCenter().getName());
+				patientNode.setAttribute("health_center_id", p.getHealthCenter().getLocationId().toString());
+			}
+			 */
+
+			for (Encounter e : encounters) {
+				Element encounterNode = doc.createElement("encounter");
+				if (e.getEncounterDatetime() != null) {
+					encounterNode.setAttribute("datetime", df.format(e.getEncounterDatetime()));
+				}
+				
+				Element metadataNode = doc.createElement("metadata");
+				{
+					Location l = e.getLocation();
+					if (l != null) {
+						Element temp = doc.createElement("location");
+						temp.setAttribute("location_id", l.getLocationId().toString());
+						temp.appendChild(doc.createTextNode(l.getName()));
+						metadataNode.appendChild(temp);
+					}
+					EncounterType t = e.getEncounterType();
+					if (t != null) {
+						Element temp = doc.createElement("encounter_type");
+						temp.setAttribute("encounter_type_id", t.getEncounterTypeId().toString());
+						temp.appendChild(doc.createTextNode(t.getName()));
+						metadataNode.appendChild(temp);
+					}
+					Form f = e.getForm();
+					if (f != null) {
+						Element temp = doc.createElement("form");
+						temp.setAttribute("form_id", f.getFormId().toString());
+						temp.appendChild(doc.createTextNode(f.getName()));
+						metadataNode.appendChild(temp);
+					}
+					Person u = e.getProvider();
+					if (u != null) {
+						Element temp = doc.createElement("provider");
+						temp.setAttribute("provider_id", u.getPersonId().toString());
+						temp.appendChild(doc.createTextNode(u.getPersonName().getFullName()));
+						metadataNode.appendChild(temp);
+					}
+				}
+				encounterNode.appendChild(metadataNode);
+				
+				Collection<Obs> observations = e.getObs();
+				if (observations != null && observations.size() > 0) {
+					Element observationsNode = doc.createElement("observations");
+					for (Obs obs : observations) {
+						Element obsNode = obsElementHelper(doc, locale, obs);
+						observationsNode.appendChild(obsNode);
+					}
+					encounterNode.appendChild(observationsNode);
+				}
+				
+				Set<Order> orders = e.getOrders();
+				if (orders != null && orders.size() != 0) {
+					Element ordersNode = doc.createElement("orders");
+					for (Order order : orders) {
+						Element orderNode = doc.createElement("order");
+						orderNode.setAttribute("order_id", order.getOrderId().toString());
+						
+						Concept concept = order.getConcept();
+						orderNode.setAttribute("concept_id", concept.getConceptId().toString());
+						orderNode.appendChild(doc.createTextNode(concept.getName(locale).getName()));
+						
+						if (order.getInstructions() != null) {
+							orderNode.setAttribute("instructions", order.getInstructions());
+						}
+						if (order.getStartDate() != null) {
+							orderNode.setAttribute("start_date", df.format(order.getStartDate()));
+						}
+						if (order.getAutoExpireDate() != null) {
+							orderNode.setAttribute("auto_expire_date", df.format(order.getAutoExpireDate()));
+						}
+						if (order.getOrderer() != null) {
+							orderNode.setAttribute("orderer", formatProvider(order.getOrderer()));
+						}
+						if (order.getDateStopped() != null) {
+							orderNode.setAttribute("date_stopped", df.format(order.getDateStopped()));
+						}
+						if (order.getOrderReason() != null) {
+							orderNode.setAttribute("discontinued_reason", order.getOrderReason().getName(locale, false)
+							        .getName());
+						}
+						
+						ordersNode.appendChild(orderNode);
+					}
+				}
+				
+				patientNode.appendChild(encounterNode);
+			}
+			
+			ObsService obsService = Context.getObsService();
+			List<Obs> allObservations = obsService.getObservationsByPerson(p);
+			if (allObservations != null && allObservations.size() > 0) {
+				log.debug("allObservations has " + allObservations.size() + " obs");
+				Set<Obs> undoneObservations = new HashSet<Obs>();
+				for (Obs obs : allObservations) {
+					if (obs.getEncounter() == null) {
+						undoneObservations.add(obs);
+					}
+				}
+				log.debug("undoneObservations has " + undoneObservations.size() + " obs");
+				
+				if (undoneObservations.size() > 0) {
+					Element observationsNode = doc.createElement("observations");
+					for (Obs obs : undoneObservations) {
+						Element obsNode = obsElementHelper(doc, locale, obs);
+						observationsNode.appendChild(obsNode);
+						log.debug("added node " + obsNode + " to observationsNode");
+					}
+					patientNode.appendChild(observationsNode);
+				}
+			}
+			
+			root.appendChild(patientNode);
+			
+		}
+		catch (Exception ex) {
+			throw new DAOException(ex);
+		}
+		
+		String ret = null;
+		
+		try {
+			Source source = new DOMSource(doc);
+			StringWriter sw = new StringWriter();
+			Result result = new StreamResult(sw);
+			
+			Transformer xformer = TransformerFactory.newInstance().newTransformer();
+			xformer.transform(source, result);
+			ret = sw.toString();
+		}
+		catch (Exception ex) {
+			throw new DAOException(ex);
+		}
+		
+		return ret;
+	}
+	
+	@SuppressWarnings("unchecked")
+	public Cohort getAllPatients() {
+		
+		Query query = sessionFactory.getCurrentSession().createQuery("select patientId from Patient p where p.voided = '0'");
+		
+		Set<Integer> ids = new HashSet<Integer>();
+		ids.addAll(query.list());
+		
+		return new Cohort("All patients", "", ids);
+	}
+	
+	/**
+	 * given program, workflow, and state, within a given date range
+	 *
+	 * @param program The program the patient must have been in
+	 * @param stateList List of states the patient must have been in (implies a workflow) (can be
+	 *            null)
+	 * @param fromDate If not null, then only patients in the given program/workflow/state on or
+	 *            after this date
+	 * @param toDate If not null, then only patients in the given program/workflow/state on or
+	 *            before this date
+	 * @return Cohort of Patients matching criteria
+	 */
+	public Cohort getPatientsByProgramAndState(Program program, List<ProgramWorkflowState> stateList, Date fromDate,
+	        Date toDate) {
+		Integer programId = program == null ? null : program.getProgramId();
+		List<Integer> stateIds = null;
+		if (stateList != null && stateList.size() > 0) {
+			stateIds = new ArrayList<Integer>();
+			for (ProgramWorkflowState state : stateList) {
+				stateIds.add(state.getProgramWorkflowStateId());
+			}
+		}
+		
+		List<String> clauses = new ArrayList<String>();
+		clauses.add("pp.voided = false");
+		if (programId != null) {
+			clauses.add("pp.program_id = :programId");
+		}
+		if (stateIds != null) {
+			clauses.add("ps.state in (:stateIds)");
+			clauses.add("ps.voided = false");
+		}
+		if (fromDate != null) {
+			clauses.add("(pp.date_completed is null or pp.date_completed >= :fromDate)");
+			if (stateIds != null) {
+				clauses.add("(ps.end_date is null or ps.end_date >= :fromDate)");
+			}
+		}
+		if (toDate != null) {
+			clauses.add("(pp.date_enrolled is null or pp.date_enrolled <= :toDate)");
+			if (stateIds != null) {
+				clauses.add("(ps.start_date is null or ps.start_date <= :toDate)");
+			}
+		}
+		
+		StringBuilder sql = new StringBuilder();
+		sql.append("select pp.patient_id ");
+		sql.append("from patient_program pp ");
+		sql.append("inner join patient p on pp.patient_id = p.patient_id and p.voided = false ");
+		if (stateIds != null) {
+			sql.append("inner join patient_state ps on pp.patient_program_id = ps.patient_program_id ");
+		}
+		for (ListIterator<String> i = clauses.listIterator(); i.hasNext();) {
+			sql.append(i.nextIndex() == 0 ? " where " : " and ");
+			sql.append(i.next());
+		}
+		sql.append(" group by pp.patient_id");
+		log.debug("query: " + sql);
+		
+		Query query = sessionFactory.getCurrentSession().createSQLQuery(sql.toString());
+		if (programId != null) {
+			query.setInteger("programId", programId);
+		}
+		if (stateIds != null) {
+			query.setParameterList("stateIds", stateIds);
+		}
+		if (fromDate != null) {
+			query.setDate("fromDate", fromDate);
+		}
+		if (toDate != null) {
+			query.setDate("toDate", toDate);
+		}
+		
+		return new Cohort(query.list());
+	}
+	
+	/**
+	 * a given program. If fromDate != null, then only those patients who were in the program at any
+	 * time after that date if toDate != null, then only those patients who were in the program at
+	 * any time before that date
+	 */
+	public Cohort getPatientsInProgram(Integer programId, Date fromDate, Date toDate) {
+		String sql = "select pp.patient_id from patient_program pp ";
+		sql += " inner join patient p on pp.patient_id = p.patient_id and p.voided = false ";
+		sql += " where pp.voided = false and pp.program_id = :programId ";
+		if (fromDate != null) {
+			sql += " and (date_completed is null or date_completed >= :fromDate) ";
+		}
+		if (toDate != null) {
+			sql += " and (date_enrolled is null or date_enrolled <= :toDate) ";
+		}
+		log.debug("sql: " + sql);
+		
+		Query query = sessionFactory.getCurrentSession().createSQLQuery(sql);
+		query.setCacheMode(CacheMode.IGNORE);
+		
+		query.setInteger("programId", programId);
+		if (fromDate != null) {
+			query.setDate("fromDate", fromDate);
+		}
+		if (toDate != null) {
+			query.setDate("toDate", toDate);
+		}
+		
+		return new Cohort(query.list());
+	}
+	
+	public Cohort getPatientsHavingObs(Integer conceptId, PatientSetService.TimeModifier timeModifier,
+	        PatientSetService.Modifier modifier, Object value, Date fromDate, Date toDate) {
+		if (conceptId == null && value == null) {
+			throw new IllegalArgumentException("Can't have conceptId == null and value == null");
+		}
+		if (conceptId == null && (timeModifier != TimeModifier.ANY && timeModifier != TimeModifier.NO)) {
+			throw new IllegalArgumentException("If conceptId == null, timeModifier must be ANY or NO");
+		}
+		if (conceptId == null && modifier != Modifier.EQUAL) {
+			throw new IllegalArgumentException("If conceptId == null, modifier must be EQUAL");
+		}
+		Concept concept = null;
+		if (conceptId != null) {
+			concept = Context.getConceptService().getConcept(conceptId);
+		}
+		Number numericValue = null;
+		String stringValue = null;
+		Concept codedValue = null;
+		Date dateValue = null;
+		String valueSql = null;
+		if (value != null) {
+			if (concept == null) {
+				if (value instanceof Concept) {
+					codedValue = (Concept) value;
+				} else {
+					codedValue = Context.getConceptService().getConceptByName(value.toString());
+				}
+				valueSql = "o.value_coded";
+			} else if (concept.getDatatype().isNumeric()) {
+				if (value instanceof Number) {
+					numericValue = (Number) value;
+				} else {
+					numericValue = new Double(value.toString());
+				}
+				valueSql = "o.value_numeric";
+			} else if (concept.getDatatype().isText()) {
+				stringValue = value.toString();
+				valueSql = "o.value_text";
+				if (modifier == null) {
+					modifier = Modifier.EQUAL;
+				}
+			} else if (concept.getDatatype().isCoded()) {
+				if (value instanceof Concept) {
+					codedValue = (Concept) value;
+				} else {
+					codedValue = Context.getConceptService().getConceptByName(value.toString());
+				}
+				valueSql = "o.value_coded";
+			} else if (concept.getDatatype().isDate()) {
+				if (value instanceof Date) {
+					dateValue = (Date) value;
+				} else {
+					try {
+						dateValue = Context.getDateFormat().parse(value.toString());
+					}
+					catch (ParseException ex) {
+						throw new IllegalArgumentException("Cannot interpret " + dateValue + " as a date in the format "
+						        + Context.getDateFormat());
+					}
+				}
+				valueSql = "o.value_datetime";
+			} else if (concept.getDatatype().isBoolean()) {
+				if (value instanceof Concept) {
+					codedValue = (Concept) value;
+				} else {
+					boolean asBoolean = false;
+					if (value instanceof Boolean) {
+						asBoolean = ((Boolean) value).booleanValue();
+					} else {
+						asBoolean = Boolean.valueOf(value.toString());
+					}
+					codedValue = asBoolean ? Context.getConceptService().getTrueConcept() : Context.getConceptService()
+					        .getFalseConcept();
+				}
+				valueSql = "o.value_coded";
+			}
+		}
+		
+		StringBuilder sb = new StringBuilder();
+		boolean useValue = value != null;
+		boolean doSqlAggregation = timeModifier == TimeModifier.MIN || timeModifier == TimeModifier.MAX
+		        || timeModifier == TimeModifier.AVG;
+		boolean doInvert = false;
+		
+		String dateSql = "";
+		String dateSqlForSubquery = "";
+		if (fromDate != null) {
+			dateSql += " and o.obs_datetime >= :fromDate ";
+			dateSqlForSubquery += " and obs_datetime >= :fromDate ";
+		}
+		if (toDate != null) {
+			dateSql += " and o.obs_datetime <= :toDate ";
+			dateSqlForSubquery += " and obs_datetime <= :toDate ";
+		}
+		
+		if (timeModifier == TimeModifier.ANY || timeModifier == TimeModifier.NO) {
+			if (timeModifier == TimeModifier.NO) {
+				doInvert = true;
+			}
+			sb
+			        .append("select o.person_id from obs o "
+			                + "inner join patient p on o.person_id = p.patient_id and p.voided = false "
+			                + "where o.voided = false ");
+			if (conceptId != null) {
+				sb.append("and concept_id = :concept_id ");
+			}
+			sb.append(dateSql);
+			
+		} else if (timeModifier == TimeModifier.FIRST || timeModifier == TimeModifier.LAST) {
+			boolean isFirst = timeModifier == PatientSetService.TimeModifier.FIRST;
+			sb.append("select o.person_id " + "from obs o inner join (" + "    select person_id, "
+			        + (isFirst ? "min" : "max") + "(obs_datetime) as obs_datetime" + "    from obs"
+			        + "    where voided = false and concept_id = :concept_id " + dateSqlForSubquery
+			        + "    group by person_id"
+			        + ") subq on o.person_id = subq.person_id and o.obs_datetime = subq.obs_datetime "
+			        + " inner join patient p on o.person_id = p.patient_id and p.voided = false "
+			        + "where o.voided = false and o.concept_id = :concept_id ");
+			
+		} else if (doSqlAggregation) {
+			String sqlAggregator = timeModifier.toString();
+			valueSql = sqlAggregator + "(" + valueSql + ")";
+			sb.append("select o.person_id " + "from obs o "
+			        + "inner join patient p on o.person_id = p.patient_id and p.voided = false "
+			        + "where o.voided = false and concept_id = :concept_id " + dateSql + "group by o.person_id ");
+			
+		} else {
+			throw new IllegalArgumentException("TimeModifier '" + timeModifier + "' not recognized");
+		}
+		
+		if (useValue) {
+			sb.append(doSqlAggregation ? " having " : " and ");
+			sb.append(valueSql + " ");
+			sb.append(modifier.getSqlRepresentation() + " :value");
+		}
+		if (!doSqlAggregation) {
+			sb.append(" group by o.person_id ");
+		}
+		
+		log.debug("query: " + sb);
+		Query query = sessionFactory.getCurrentSession().createSQLQuery(sb.toString());
+		query.setCacheMode(CacheMode.IGNORE);
+		
+		if (conceptId != null) {
+			query.setInteger("concept_id", conceptId);
+		}
+		if (useValue) {
+			if (numericValue != null) {
+				query.setDouble("value", numericValue.doubleValue());
+			} else if (codedValue != null) {
+				query.setInteger("value", codedValue.getConceptId());
+			} else if (stringValue != null) {
+				query.setString("value", stringValue);
+			} else if (dateValue != null) {
+				query.setDate("value", dateValue);
+			} else {
+				throw new IllegalArgumentException(
+				        "useValue is true, but numeric, coded, string, boolean, and date values are all null");
+			}
+		}
+		if (fromDate != null) {
+			query.setDate("fromDate", fromDate);
+		}
+		if (toDate != null) {
+			query.setDate("toDate", toDate);
+		}
+		
+		Cohort ret;
+		if (doInvert) {
+			ret = getAllPatients();
+			ret.getMemberIds().removeAll(query.list());
+		} else {
+			ret = new Cohort(query.list());
+		}
+		
+		return ret;
+	}
+	
+	/**
+	 * <pre>
+	 * Returns the set of patients that have encounters, with several optional parameters:
+	 *   of type encounterType
+	 *   at a given location
+	 *   from filling out a specific form
+	 *   on or after fromDate
+	 *   on or before toDate
+	 *   patients with at least minCount of the given encounters
+	 *   patients with up to maxCount of the given encounters
+	 * </pre>
+	 */
+	public Cohort getPatientsHavingEncounters(List<EncounterType> encounterTypeList, Location location, Form form,
+	        Date fromDate, Date toDate, Integer minCount, Integer maxCount) {
+		List<Integer> encTypeIds = null;
+		if (encounterTypeList != null && encounterTypeList.size() > 0) {
+			encTypeIds = new ArrayList<Integer>();
+			for (EncounterType t : encounterTypeList) {
+				encTypeIds.add(t.getEncounterTypeId());
+			}
+		}
+		Integer locationId = location == null ? null : location.getLocationId();
+		Integer formId = form == null ? null : form.getFormId();
+		List<String> whereClauses = new ArrayList<String>();
+		whereClauses.add("e.voided = false");
+		if (encTypeIds != null) {
+			whereClauses.add("e.encounter_type in (:encTypeIds)");
+		}
+		if (locationId != null) {
+			whereClauses.add("e.location_id = :locationId");
+		}
+		if (formId != null) {
+			whereClauses.add("e.form_id = :formId");
+		}
+		if (fromDate != null) {
+			whereClauses.add("e.encounter_datetime >= :fromDate");
+		}
+		if (toDate != null) {
+			whereClauses.add("e.encounter_datetime <= :toDate");
+		}
+		List<String> havingClauses = new ArrayList<String>();
+		if (minCount != null) {
+			havingClauses.add("count(*) >= :minCount");
+		}
+		if (maxCount != null) {
+			havingClauses.add("count(*) >= :maxCount");
+		}
+		StringBuilder sb = new StringBuilder();
+		sb.append(" select e.patient_id from encounter e ");
+		sb.append(" inner join patient p on e.patient_id = p.patient_id and p.voided = false ");
+		for (ListIterator<String> i = whereClauses.listIterator(); i.hasNext();) {
+			sb.append(i.nextIndex() == 0 ? " where " : " and ");
+			sb.append(i.next());
+		}
+		sb.append(" group by e.patient_id ");
+		for (ListIterator<String> i = havingClauses.listIterator(); i.hasNext();) {
+			sb.append(i.nextIndex() == 0 ? " having " : " and ");
+			sb.append(i.next());
+		}
+		log.debug("query: " + sb);
+		
+		Query query = sessionFactory.getCurrentSession().createSQLQuery(sb.toString());
+		if (encTypeIds != null) {
+			query.setParameterList("encTypeIds", encTypeIds);
+		}
+		if (locationId != null) {
+			query.setInteger("locationId", locationId);
+		}
+		if (formId != null) {
+			query.setInteger("formId", formId);
+		}
+		if (fromDate != null) {
+			query.setDate("fromDate", fromDate);
+		}
+		if (toDate != null) {
+			query.setDate("toDate", toDate);
+		}
+		if (minCount != null) {
+			query.setInteger("minCount", minCount);
+		}
+		if (maxCount != null) {
+			query.setInteger("maxCount", maxCount);
+		}
+		
+		return new Cohort(query.list());
+	}
+	
+	/**
+	 * within <code>startTime</code> and <code>endTime</code>
+	 *
+	 * @param conceptId
+	 * @param startTime
+	 * @param endTime
+	 * @return PatientSet
+	 */
+	public Cohort getPatientsHavingDateObs(Integer conceptId, Date startTime, Date endTime) {
+		StringBuffer sb = new StringBuffer();
+		sb.append("select o.person_id from obs o " + "where concept_id = :concept_id ");
+		sb.append(" and o.value_datetime between :startValue and :endValue");
+		sb.append(" and o.voided = '0'");
+		
+		Query query = sessionFactory.getCurrentSession().createSQLQuery(sb.toString());
+		query.setCacheMode(CacheMode.IGNORE);
+		
+		query.setInteger("concept_id", conceptId);
+		query.setDate("startValue", startTime);
+		query.setDate("endValue", endTime);
+		
+		return new Cohort(query.list());
+	}
+	
+	public Cohort getPatientsHavingNumericObs(Integer conceptId, PatientSetService.TimeModifier timeModifier,
+	        PatientSetService.Modifier modifier, Number value, Date fromDate, Date toDate) {
+		
+		Concept concept = Context.getConceptService().getConcept(conceptId);
+		if (!concept.isNumeric()) {
+			// throw new IllegalArgumentException(concept + " is not numeric");
+		}
+		
+		StringBuffer sb = new StringBuffer();
+		boolean useValue = modifier != null && value != null;
+		boolean doSqlAggregation = timeModifier == TimeModifier.MIN || timeModifier == TimeModifier.MAX
+		        || timeModifier == TimeModifier.AVG;
+		String valueSql = "o.value_numeric";
+		boolean doInvert = false;
+		
+		String dateSql = "";
+		if (fromDate != null) {
+			dateSql += " and o.obs_datetime >= :fromDate ";
+		}
+		if (toDate != null) {
+			dateSql += " and o.obs_datetime <= :toDate ";
+		}
+		
+		if (timeModifier == TimeModifier.ANY || timeModifier == TimeModifier.NO) {
+			if (timeModifier == TimeModifier.NO) {
+				doInvert = true;
+			}
+			sb.append("select o.person_id from obs o " + "where voided = false and concept_id = :concept_id ");
+			sb.append(dateSql);
+		} else if (timeModifier == TimeModifier.FIRST || timeModifier == TimeModifier.LAST) {
+			boolean isFirst = timeModifier == PatientSetService.TimeModifier.FIRST;
+			sb.append("select o.person_id " + "from obs o inner join (" + "    select person_id, "
+			        + (isFirst ? "min" : "max") + "(obs_datetime) as obs_datetime" + "    from obs"
+			        + "    where voided = false and concept_id = :concept_id " + dateSql + "    group by person_id"
+			        + ") subq on o.person_id = subq.person_id and o.obs_datetime = subq.obs_datetime "
+			        + "where o.voided = false and o.concept_id = :concept_id ");
+		} else if (doSqlAggregation) {
+			String sqlAggregator = timeModifier.toString();
+			valueSql = sqlAggregator + "(o.value_numeric)";
+			sb.append("select o.person_id " + "from obs o where o.voided = false and concept_id = :concept_id " + dateSql
+			        + "group by o.person_id ");
+		} else {
+			throw new IllegalArgumentException("TimeModifier '" + timeModifier + "' not recognized");
+		}
+		
+		if (useValue) {
+			sb.append(doSqlAggregation ? "having " : " and ");
+			sb.append(valueSql + " ");
+			sb.append(modifier.getSqlRepresentation() + " :value");
+		}
+		if (!doSqlAggregation) {
+			sb.append(" group by o.person_id ");
+		}
+		
+		log.debug("query: " + sb);
+		Query query = sessionFactory.getCurrentSession().createSQLQuery(sb.toString());
+		query.setCacheMode(CacheMode.IGNORE);
+		
+		query.setInteger("concept_id", conceptId);
+		if (useValue) {
+			query.setDouble("value", value.doubleValue());
+		}
+		if (fromDate != null) {
+			query.setDate("fromDate", fromDate);
+		}
+		if (toDate != null) {
+			query.setDate("toDate", fromDate);
+		}
+		
+		Cohort ret;
+		if (doInvert) {
+			ret = getAllPatients();
+			ret.getMemberIds().removeAll(query.list());
+		} else {
+			ret = new Cohort(query.list());
+		}
+		
+		return ret;
+	}
+	
+	public Cohort getPatientsByCharacteristics(String gender, Date minBirthdate, Date maxBirthdate, Integer minAge,
+	        Integer maxAge, Boolean aliveOnly, Boolean deadOnly) throws DAOException {
+		return getPatientsByCharacteristics(gender, minBirthdate, maxBirthdate, minAge, maxAge, aliveOnly, deadOnly, null);
+	}
+	
+	public Cohort getPatientsByCharacteristics(String gender, Date minBirthdate, Date maxBirthdate, Integer minAge,
+	        Integer maxAge, Boolean aliveOnly, Boolean deadOnly, Date effectiveDate) throws DAOException {
+		
+		if (effectiveDate == null) {
+			effectiveDate = new Date();
+		}
+		
+		StringBuffer queryString = new StringBuffer("select patientId from Patient patient");
+		List<String> clauses = new ArrayList<String>();
+		
+		clauses.add("patient.voided = false");
+		
+		if (gender != null) {
+			gender = gender.toUpperCase();
+			clauses.add("patient.gender = :gender");
+		}
+		if (minBirthdate != null) {
+			clauses.add("patient.birthdate >= :minBirthdate");
+		}
+		if (maxBirthdate != null) {
+			clauses.add("patient.birthdate <= :maxBirthdate");
+		}
+		if (aliveOnly != null && aliveOnly) {
+			clauses.add("patient.dead = false");
+		}
+		if (deadOnly != null && deadOnly) {
+			clauses.add("patient.dead = true");
+		}
+		
+		Date maxBirthFromAge = null;
+		if (minAge != null) {
+			Calendar cal = Calendar.getInstance();
+			cal.setTime(effectiveDate);
+			cal.add(Calendar.YEAR, -minAge);
+			maxBirthFromAge = cal.getTime();
+			clauses.add("patient.birthdate <= :maxBirthFromAge");
+		}
+		Date minBirthFromAge = null;
+		if (maxAge != null) {
+			Calendar cal = Calendar.getInstance();
+			cal.setTime(effectiveDate);
+			cal.add(Calendar.YEAR, -(maxAge + 1));
+			minBirthFromAge = cal.getTime();
+			clauses.add("patient.birthdate > :minBirthFromAge");
+		}
+		
+		clauses.add("(patient.birthdate is null or patient.birthdate <= :effectiveDate)");
+		
+		boolean first = true;
+		for (String clause : clauses) {
+			if (first) {
+				queryString.append(" where ").append(clause);
+				first = false;
+			} else {
+				queryString.append(" and ").append(clause);
+			}
+		}
+		Query query = sessionFactory.getCurrentSession().createQuery(queryString.toString());
+		query.setCacheMode(CacheMode.IGNORE);
+		if (gender != null) {
+			query.setString("gender", gender);
+		}
+		if (minBirthdate != null) {
+			query.setDate("minBirthdate", minBirthdate);
+		}
+		if (maxBirthdate != null) {
+			query.setDate("maxBirthdate", maxBirthdate);
+		}
+		if (minAge != null) {
+			query.setDate("maxBirthFromAge", maxBirthFromAge);
+		}
+		if (maxAge != null) {
+			query.setDate("minBirthFromAge", minBirthFromAge);
+		}
+		query.setDate("effectiveDate", effectiveDate);
+		
+		return new Cohort(query.list());
+	}
+	
+	private static final long MS_PER_YEAR = 365L * 24 * 60 * 60 * 1000L;
+	
+	@SuppressWarnings("unchecked")
+	public Map<Integer, String> getShortPatientDescriptions(Collection<Integer> patientIds) throws DAOException {
+		Map<Integer, String> ret = new HashMap<Integer, String>();
+		
+		Query query = sessionFactory.getCurrentSession().createQuery(
+		    "select patient.personId, patient.gender, patient.birthdate from Patient patient where voided = false");
+		query.setCacheMode(CacheMode.IGNORE);
+		
+		List<Object[]> temp = query.list();
+		
+		long now = System.currentTimeMillis();
+		for (Object[] results : temp) {
+			if (!patientIds.contains(results[0])) {
+				continue;
+			}
+			StringBuffer sb = new StringBuffer();
+			if ("M".equals(results[1])) {
+				sb.append("Male");
+			} else {
+				sb.append("Female");
+			}
+			Date bd = (Date) results[2];
+			if (bd != null) {
+				int age = (int) ((now - bd.getTime()) / MS_PER_YEAR);
+				sb.append(", ").append(age).append(" years old");
+			}
+			ret.put((Integer) results[0], sb.toString());
+		}
+		
+		return ret;
+	}
+	
+	@SuppressWarnings("unchecked")
+	public Map<Integer, Map<String, Object>> getCharacteristics(Cohort patients) throws DAOException {
+		Map<Integer, Map<String, Object>> ret = new HashMap<Integer, Map<String, Object>>();
+		Collection<Integer> ids = patients.getMemberIds();
+		Query query = sessionFactory.getCurrentSession().createQuery(
+		    "select patient.personId, patient.gender, patient.birthdate from Patient patient where patient.voided = false");
+		query.setCacheMode(CacheMode.IGNORE);
+		
+		List<Object[]> temp = query.list();
+		
+		long now = System.currentTimeMillis();
+		for (Object[] results : temp) {
+			Integer patientId = (Integer) results[0];
+			if (!ids.contains(patientId)) {
+				continue;
+			}
+			Map<String, Object> holder = new HashMap<String, Object>();
+			holder.put("gender", results[1]);
+			Date bd = (Date) results[2];
+			if (bd != null) {
+				int age = (int) ((now - bd.getTime()) / MS_PER_YEAR);
+				holder.put("age_years", age);
+				holder.put("birthdate", bd);
+			}
+			ret.put(patientId, holder);
+		}
+		
+		return ret;
+	}
+	
+	@SuppressWarnings("unchecked")
+	/**
+	 * fromDate and toDate are both inclusive
+	 */
+	public Map<Integer, List<Obs>> getObservations(Cohort patients, Concept concept, Date fromDate, Date toDate)
+	        throws DAOException {
+		Map<Integer, List<Obs>> ret = new HashMap<Integer, List<Obs>>();
+		
+		/*
+		Query query = sessionFactory.getCurrentSession().createQuery("select obs, obs.patientId " +
+										  "from Obs obs where obs.conceptId = :conceptId " +
+										  " and obs.patientId in :ids " +
+										  "order by obs.obsDatetime asc");
+		query.setInteger("conceptId", conceptId);
+		query.set
+		
+		List<Object[]> temp = query.list();
+		for (Object[] holder : temp) {
+			Obs obs = (Obs) holder[0];
+			Integer ptId = (Integer) holder[1];
+			List<Obs> forPatient = ret.get(ptId);
+			if (forPatient == null) {
+				forPatient = new ArrayList<Obs>();
+				ret.put(ptId, forPatient);
+			}
+			forPatient.add(obs);
+		}
+		 */
+		Criteria criteria = sessionFactory.getCurrentSession().createCriteria(Obs.class);
+		criteria.setCacheMode(CacheMode.IGNORE);
+		
+		criteria.add(Restrictions.eq("concept", concept));
+		
+		// only add this where clause if patients were passed in
+		if (patients != null) {
+			criteria.add(Restrictions.in("person.personId", patients.getMemberIds()));
+		}
+		
+		criteria.add(Restrictions.eq("voided", false));
+		criteria.addOrder(org.hibernate.criterion.Order.desc("obsDatetime"));
+		log.debug("criteria: " + criteria);
+		List<Obs> temp = criteria.list();
+		for (Obs obs : temp) {
+			Integer ptId = obs.getPersonId();
+			List<Obs> forPatient = ret.get(ptId);
+			if (forPatient == null) {
+				forPatient = new ArrayList<Obs>();
+				ret.put(ptId, forPatient);
+			}
+			forPatient.add(obs);
+		}
+		
+		return ret;
+	}
+	
+	@SuppressWarnings("unchecked")
+	public Map<Integer, List<List<Object>>> getObservationsValues(Cohort patients, Concept c, List<String> attributes,
+	        Integer limit, boolean showMostRecentFirst) {
+		Map<Integer, List<List<Object>>> ret = new HashMap<Integer, List<List<Object>>>();
+		
+		List<String> aliases = new Vector<String>();
+		Boolean conditional = false;
+		
+		Criteria criteria = sessionFactory.getCurrentSession().createCriteria("org.openmrs.Obs", "obs");
+		criteria.setCacheMode(CacheMode.IGNORE);
+		
+		List<String> columns = new Vector<String>();
+		
+		for (String attribute : attributes) {
+			List<String> classNames = new Vector<String>();
+			if (attribute == null) {
+				columns = findObsValueColumnName(c);
+				if (columns.size() > 1) {
+					conditional = true;
+				}
+				continue;
+				//log.debug("c: " + c.getConceptId() + " attribute: " + attribute);
+			} else if (attribute.equals("valueDate")) {
+				// pass -- same column name
+			} else if (attribute.equals("valueTime")) {
+				// pass -- same column name
+			} else if (attribute.equals("valueDatetime")) {
+				// pass -- same column name
+			} else if (attribute.equals("obsDatetime")) {
+				// pass -- same column name
+			} else if (attribute.equals("location")) {
+				// pass -- same column name
+				classNames.add("obs.location");
+				attribute = "location.name";
+			} else if (attribute.equals("comment")) {
+				// pass -- same column name
+			} else if (attribute.equals("encounterType")) {
+				classNames.add("obs.encounter");
+				classNames.add("encounter.encounterType");
+				attribute = "encounterType.name";
+			} else if (attribute.equals("provider")) {
+				classNames.add("obs.encounter");
+				attribute = "encounter.provider";
+			} else {
+				throw new DAOException("Attribute: " + attribute + " is not recognized. Please add reference in "
+				        + this.getClass());
+			}
+			
+			for (String className : classNames) { // if aliasing is necessary
+				if (!aliases.contains(className)) { // if we haven't aliased this already
+					criteria.createAlias(className, className.split("\\.")[1]);
+					aliases.add(className);
+				}
+			}
+			
+			columns.add(attribute);
+		}
+		
+		String aliasName = "obs";
+		
+		// set up the query
+		ProjectionList projections = Projections.projectionList();
+		projections.add(Projections.property("obs.personId"));
+		for (String col : columns) {
+			if (col.contains(".")) {
+				projections.add(Projections.property(col));
+			} else {
+				projections.add(Projections.property(aliasName + "." + col));
+			}
+		}
+		criteria.setProjection(projections);
+		
+		// only restrict on patient ids if some were passed in
+		if (patients != null) {
+			criteria.add(Restrictions.in("obs.personId", patients.getMemberIds()));
+		}
+		
+		criteria.add(Restrictions.eq("obs.concept", c));
+		criteria.add(Restrictions.eq("obs.voided", false));
+		
+		if (showMostRecentFirst) {
+			criteria.addOrder(org.hibernate.criterion.Order.desc("obs.obsDatetime"));
+		} else {
+			criteria.addOrder(org.hibernate.criterion.Order.asc("obs.obsDatetime"));
+		}
+		
+		long start = System.currentTimeMillis();
+		List<Object[]> rows = criteria.list();
+		log.debug("Took: " + (System.currentTimeMillis() - start) + " ms to run the patient/obs query");
+		
+		// set up the return map
+		for (Object[] rowArray : rows) {
+			//log.debug("row[0]: " + row[0] + " row[1]: " + row[1] + (row.length > 2 ? " row[2]: " + row[2] : ""));
+			Integer ptId = (Integer) rowArray[0];
+			
+			List<List<Object>> oldArr = ret.get(ptId);
+			
+			// if we have already fetched all of the results the user wants 
+			if (limit != null && limit > 0 && oldArr != null && oldArr.size() >= limit) {
+				// the user provided a limit value and this patient already has more than
+				// that number of values.
+				// do nothing with this row
+			} else {
+				Boolean tmpConditional = conditional.booleanValue();
+				
+				// get all columns
+				int index = 1;
+				List<Object> row = new Vector<Object>();
+				while (index < rowArray.length) {
+					Object value = rowArray[index++];
+					if (tmpConditional) {
+						if (index == 2 && value != null) {
+							// skip null first value if we must
+							row.add(value);
+						} else {
+							row.add(rowArray[index]);
+						}
+						tmpConditional = false;
+						index++; // increment counter for next column.  (Skips over value_concept)
+					} else {
+						row.add(value == null ? "" : value);
+					}
+				}
+				
+				// if we haven't seen a different row for this patient already:
+				if (oldArr == null) {
+					List<List<Object>> arr = new Vector<List<Object>>();
+					arr.add(row);
+					ret.put(ptId, arr);
+				}
+				// if we have seen a row for this patient already
+				else {
+					oldArr.add(row);
+					ret.put(ptId, oldArr);
+				}
+			}
+		}
+		
+		return ret;
+		
+	}
+	
+	public static List<String> findObsValueColumnName(Concept c) {
+		String abbrev = c.getDatatype().getHl7Abbreviation();
+		List<String> columns = new Vector<String>();
+		
+		if (abbrev.equals("BIT")) {
+			columns.add("valueCoded");
+		} else if (abbrev.equals("CWE")) {
+			columns.add("valueDrug");
+			columns.add("valueCoded");
+		} else if (abbrev.equals("NM") || abbrev.equals("SN")) {
+			columns.add("valueNumeric");
+		} else if (abbrev.equals("DT") || abbrev.equals("TM") || abbrev.equals("TS")) {
+			columns.add("valueDatetime");
+		} else if (abbrev.equals("ST")) {
+			columns.add("valueText");
+		}
+		
+		return columns;
+	}
+	
+	@SuppressWarnings("unchecked")
+	public Map<Integer, Encounter> getEncountersByType(Cohort patients, List<EncounterType> encTypes) {
+		Map<Integer, Encounter> ret = new HashMap<Integer, Encounter>();
+		
+		// default query
+		Criteria criteria = sessionFactory.getCurrentSession().createCriteria(Encounter.class);
+		criteria.setCacheMode(CacheMode.IGNORE);
+		
+		// this "where clause" is only necessary if patients were passed in
+		if (patients != null && patients.size() > 0) {
+			criteria.add(Restrictions.in("patient.personId", patients.getMemberIds()));
+		}
+		
+		criteria.add(Restrictions.eq("voided", false));
+		
+		if (encTypes != null && encTypes.size() > 0) {
+			criteria.add(Restrictions.in("encounterType", encTypes));
+		}
+		
+		criteria.addOrder(org.hibernate.criterion.Order.desc("patient.personId"));
+		criteria.addOrder(org.hibernate.criterion.Order.desc("encounterDatetime"));
+		
+		List<Encounter> encounters = criteria.list();
+		
+		// set up the return map
+		for (Encounter enc : encounters) {
+			Integer ptId = enc.getPatientId();
+			if (!ret.containsKey(ptId)) {
+				ret.put(ptId, enc);
+			}
+		}
+		
+		return ret;
+	}
+	
+	/**
+	 * Gets a list of encounters associated with the given form, filtered by the given patient set.
+	 *
+	 * @param patients the patients to filter by (null will return all encounters for all patients)
+	 * @param forms the forms to filter by
+	 */
+	@SuppressWarnings("unchecked")
+	public List<Encounter> getEncountersByForm(Cohort patients, List<Form> forms) {
+		
+		// default query
+		Criteria criteria = sessionFactory.getCurrentSession().createCriteria(Encounter.class);
+		criteria.setCacheMode(CacheMode.IGNORE);
+		
+		// this "where clause" is only necessary if patients were passed in
+		if (patients != null && patients.size() > 0) {
+			criteria.add(Restrictions.in("patient.personId", patients.getMemberIds()));
+		}
+		
+		criteria.add(Restrictions.eq("voided", false));
+		
+		if (forms != null && forms.size() > 0) {
+			criteria.add(Restrictions.in("form", forms));
+		}
+		
+		criteria.addOrder(org.hibernate.criterion.Order.desc("patient.personId"));
+		criteria.addOrder(org.hibernate.criterion.Order.desc("encounterDatetime"));
+		
+		return criteria.list();
+		
+	}
+	
+	@SuppressWarnings("unchecked")
+	public Map<Integer, Object> getEncounterAttrsByType(Cohort patients, List<EncounterType> encTypes, String attr,
+	        Boolean earliestFirst) {
+		Map<Integer, Object> ret = new HashMap<Integer, Object>();
+		
+		// default query
+		Criteria criteria = sessionFactory.getCurrentSession().createCriteria(Encounter.class);
+		criteria.setCacheMode(CacheMode.IGNORE);
+		
+		// this "where clause" is only necessary if patients were specified
+		if (patients != null) {
+			criteria.add(Restrictions.in("patient.personId", patients.getMemberIds()));
+		}
+		
+		criteria.add(Restrictions.eq("voided", false));
+		
+		if (encTypes != null && encTypes.size() > 0) {
+			criteria.add(Restrictions.in("encounterType", encTypes));
+		}
+		
+		criteria.setProjection(Projections.projectionList().add(Projections.property("patient.personId")).add(
+		    Projections.property(attr)));
+		
+		criteria.addOrder(org.hibernate.criterion.Order.desc("patient.personId"));
+		
+		if (earliestFirst) {
+			criteria.addOrder(org.hibernate.criterion.Order.asc("encounterDatetime"));
+		} else {
+			criteria.addOrder(org.hibernate.criterion.Order.desc("encounterDatetime"));
+		}
+		
+		List<Object[]> attrs = criteria.list();
+		
+		// set up the return map
+		for (Object[] row : attrs) {
+			Integer ptId = (Integer) row[0];
+			if (!ret.containsKey(ptId)) {
+				ret.put(ptId, row[1]);
+			}
+		}
+		
+		return ret;
+	}
+	
+	@SuppressWarnings("unchecked")
+	public Map<Integer, Encounter> getEncounters(Cohort patients) {
+		Map<Integer, Encounter> ret = new HashMap<Integer, Encounter>();
+		
+		// default query
+		Criteria criteria = sessionFactory.getCurrentSession().createCriteria(Encounter.class);
+		criteria.setCacheMode(CacheMode.IGNORE);
+		
+		// only include this where clause if patients were passed in
+		if (patients != null) {
+			criteria.add(Restrictions.in("patient.personId", patients.getMemberIds()));
+		}
+		
+		criteria.add(Restrictions.eq("voided", false));
+		
+		criteria.addOrder(org.hibernate.criterion.Order.desc("patient.personId"));
+		criteria.addOrder(org.hibernate.criterion.Order.desc("encounterDatetime"));
+		
+		List<Encounter> encounters = criteria.list();
+		
+		// set up the return map
+		for (Encounter enc : encounters) {
+			Integer ptId = enc.getPatientId();
+			if (!ret.containsKey(ptId)) {
+				ret.put(ptId, enc);
+			}
+		}
+		
+		return ret;
+	}
+	
+	@SuppressWarnings("unchecked")
+	public Map<Integer, Encounter> getFirstEncountersByType(Cohort patients, List<EncounterType> types) {
+		Map<Integer, Encounter> ret = new HashMap<Integer, Encounter>();
+		
+		// default query
+		Criteria criteria = sessionFactory.getCurrentSession().createCriteria(Encounter.class);
+		criteria.setCacheMode(CacheMode.IGNORE);
+		
+		// this "where clause" is only needed if patients were specified
+		if (patients != null) {
+			criteria.add(Restrictions.in("patient.personId", patients.getMemberIds()));
+		}
+		
+		criteria.add(Restrictions.eq("voided", false));
+		
+		if (types != null && types.size() > 0) {
+			criteria.add(Restrictions.in("encounterType", types));
+		}
+		
+		criteria.addOrder(org.hibernate.criterion.Order.desc("patient.personId"));
+		criteria.addOrder(org.hibernate.criterion.Order.asc("encounterDatetime"));
+		
+		List<Encounter> encounters = criteria.list();
+		
+		// set up the return map
+		for (Encounter enc : encounters) {
+			Integer ptId = enc.getPatientId();
+			if (!ret.containsKey(ptId)) {
+				ret.put(ptId, enc);
+			}
+		}
+		
+		return ret;
+	}
+	
+	@SuppressWarnings("unchecked")
+	public Map<Integer, Object> getPatientAttributes(Cohort patients, String className, String property, boolean returnAll)
+	        throws DAOException {
+		Map<Integer, Object> ret = new HashMap<Integer, Object>();
+		
+		className = "org.openmrs." + className;
+		
+		// default query
+		Criteria criteria = null;
+		
+		// make 'patient.**' reference 'patient' like alias instead of object
+		if (className.equals("org.openmrs.Patient")) {
+			criteria = sessionFactory.getCurrentSession().createCriteria("org.openmrs.Patient", "patient");
+		} else if (className.equals("org.openmrs.Person")) {
+			criteria = sessionFactory.getCurrentSession().createCriteria("org.openmrs.Person", "person");
+		} else {
+			criteria = sessionFactory.getCurrentSession().createCriteria(className);
+		}
+		
+		criteria.setCacheMode(CacheMode.IGNORE);
+		
+		// set up the query
+		ProjectionList projectionList = Projections.projectionList();
+		
+		// if Person, PersonName, or PersonAddress
+		if (className.contains("Person")) {
+			projectionList.add(Projections.property("person.personId"));
+			projectionList.add(Projections.property(property));
+			
+			if (patients != null) {
+				criteria.add(Restrictions.in("person.personId", patients.getMemberIds()));
+			}
+			
+			// do not include voided person rows
+			if (className.equals("org.openmrs.Person")) {
+				// the voided column on the person table is mapped to the person object
+				// through the getPersonVoided() to distinguish it from patient/user.voided
+				criteria.add(Restrictions.eq("personVoided", false));
+			} else {
+				// this is here to support PersonName and PersonAddress
+				criteria.add(Restrictions.eq("voided", false));
+			}
+		}
+		// if one of the Patient tables
+		else {
+			projectionList.add(Projections.property("patient.personId"));
+			projectionList.add(Projections.property(property));
+			
+			if (patients != null) {
+				criteria.add(Restrictions.in("patient.personId", patients.getMemberIds()));
+			}
+			
+			// do not include voided patients
+			criteria.add(Restrictions.eq("voided", false));
+		}
+		criteria.setProjection(projectionList);
+		
+		// add 'preferred' sort order if necessary
+		try {
+			boolean hasPreferred = false;
+			for (Field f : Class.forName(className).getDeclaredFields()) {
+				if (f.getName().equals("preferred")) {
+					hasPreferred = true;
+				}
+			}
+			
+			if (hasPreferred) {
+				criteria.addOrder(org.hibernate.criterion.Order.desc("preferred"));
+			}
+		}
+		catch (ClassNotFoundException e) {
+			log.warn("Class not found: " + className);
+		}
+		
+		criteria.addOrder(org.hibernate.criterion.Order.desc("dateCreated"));
+		List<Object[]> rows = criteria.list();
+		
+		// set up the return map
+		if (returnAll) {
+			for (Object[] row : rows) {
+				Integer ptId = (Integer) row[0];
+				Object columnValue = row[1];
+				if (!ret.containsKey(ptId)) {
+					Object[] arr = { columnValue };
+					ret.put(ptId, arr);
+				} else {
+					Object[] oldArr = (Object[]) ret.get(ptId);
+					Object[] newArr = new Object[oldArr.length + 1];
+					System.arraycopy(oldArr, 0, newArr, 0, oldArr.length);
+					newArr[oldArr.length] = columnValue;
+					ret.put(ptId, newArr);
+				}
+			}
+		} else {
+			for (Object[] row : rows) {
+				Integer ptId = (Integer) row[0];
+				Object columnValue = row[1];
+				if (!ret.containsKey(ptId)) {
+					ret.put(ptId, columnValue);
+				}
+			}
+		}
+		
+		return ret;
+	}
+	
+	/**
+	 * @see org.openmrs.api.db.PatientSetDAO#getPersonAttributes(org.openmrs.Cohort,
+	 *      java.lang.String, java.lang.String, java.lang.String, java.lang.String, boolean)
+	 */
+	@SuppressWarnings("unchecked")
+	public Map<Integer, Object> getPersonAttributes(Cohort patients, String attributeTypeName, String joinClass,
+	        String joinProperty, String outputColumn, boolean returnAll) {
+		Map<Integer, Object> ret = new HashMap<Integer, Object>();
+		
+		StringBuilder queryString = new StringBuilder();
+		
+		// set up the query
+		queryString.append("select attr.person.personId, ");
+		
+		if (joinClass != null && joinProperty != null && outputColumn != null) {
+			queryString.append("joinedClass.");
+			queryString.append(outputColumn);
+			queryString.append(" from PersonAttribute attr, PersonAttributeType t, ");
+			queryString.append(joinClass);
+			queryString.append(" joinedClass where t = attr.attributeType ");
+			queryString.append("and attr.value = joinedClass.");
+			queryString.append(joinProperty + " ");
+		} else {
+			queryString.append("attr.value from PersonAttribute attr, PersonAttributeType t where t = attr.attributeType ");
+		}
+		
+		queryString.append("and t.name = :typeName ");
+		queryString.append("order by attr.voided asc, attr.dateCreated desc");
+		
+		Query query = sessionFactory.getCurrentSession().createQuery(queryString.toString());
+		query.setString("typeName", attributeTypeName);
+		
+		log.debug("query: " + queryString);
+		
+		List<Object[]> rows = query.list();
+		
+		// set up the return map
+		for (Object[] row : rows) {
+			Integer ptId = (Integer) row[0];
+			if (patients == null || patients.contains(ptId)) {
+				if (returnAll) {
+					Object columnValue = row[1];
+					if (!ret.containsKey(ptId)) {
+						Object[] arr = { columnValue };
+						ret.put(ptId, arr);
+					} else {
+						Object[] oldArr = (Object[]) ret.get(ptId);
+						Object[] newArr = new Object[oldArr.length + 1];
+						System.arraycopy(oldArr, 0, newArr, 0, oldArr.length);
+						newArr[oldArr.length] = columnValue;
+						ret.put(ptId, newArr);
+					}
+				} else {
+					Object columnValue = row[1];
+					if (!ret.containsKey(ptId)) {
+						ret.put(ptId, columnValue);
+					}
+				}
+			}
+		}
+		return ret;
+	}
+	
+	public Cohort getPatientsHavingTextObs(Integer conceptId, String value, TimeModifier timeModifier) throws DAOException {
+		Query query;
+		StringBuffer sb = new StringBuffer();
+		sb.append("select o.person_id from obs o ");
+		
+		if (timeModifier != null) {
+			if (timeModifier.equals(TimeModifier.LAST)) {
+				log.debug("timeModifier is NOT NULL, and appears to be LAST, so we'll try to add a subquery");
+				sb.append("inner join (select person_id, max(obs_datetime) as obs_datetime from obs where ");
+				sb
+				        .append("concept_id = :concept_id group by person_id) sub on o.person_id = sub.person_id and o.obs_datetime = sub.obs_datetime ");
+			} else {
+				log.debug("timeModifier is NOT NULL, and appears to not be LAST, so we won't do anything");
+			}
+		} else {
+			log.debug("timeModifier is NULL, skipping to full query");
+		}
+		
+		sb.append("where o.concept_id = :concept_id ");
+		boolean useVal = false;
+		if (value != null) {
+			sb.append("and o.value_text = :value ");
+			useVal = true;
+		} else {
+			sb.append("and o.value_text is not null ");
+		}
+		sb.append("group by o.person_id ");
+		
+		query = sessionFactory.getCurrentSession().createSQLQuery(sb.toString());
+		query.setCacheMode(CacheMode.IGNORE);
+		query.setInteger("concept_id", conceptId);
+		if (useVal) {
+			query.setString("value", value);
+		}
+		
+		return new Cohort(query.list());
+	}
+	
+	public Cohort getPatientsHavingLocation(Integer locationId, PatientSetService.PatientLocationMethod method) {
+		StringBuffer sb = new StringBuffer();
+		boolean argumentAsString = false;
+		if (method == PatientLocationMethod.ANY_ENCOUNTER) {
+			sb.append(" select e.patient_id from ");
+			sb.append(" encounter e ");
+			sb.append(" inner join patient p on e.patient_id = p.patient_id and p.voided = false ");
+			sb.append(" where e.location_id = :location_id ");
+			sb.append(" group by e.patient_id ");
+		} else if (method == PatientLocationMethod.EARLIEST_ENCOUNTER) {
+			sb.append(" select e.patient_id ");
+			sb.append(" from encounter e ");
+			sb.append("   inner join patient p on e.patient_id = p.patient_id and p.voided = false ");
+			sb.append("   inner join (");
+			sb.append("       select patient_id, min(encounter_datetime) as earliest ");
+			sb.append("       from encounter ");
+			sb.append("       group by patient_id) subq ");
+			sb.append("     on e.patient_id = subq.patient_id and e.encounter_datetime = subq.earliest ");
+			sb.append(" where e.location_id = :location_id ");
+			sb.append(" group by e.patient_id ");
+		} else if (method == PatientLocationMethod.LATEST_ENCOUNTER) {
+			sb.append(" select e.patient_id ");
+			sb.append(" from encounter e ");
+			sb.append("   inner join patient p on e.patient_id = p.patient_id and p.voided = false ");
+			sb.append("   inner join (");
+			sb.append("       select patient_id, max(encounter_datetime) as earliest ");
+			sb.append("       from encounter ");
+			sb.append("       group by patient_id) subq ");
+			sb.append("     on e.patient_id = subq.patient_id and e.encounter_datetime = subq.earliest ");
+			sb.append(" where e.location_id = :location_id ");
+			sb.append(" group by e.patient_id ");
+		} else {
+			sb.append(" select patient_id from patient p, person_attribute attr, person_attribute_type type ");
+			sb.append(" where type.name = 'Health Center' ");
+			sb.append(" and type.person_attribute_type_id = attr.person_attribute_type_id ");
+			sb.append(" and attr.value = :location_id ");
+			sb.append(" and attr.person_id = p.patient_id ");
+			sb.append(" and attr.voided = false ");
+			sb.append(" and p.voided = false ");
+			argumentAsString = true;
+		}
+		log.debug("query: " + sb);
+		
+		Query query = sessionFactory.getCurrentSession().createSQLQuery(sb.toString());
+		
+		if (argumentAsString) {
+			query.setString("location_id", locationId.toString());
+		} else {
+			query.setInteger("location_id", locationId);
+		}
+		
+		return new Cohort(query.list());
+	}
+	
+	public Cohort convertPatientIdentifier(List<String> identifiers) throws DAOException {
+		
+		StringBuffer sb = new StringBuffer();
+		sb.append("select distinct(patient_id) from patient_identifier p ");
+		sb.append("where identifier in (:identifiers)");
+		Query query = sessionFactory.getCurrentSession().createSQLQuery(sb.toString());
+		query.setCacheMode(CacheMode.IGNORE);
+		query.setParameterList("identifiers", identifiers, new StringType());
+		return new Cohort(query.list());
+	}
+	
+	@SuppressWarnings("unchecked")
+	public List<Patient> getPatients(Collection<Integer> patientIds) throws DAOException {
+		List<Patient> ret = new ArrayList<Patient>();
+		
+		if (!patientIds.isEmpty()) {
+			Criteria criteria = sessionFactory.getCurrentSession().createCriteria(Patient.class);
+			criteria.setCacheMode(CacheMode.IGNORE);
+			criteria.add(Restrictions.in("patientId", patientIds));
+			criteria.add(Restrictions.eq("voided", false));
+			log.debug("criteria: " + criteria);
+			List<Patient> temp = criteria.list();
+			for (Patient p : temp) {
+				ret.add(p);
+			}
+		}
+		
+		return ret;
+	}
+	
+	/**
+	 * Returns a Map from patientId to a Collection of drugIds for drugs active for the patients on
+	 * that date If patientIds is null then do this for all patients Does not return anything for
+	 * voided patients
+	 *
+	 * @throws DAOException
+	 */
+	@SuppressWarnings("unchecked")
+	public Map<Integer, Collection<Integer>> getActiveDrugIds(Collection<Integer> patientIds, Date fromDate, Date toDate)
+	        throws DAOException {
+		HashSet<Integer> idsLookup = patientIds == null ? null
+		        : (patientIds instanceof HashSet ? (HashSet<Integer>) patientIds : new HashSet<Integer>(patientIds));
+		
+		Map<Integer, Collection<Integer>> ret = new HashMap<Integer, Collection<Integer>>();
+		
+		List<String> whereClauses = new ArrayList<String>();
+		whereClauses.add("o.voided = false");
+		if (toDate != null) {
+			whereClauses.add("o.start_date <= :toDate");
+		}
+		if (fromDate != null) {
+			whereClauses.add("(o.auto_expire_date is null or o.auto_expire_date > :fromDate)");
+			whereClauses.add("(o.date_stopped is null or o.date_stopped > :fromDate)");
+		}
+		
+		StringBuilder sql = new StringBuilder("select o.patient_id, d.drug_inventory_id " + "from orders o "
+		        + "    inner join patient p on o.patient_id = p.patient_id and p.voided = false "
+		        + "    inner join drug_order d on o.order_id = d.order_id ");
+		for (ListIterator<String> i = whereClauses.listIterator(); i.hasNext();) {
+			sql.append((i.nextIndex() == 0 ? " where " : " and ")).append(i.next());
+		}
+		
+		log.debug("sql= " + sql);
+		
+		Query query = sessionFactory.getCurrentSession().createSQLQuery(sql.toString());
+		query.setCacheMode(CacheMode.IGNORE);
+		
+		if (toDate != null) {
+			query.setDate("toDate", toDate);
+		}
+		if (fromDate != null) {
+			query.setDate("fromDate", fromDate);
+		}
+		
+		List<Object[]> results = (List<Object[]>) query.list();
+		for (Object[] row : results) {
+			Integer patientId = (Integer) row[0];
+			if (idsLookup == null || idsLookup.contains(patientId)) {
+				Integer drugId = (Integer) row[1];
+				Collection<Integer> drugIds = ret.get(patientId);
+				if (drugIds == null) {
+					drugIds = new HashSet<Integer>();
+					ret.put(patientId, drugIds);
+				}
+				drugIds.add(drugId);
+			}
+		}
+		return ret;
+	}
+	
+	@SuppressWarnings("unchecked")
+	public Map<Integer, PatientState> getCurrentStates(Cohort ps, ProgramWorkflow wf) throws DAOException {
+		Map<Integer, PatientState> ret = new HashMap<Integer, PatientState>();
+		
+		if (ps == null || ps.getMemberIds().size() > 0) {
+			Date now = new Date();
+			
+			Criteria criteria = sessionFactory.getCurrentSession().createCriteria(PatientState.class);
+			criteria.setFetchMode("patient", FetchMode.JOIN);
+			criteria.setCacheMode(CacheMode.IGNORE);
+			//criteria.add(Restrictions.in("patientProgram.patient.personId", ids));
+			
+			// only include this where clause if patients were passed in
+			if (ps != null) {
+				criteria.createCriteria("patientProgram").add(Restrictions.in("patient.personId", ps.getMemberIds()));
+			}
+
+			//criteria.add(Restrictions.eq("state.programWorkflow", wf));
+			criteria.createCriteria("state").add(Restrictions.eq("programWorkflow", wf));
+			criteria.add(Restrictions.eq("voided", false));
+			criteria.add(Restrictions.or(Restrictions.isNull("startDate"), Restrictions.le("startDate", now)));
+			criteria.add(Restrictions.or(Restrictions.isNull("endDate"), Restrictions.ge("endDate", now)));
+			log.debug("criteria: " + criteria);
+			List<PatientState> temp = criteria.list();
+			for (PatientState state : temp) {
+				Integer ptId = state.getPatientProgram().getPatient().getPatientId();
+				ret.put(ptId, state);
+			}
+		}
+		return ret;
+	}
+	
+	/**
+	 * This method assumes the patient is not simultaneously enrolled in the program more than once.
+	 * if (includeVoided == true) then include voided programs if (includePast == true) then include
+	 * program which are already complete In all cases this only returns the latest program
+	 * enrollment for each patient.
+	 */
+	@SuppressWarnings("unchecked")
+	public Map<Integer, PatientProgram> getPatientPrograms(Cohort ps, Program program, boolean includeVoided,
+	        boolean includePast) throws DAOException {
+		Map<Integer, PatientProgram> ret = new HashMap<Integer, PatientProgram>();
+		
+		Date now = new Date();
+		
+		Criteria criteria = sessionFactory.getCurrentSession().createCriteria(PatientProgram.class);
+		criteria.setFetchMode("patient", FetchMode.JOIN);
+		criteria.setCacheMode(CacheMode.IGNORE);
+		
+		// this "where clause" is only necessary if patients were passed in
+		if (ps != null) {
+			criteria.add(Restrictions.in("patient.personId", ps.getMemberIds()));
+		}
+		
+		criteria.add(Restrictions.eq("program", program));
+		if (!includeVoided) {
+			criteria.add(Restrictions.eq("voided", false));
+		}
+		criteria.add(Restrictions.or(Restrictions.isNull("dateEnrolled"), Restrictions.le("dateEnrolled", now)));
+		if (!includePast) {
+			criteria.add(Restrictions.or(Restrictions.isNull("dateCompleted"), Restrictions.ge("dateCompleted", now)));
+		}
+		log.debug("criteria: " + criteria);
+		List<PatientProgram> temp = criteria.list();
+		for (PatientProgram prog : temp) {
+			Integer ptId = prog.getPatient().getPatientId();
+			ret.put(ptId, prog);
+		}
+		
+		return ret;
+	}
+	
+	@SuppressWarnings("unchecked")
+	public Map<Integer, List<DrugOrder>> getCurrentDrugOrders(Cohort patients, List<Concept> drugConcepts)
+	        throws DAOException {
+		Map<Integer, List<DrugOrder>> ret = new HashMap<Integer, List<DrugOrder>>();
+		
+		Date now = new Date();
+		
+		Criteria criteria = sessionFactory.getCurrentSession().createCriteria(DrugOrder.class);
+		criteria.setFetchMode("patient", FetchMode.JOIN);
+		criteria.setCacheMode(CacheMode.IGNORE);
+		
+		// this "where clause" is only necessary if patients were passed in
+		if (patients != null) {
+			criteria.add(Restrictions.in("patient.personId", patients.getMemberIds()));
+		}
+		
+		//criteria.add(Restrictions.in("encounter.patient.personId", ids));
+		//criteria.createCriteria("encounter").add(Restrictions.in("patient.personId", ids));
+		if (drugConcepts != null) {
+			criteria.add(Restrictions.in("concept", drugConcepts));
+		}
+		criteria.add(Restrictions.eq("voided", false));
+		criteria.add(Restrictions.le("startDate", now));
+		criteria.add(Restrictions.and(Restrictions.or(Restrictions.isNull("autoExpireDate"), Restrictions.gt(
+		    "autoExpireDate", now)), Restrictions
+		        .or(Restrictions.isNull("dateStopped"), Restrictions.gt("dateStopped", now))));
+		criteria.addOrder(org.hibernate.criterion.Order.asc("startDate"));
+		log.debug("criteria: " + criteria);
+		List<DrugOrder> temp = criteria.list();
+		for (DrugOrder regimen : temp) {
+			Integer ptId = regimen.getPatient().getPatientId();
+			List<DrugOrder> list = ret.get(ptId);
+			if (list == null) {
+				list = new ArrayList<DrugOrder>();
+				ret.put(ptId, list);
+			}
+			list.add(regimen);
+		}
+		return ret;
+	}
+	
+	@SuppressWarnings("unchecked")
+	public Map<Integer, List<DrugOrder>> getDrugOrders(Cohort patients, List<Concept> drugConcepts) throws DAOException {
+		Map<Integer, List<DrugOrder>> ret = new HashMap<Integer, List<DrugOrder>>();
+		if (patients != null && patients.size() == 0) {
+			return ret;
+		}
+		
+		Criteria criteria = sessionFactory.getCurrentSession().createCriteria(DrugOrder.class);
+		criteria.setFetchMode("patient", FetchMode.JOIN);
+		criteria.setCacheMode(CacheMode.IGNORE);
+		
+		// only include this where clause if patients were passed in
+		if (patients != null) {
+			criteria.add(Restrictions.in("patient.personId", patients.getMemberIds()));
+		}
+		
+		if (drugConcepts != null) {
+			criteria.add(Restrictions.in("concept", drugConcepts));
+		}
+		criteria.add(Restrictions.eq("voided", false));
+		criteria.addOrder(org.hibernate.criterion.Order.asc("startDate"));
+		log.debug("criteria: " + criteria);
+		List<DrugOrder> temp = criteria.list();
+		for (DrugOrder regimen : temp) {
+			Integer ptId = regimen.getPatient().getPatientId();
+			List<DrugOrder> list = ret.get(ptId);
+			if (list == null) {
+				list = new ArrayList<DrugOrder>();
+				ret.put(ptId, list);
+			}
+			list.add(regimen);
+		}
+		return ret;
+	}
+	
+	/* 
+	 * This is a small hack to make the relationships work right in Neal's report code. It will be refactored
+	 * when I implement a relationship type filter for the cohort builder. -DJ
+	 */
+	@SuppressWarnings("unchecked")
+	public Map<Integer, List<Person>> getRelatives(Cohort patients, RelationshipType relType, boolean forwards) {
+		if (relType == null) {
+			throw new IllegalArgumentException("Must give a relationship type");
+		}
+		Map<Integer, List<Person>> ret = new HashMap<Integer, List<Person>>();
+		if (patients != null) {
+			if (patients.size() == 0) {
+				return ret;
+			}
+		}
+		
+		Criteria criteria = sessionFactory.getCurrentSession().createCriteria(Relationship.class);
+		criteria.add(Restrictions.eq("voided", false));
+		if (patients != null) {
+			if (forwards) {
+				criteria.add(Restrictions.in("personA.personId", patients.getMemberIds()));
+			} else {
+				criteria.add(Restrictions.in("personB.personId", patients.getMemberIds()));
+			}
+		}
+		log.debug("criteria: " + criteria);
+		List<Relationship> rels = (List<Relationship>) criteria.list();
+		for (Relationship rel : rels) {
+			Person fromPerson = forwards ? rel.getPersonA() : rel.getPersonB();
+			Person toPerson = forwards ? rel.getPersonB() : rel.getPersonA();
+			List<Person> holder = (List<Person>) ret.get(fromPerson.getPersonId());
+			if (holder == null) {
+				holder = new ArrayList<Person>();
+				ret.put(fromPerson.getPersonId(), holder);
+			}
+			holder.add(toPerson);
+		}
+		
+		return ret;
+	}
+	
+	@SuppressWarnings("unchecked")
+	public Map<Integer, List<Relationship>> getRelationships(Cohort patients, RelationshipType relType) {
+		Map<Integer, List<Relationship>> ret = new HashMap<Integer, List<Relationship>>();
+		
+		Criteria criteria = sessionFactory.getCurrentSession().createCriteria(Relationship.class);
+		criteria.setCacheMode(CacheMode.IGNORE);
+		if (relType != null) {
+			criteria.add(Restrictions.eq("relationshipType", relType));
+		}
+		
+		// this "where clause" is only useful if patients were passed in
+		if (patients != null) {
+			criteria.createCriteria("personB").add(Restrictions.in("personId", patients.getMemberIds()));
+		}
+		
+		criteria.add(Restrictions.eq("voided", false));
+		log.debug("criteria: " + criteria);
+		List<Relationship> temp = criteria.list();
+		for (Relationship rel : temp) {
+			Integer ptId = rel.getPersonB().getPersonId();
+			List<Relationship> rels = ret.get(ptId);
+			if (rels == null) {
+				rels = new ArrayList<Relationship>();
+				ret.put(ptId, rels);
+			}
+			rels.add(rel);
+		}
+		return ret;
+	}
+	
+	public Cohort getPatientsHavingPersonAttribute(PersonAttributeType attribute, String value) {
+		StringBuilder sb = new StringBuilder();
+		sb.append(" select pat.patient_id ");
+		sb.append(" from person p ");
+		sb.append(" inner join patient pat on pat.patient_id = p.person_id and pat.voided = false ");
+		sb.append(" inner join person_attribute a on p.person_id = a.person_id and a.voided = false ");
+		sb.append(" where p.voided = false ");
+		if (attribute != null) {
+			sb.append(" and a.person_attribute_type_id = :typeId ");
+		}
+		if (value != null) {
+			sb.append(" and a.value = :value ");
+		}
+		sb.append(" group by pat.patient_id ");
+		log.debug("query: " + sb);
+		
+		Query query = sessionFactory.getCurrentSession().createSQLQuery(sb.toString());
+		if (attribute != null) {
+			query.setInteger("typeId", attribute.getPersonAttributeTypeId());
+		}
+		if (value != null) {
+			query.setString("value", value);
+		}
+		
+		return new Cohort(query.list());
+	}
+	
+	public Cohort getPatientsHavingDrugOrder(List<Drug> drugList, List<Concept> drugConceptList, Date startDateFrom,
+	        Date startDateTo, Date stopDateFrom, Date stopDateTo, Boolean discontinued, List<Concept> discontinuedReason) {
+		if (drugList != null && drugList.size() == 0) {
+			drugList = null;
+		}
+		if (drugConceptList != null && drugConceptList.size() == 0) {
+			drugConceptList = null;
+		}
+		StringBuilder sb = new StringBuilder();
+		sb.append(" select distinct patient.id from DrugOrder where voided = false and patient.voided = false ");
+		if (drugList != null) {
+			sb.append(" and drug.id in (:drugIdList) ");
+		}
+		if (drugConceptList != null) {
+			sb.append(" and concept.id in (:drugConceptIdList) ");
+		}
+		if (startDateFrom != null && startDateTo != null) {
+			sb.append(" and startDate between :startDateFrom and :startDateTo ");
+		} else {
+			if (startDateFrom != null) {
+				sb.append(" and startDate >= :startDateFrom ");
+			}
+			if (startDateTo != null) {
+				sb.append(" and startDate <= :startDateTo ");
+			}
+		}
+		if (discontinuedReason != null && discontinuedReason.size() > 0) {
+			sb.append(" and discontinuedReason.id in (:discontinuedReasonIdList) ");
+		}
+		if (discontinued != null) {
+			if (discontinued == true) {
+				if (stopDateFrom != null && stopDateTo != null) {
+					sb.append(" and dateStopped between :stopDateFrom and :stopDateTo ");
+				} else {
+					if (stopDateFrom != null) {
+						sb.append(" and dateStopped >= :stopDateFrom ");
+					}
+					if (stopDateTo != null) {
+						sb.append(" and dateStopped <= :stopDateTo ");
+					}
+				}
+			} else { // discontinued == false
+				if (stopDateFrom != null && stopDateTo != null) {
+					sb.append(" and autoExpireDate between :stopDateFrom and :stopDateTo ");
+				} else {
+					if (stopDateFrom != null) {
+						sb.append(" and autoExpireDate >= :stopDateFrom ");
+					}
+					if (stopDateTo != null) {
+						sb.append(" and autoExpireDate <= :stopDateTo ");
+					}
+				}
+			}
+		} else { // discontinued == null, so we need either
+			if (stopDateFrom != null && stopDateTo != null) {
+				sb.append(" and coalesce(dateStopped, autoExpireDate) between :stopDateFrom and :stopDateTo ");
+			} else {
+				if (stopDateFrom != null) {
+					sb.append(" and coalesce(dateStopped, autoExpireDate) >= :stopDateFrom ");
+				}
+				if (stopDateTo != null) {
+					sb.append(" and coalesce(dateStopped, autoExpireDate) <= :stopDateTo ");
+				}
+			}
+		}
+		log.debug("sql = " + sb);
+		Query query = sessionFactory.getCurrentSession().createQuery(sb.toString());
+		
+		if (drugList != null) {
+			List<Integer> ids = new ArrayList<Integer>();
+			for (Drug d : drugList) {
+				ids.add(d.getDrugId());
+			}
+			query.setParameterList("drugIdList", ids);
+		}
+		if (drugConceptList != null) {
+			List<Integer> ids = new ArrayList<Integer>();
+			for (Concept c : drugConceptList) {
+				ids.add(c.getConceptId());
+			}
+			query.setParameterList("drugConceptIdList", ids);
+		}
+		if (startDateFrom != null) {
+			query.setDate("startDateFrom", startDateFrom);
+		}
+		if (startDateTo != null) {
+			query.setDate("startDateTo", startDateTo);
+		}
+		if (stopDateFrom != null) {
+			query.setDate("stopDateFrom", stopDateFrom);
+		}
+		if (stopDateTo != null) {
+			query.setDate("stopDateTo", stopDateTo);
+		}
+		if (discontinued != null) {
+			query.setBoolean("discontinued", discontinued);
+		}
+		if (discontinuedReason != null && discontinuedReason.size() > 0) {
+			List<Integer> ids = new ArrayList<Integer>();
+			for (Concept c : discontinuedReason) {
+				ids.add(c.getConceptId());
+			}
+			query.setParameterList("discontinuedReasonIdList", ids);
+		}
+		
+		return new Cohort(query.list());
+	}
+	
+	/**
+	 * @param patients
+	 * @param types List<PatientIdentifierTypes> of types to get
+	 * @return Map of {@link PatientIdentifier}s
+	 */
+	@SuppressWarnings("unchecked")
+	public Map<Integer, String> getPatientIdentifierByType(Cohort patients, List<PatientIdentifierType> types) {
+		Map<Integer, String> patientIdentifiers = new HashMap<Integer, String>();
+		
+		// default query
+		Criteria criteria = sessionFactory.getCurrentSession().createCriteria(PatientIdentifier.class);
+		
+		// only get the "identifier" and "patientId" columns
+		ProjectionList projections = Projections.projectionList();
+		projections.add(Projections.property("identifier"));
+		projections.add(Projections.property("patient.personId"));
+		criteria.setProjection(projections);
+		
+		criteria.setCacheMode(CacheMode.IGNORE);
+		
+		// Add patient restriction if necessary
+		if (patients != null) {
+			criteria.add(Restrictions.in("patient.personId", patients.getMemberIds()));
+		}
+		
+		// all identifiers must be non-voided
+		criteria.add(Restrictions.eq("voided", false));
+		
+		// Add identifier type filter
+		if (types != null && types.size() > 0) {
+			criteria.add(Restrictions.in("identifierType", types));
+		}
+		
+		// Order by ID
+		criteria.addOrder(org.hibernate.criterion.Order.desc("patient.personId"));
+		
+		List<Object[]> rows = criteria.list();
+		
+		// set up the return map
+		for (Object[] row : rows) {
+			String identifier = (String) row[0];
+			Integer patientId = (Integer) row[1];
+			if (!patientIdentifiers.containsKey(patientId)) {
+				patientIdentifiers.put(patientId, identifier);
+			}
+		}
+		
+		return patientIdentifiers;
+	}
+	
+	/**
+	 *
+	 * @see org.openmrs.api.db.PatientSetDAO#getPatientsByRelationship(org.openmrs.RelationshipType,
+	 *      boolean, boolean, org.openmrs.Person)
+	 */
+	public Cohort getPatientsByRelationship(RelationshipType relType, boolean includeAtoB, boolean includeBtoA, Person target) {
+		
+		// since members of a relationship aren't necessarily Patients, but we're supposed to be returning
+		// just patients, get all patients first to compare against:
+		Cohort allPatients = getAllPatients();
+		
+		if (relType != null) {
+			if (includeAtoB && includeBtoA) {
+				String hql = "select personA.id, personB.id from Relationship where relationshipType = :relType";
+				if (target != null) {
+					hql += " and (personA.id = :targetId or personB.id = :targetId)";
+				}
+				Query q = sessionFactory.getCurrentSession().createQuery(hql);
+				q.setParameter("relType", relType);
+				if (target != null) {
+					q.setInteger("targetId", target.getPersonId());
+				}
+				Cohort ret = new Cohort();
+				for (Object[] o : (List<Object[]>) q.list()) {
+					ret.addMember((Integer) o[0]);
+					ret.addMember((Integer) o[1]);
+				}
+				if (target != null) {
+					ret.removeMember(target.getPersonId());
+				}
+				return Cohort.intersect(allPatients, ret);
+			} else if (includeAtoB) {
+				String hql = "select personA.id from Relationship where relationshipType = :relType";
+				if (target != null) {
+					hql += " and personB.id = :targetId";
+				}
+				Query q = sessionFactory.getCurrentSession().createQuery(hql);
+				q.setParameter("relType", relType);
+				if (target != null) {
+					q.setInteger("targetId", target.getPersonId());
+				}
+				Cohort ret = new Cohort();
+				for (Integer id : (List<Integer>) q.list()) {
+					ret.addMember(id);
+				}
+				return Cohort.intersect(allPatients, ret);
+			} else if (includeBtoA) {
+				String hql = "select personB.id from Relationship where relationshipType = :relType";
+				if (target != null) {
+					hql += " and personA.id = :targetId";
+				}
+				Query q = sessionFactory.getCurrentSession().createQuery(hql);
+				q.setParameter("relType", relType);
+				if (target != null) {
+					q.setInteger("targetId", target.getPersonId());
+				}
+				Cohort ret = new Cohort();
+				for (Integer id : (List<Integer>) q.list()) {
+					ret.addMember(id);
+				}
+				return Cohort.intersect(allPatients, ret);
+			} else {
+				return new Cohort();
+			}
+		} else {
+			if (target != null) {
+				Cohort ret = new Cohort();
+				Integer ptId = target.getPersonId();
+				Query query = sessionFactory.getCurrentSession().createSQLQuery(
+				    "select person_a, person_b from relationship where person_a = :ptId or person_b = :ptId");
+				query.setInteger("ptId", ptId);
+				for (Object[] o : (List<Object[]>) query.list()) {
+					ret.addMember((Integer) o[0]);
+					ret.addMember((Integer) o[1]);
+				}
+				// don't include the target patient
+				ret.removeMember(ptId);
+				return Cohort.intersect(allPatients, ret);
+			} else {
+				// get everyone at either end of any relationship, and determine if they're a patient
+				Cohort ret = new Cohort();
+				Query query = sessionFactory.getCurrentSession().createSQLQuery(
+				    "select person_a, person_b from relationship");
+				for (Object[] o : (List<Object[]>) query.list()) {
+					ret.addMember((Integer) o[0]);
+					ret.addMember((Integer) o[1]);
+				}
+				return Cohort.intersect(allPatients, ret);
+			}
+		}
+	}
+	
+	@Override
+	public Integer getCountOfPatients() {
+		Query query = sessionFactory.getCurrentSession().createQuery("select count(*) from Patient where voided = '0'");
+		return new Integer(query.uniqueResult().toString());
+	}
+	
+	@Override
+	public Cohort getPatients(Integer start, Integer size) {
+		Query query = sessionFactory.getCurrentSession().createQuery(
+		    "select distinct patientId from Patient p where p.voided = '0'");
+		
+		if (start != null) {
+			query.setFirstResult(start);
+		}
+		
+		if (size != null) {
+			query.setMaxResults(size);
+		}
+		
+		Set<Integer> ids = new HashSet<Integer>();
+		ids.addAll(query.list());
+		
+		return new Cohort("Batch of " + size + " patients starting at " + start, "", ids);
+	}
+	
+	private String formatProvider(Provider p) {
+		return p.getName();
+	}
+	
+}