/**
 * The contents of this file are subject to the OpenMRS Public License
 * Version 1.0 (the "License"); you may not use this file except in
 * compliance with the License. You may obtain a copy of the License at
 * http://license.openmrs.org
 *
 * Software distributed under the License is distributed on an "AS IS"
 * basis, WITHOUT WARRANTY OF ANY KIND, either express or implied. See the
 * License for the specific language governing rights and limitations
 * under the License.
 *
 * Copyright (C) OpenMRS, LLC.  All Rights Reserved.
 */
package org.openmrs.api.impl;

import static org.openmrs.Order.Action.DISCONTINUE;
import static org.openmrs.Order.Action.REVISE;

import java.lang.reflect.Field;
import java.util.ArrayList;
import java.util.Calendar;
import java.util.Collections;
import java.util.Date;
import java.util.List;
import java.util.Locale;
import java.util.Vector;

import org.apache.commons.lang.time.DateUtils;
import org.apache.commons.logging.Log;
import org.apache.commons.logging.LogFactory;
import org.hibernate.proxy.HibernateProxy;
import org.openmrs.CareSetting;
import org.openmrs.Concept;
import org.openmrs.ConceptClass;
import org.openmrs.Drug;
import org.openmrs.DrugOrder;
import org.openmrs.Encounter;
import org.openmrs.GlobalProperty;
import org.openmrs.Order;
import org.openmrs.OrderFrequency;
import org.openmrs.OrderType;
import org.openmrs.Patient;
import org.openmrs.Provider;
import org.openmrs.TestOrder;
import org.openmrs.User;
import org.openmrs.api.APIException;
import org.openmrs.api.GlobalPropertyListener;
import org.openmrs.api.OrderContext;
import org.openmrs.api.OrderNumberGenerator;
import org.openmrs.api.OrderService;
import org.openmrs.api.context.Context;
import org.openmrs.api.db.OrderDAO;
import org.openmrs.order.OrderUtil;
import org.openmrs.util.OpenmrsConstants;
import org.openmrs.util.OpenmrsUtil;
import org.springframework.transaction.annotation.Propagation;
import org.springframework.transaction.annotation.Transactional;
import org.springframework.util.StringUtils;

/**
 * Default implementation of the Order-related services class. This method should not be invoked by
 * itself. Spring injection is used to inject this implementation into the ServiceContext. Which
 * implementation is injected is determined by the spring application context file:
 * /metadata/api/spring/applicationContext.xml
 * 
 * @see org.openmrs.api.OrderService
 */
@Transactional
public class OrderServiceImpl extends BaseOpenmrsService implements OrderService, OrderNumberGenerator, GlobalPropertyListener {
	
	protected final Log log = LogFactory.getLog(getClass());
	
	private static final String ORDER_NUMBER_PREFIX = "ORD-";
	
	protected OrderDAO dao;
	
	private static OrderNumberGenerator orderNumberGenerator = null;
	
	public OrderServiceImpl() {
	}
	
	/**
	 * @see org.openmrs.api.OrderService#setOrderDAO(org.openmrs.api.db.OrderDAO)
	 */
	public void setOrderDAO(OrderDAO dao) {
		this.dao = dao;
	}
	
	/**
	 * @see org.openmrs.api.OrderService#saveOrder(org.openmrs.Order, org.openmrs.api.OrderContext)
	 */
	public synchronized Order saveOrder(Order order, OrderContext orderContext) throws APIException {
		if (order.getOrderId() != null) {
			throw new APIException("Order.cannot.edit.existing", (Object[]) null);
		}
		if (order.getDateActivated() == null) {
			order.setDateActivated(new Date());
		}
		//Reject if there is an active order for the same orderable with overlapping schedule
		boolean isDrugOrder = DrugOrder.class.isAssignableFrom(getActualType(order));
		Concept concept = order.getConcept();
		if (concept == null && isDrugOrder) {
			DrugOrder drugOrder = (DrugOrder) order;
			if (drugOrder.getDrug() != null) {
				concept = drugOrder.getDrug().getConcept();
				drugOrder.setConcept(concept);
			}
		}
		if (isDrugOrder) {
			((DrugOrder) order).setAutoExpireDateBasedOnDuration();
		}
		
		if (concept == null) {
			throw new APIException("Order.concept.required", (Object[]) null);
		}
		
		Order previousOrder = order.getPreviousOrder();
		if (order.getOrderType() == null) {
			OrderType orderType = null;
			if (orderContext != null) {
				orderType = orderContext.getOrderType();
			}
			if (orderType == null) {
				orderType = getOrderTypeByConcept(concept);
			}
			//Check if it is instance of DrugOrder
			if (orderType == null && order instanceof DrugOrder) {
				orderType = Context.getOrderService().getOrderTypeByUuid(OrderType.DRUG_ORDER_TYPE_UUID);
			}
			//Check if it is an instance of TestOrder
			if (orderType == null && order instanceof TestOrder) {
				orderType = Context.getOrderService().getOrderTypeByUuid(OrderType.TEST_ORDER_TYPE_UUID);
			}
			
			//this order's order type should match that of the previous
			if (orderType == null || (previousOrder != null && !orderType.equals(previousOrder.getOrderType()))) {
				throw new APIException("Order.type.cannot.determine", (Object[]) null);
			}
			
			order.setOrderType(orderType);
		}
		if (order.getCareSetting() == null) {
			CareSetting careSetting = null;
			if (orderContext != null) {
				careSetting = orderContext.getCareSetting();
			}
			if (careSetting == null || (previousOrder != null && !careSetting.equals(previousOrder.getCareSetting()))) {
				throw new APIException("Order.care.cannot.determine", (Object[]) null);
			}
			order.setCareSetting(careSetting);
		}
		
		if (!order.getOrderType().getJavaClass().isAssignableFrom(order.getClass())) {
			throw new APIException("Order.type.class.does.not.match", new Object[] { order.getOrderType().getJavaClass(),
			        order.getClass().getName() });
		}
		
		if (REVISE == order.getAction()) {
			if (previousOrder == null) {
				throw new APIException("Order.previous.required", (Object[]) null);
			}
			stopOrder(previousOrder, aMomentBefore(order.getDateActivated()));
		} else if (DISCONTINUE == order.getAction()) {
			discontinueExistingOrdersIfNecessary(order);
		}
		
		if (previousOrder != null) {
			//Check that patient, careSetting, concept and drug if is drug order have not changed
			//we need to use a SQL query to by pass the hibernate cache
			boolean isPreviousDrugOrder = DrugOrder.class.isAssignableFrom(previousOrder.getClass());
			List<List<Object>> rows = dao.getOrderFromDatabase(previousOrder, isPreviousDrugOrder);
			List<Object> rowData = rows.get(0);
			if (!rowData.get(0).equals(previousOrder.getPatient().getPatientId())) {
				throw new APIException("Order.cannot.change.patient", (Object[]) null);
			} else if (!rowData.get(1).equals(previousOrder.getCareSetting().getCareSettingId())) {
				throw new APIException("Order.cannot.change.careSetting", (Object[]) null);
			} else if (!rowData.get(2).equals(previousOrder.getConcept().getConceptId())) {
				throw new APIException("Order.cannot.change.concept", (Object[]) null);
			} else if (isPreviousDrugOrder) {
				Drug previousDrug = ((DrugOrder) previousOrder).getDrug();
				if (previousDrug == null && rowData.get(3) != null) {
					throw new APIException("Order.cannot.change.drug", (Object[]) null);
				} else if (previousDrug != null && !OpenmrsUtil.nullSafeEquals(rowData.get(3), previousDrug.getDrugId())) {
					throw new APIException("Order.cannot.change.drug", (Object[]) null);
				}
			}
			
			//concept should be the same as on previous order, same applies to drug for drug orders
			boolean isDrugOrderAndHasADrug = isDrugOrder && ((DrugOrder) order).getDrug() != null;
			if (!OpenmrsUtil.nullSafeEquals(order.getConcept(), previousOrder.getConcept())) {
				throw new APIException("Order.previous.concept", (Object[]) null);
			} else if (isDrugOrderAndHasADrug) {
				DrugOrder drugOrder1 = (DrugOrder) order;
				DrugOrder drugOrder2 = (DrugOrder) previousOrder;
				if (!OpenmrsUtil.nullSafeEquals(drugOrder1.getDrug(), drugOrder2.getDrug())) {
					throw new APIException("Order.previous.drug", (Object[]) null);
				}
			} else if (!order.getOrderType().equals(previousOrder.getOrderType())) {
				throw new APIException("Order.type.does.not.match", (Object[]) null);
			} else if (!order.getCareSetting().equals(previousOrder.getCareSetting())) {
				throw new APIException("Order.care.setting.does.not.match", (Object[]) null);
			} else if (!getActualType(order).equals(getActualType(previousOrder))) {
				throw new APIException("Order.class.does.not.match", (Object[]) null);
			}
		}
		
		if (DISCONTINUE != order.getAction()) {
			List<Order> activeOrders = getActiveOrders(order.getPatient(), null, order.getCareSetting(), null);
			for (Order activeOrder : activeOrders) {
				if (order.hasSameOrderableAs(activeOrder)
				        && !OpenmrsUtil.nullSafeEquals(order.getPreviousOrder(), activeOrder)
				        && OrderUtil.checkScheduleOverlap(order, activeOrder)) {
					throw new APIException("Order.cannot.have.more.than.one", (Object[]) null);
				}
			}
		}
		
		return saveOrderInternal(order, orderContext);
	}
	
	/**
	 * To support MySQL datetime values (which are only precise to the second) we subtract one
	 * second. Eventually we may move this method and enhance it to subtract the smallest moment the
	 * underlying database will represent.
	 * 
	 * @param date
	 * @return one moment before date
	 */
	private Date aMomentBefore(Date date) {
		return DateUtils.addSeconds(date, -1);
	}
	
	private Order saveOrderInternal(Order order, OrderContext orderContext) {
		if (order.getOrderId() == null) {
			setProperty(order, "orderNumber", getOrderNumberGenerator().getNewOrderNumber(orderContext));
			
			//DC orders should auto expire upon creating them
			if (DISCONTINUE == order.getAction()) {
				order.setAutoExpireDate(order.getDateActivated());
			} else if (order.getAutoExpireDate() != null) {
				Calendar cal = Calendar.getInstance();
				cal.setTime(order.getAutoExpireDate());
				int hours = cal.get(Calendar.HOUR_OF_DAY);
				int minutes = cal.get(Calendar.MINUTE);
				int seconds = cal.get(Calendar.SECOND);
				int milliseconds = cal.get(Calendar.MILLISECOND);
				//roll autoExpireDate to end of day (23:59:59:999) if no time portion is specified
				if (hours == 0 && minutes == 0 && seconds == 0 && milliseconds == 0) {
					cal.set(Calendar.HOUR_OF_DAY, 23);
					cal.set(Calendar.MINUTE, 59);
					cal.set(Calendar.SECOND, 59);
					cal.set(Calendar.MILLISECOND, 999);
					order.setAutoExpireDate(cal.getTime());
				}
			}
		}
		
		return dao.saveOrder(order);
	}
	
	private void setProperty(Order order, String propertyName, Object value) {
		Boolean isAccessible = null;
		Field field = null;
		try {
			field = Order.class.getDeclaredField(propertyName);
			field.setAccessible(true);
			field.set(order, value);
		}
		catch (Exception e) {
			throw new APIException("Order.failed.set.property", new Object[] { propertyName, order }, e);
		}
		finally {
			if (field != null && isAccessible != null) {
				field.setAccessible(isAccessible);
			}
		}
	}
	
	/**
	 * Gets the configured order number generator, if none is specified, it defaults to an instance
	 * if this class
	 * 
	 * @return
	 */
	private OrderNumberGenerator getOrderNumberGenerator() {
		if (orderNumberGenerator == null) {
			String generatorBeanId = Context.getAdministrationService().getGlobalProperty(
			    OpenmrsConstants.GP_ORDER_NUMBER_GENERATOR_BEAN_ID);
			if (StringUtils.hasText(generatorBeanId)) {
				orderNumberGenerator = Context.getRegisteredComponent(generatorBeanId, OrderNumberGenerator.class);
				log.info("Successfully set the configured order number generator");
			} else {
				orderNumberGenerator = this;
				log.info("Setting default order number generator");
			}
		}
		
		return orderNumberGenerator;
	}
	
	/**
	 * If this is a discontinue order, ensure that the previous order is discontinued. If a
	 * previousOrder is present, then ensure this is discontinued. If no previousOrder is present,
	 * then try to find a previousOrder and discontinue it. If cannot find a previousOrder, throw
	 * exception
	 * 
	 * @param order
	 */
	private void discontinueExistingOrdersIfNecessary(Order order) {
		//Ignore and return if this is not an order to discontinue
		if (DISCONTINUE != order.getAction()) {
			return;
		}
		
		//Mark previousOrder as discontinued if it is not already
		Order previousOrder = order.getPreviousOrder();
		if (previousOrder != null) {
			stopOrder(previousOrder, aMomentBefore(order.getDateActivated()));
			return;
		}
		
		//Mark first order found corresponding to this DC order as discontinued.
		List<? extends Order> orders = getActiveOrders(order.getPatient(), order.getOrderType(), order.getCareSetting(),
		    null);
		boolean isDrugOrderAndHasADrug = DrugOrder.class.isAssignableFrom(getActualType(order))
		        && ((DrugOrder) order).getDrug() != null;
		for (Order activeOrder : orders) {
			if (!getActualType(order).equals(getActualType(activeOrder))) {
				continue;
			}
			boolean shouldMarkAsDiscontinued = false;
			//For drug orders, the drug must match if the order has a drug
			if (isDrugOrderAndHasADrug) {
				DrugOrder drugOrder1 = (DrugOrder) order;
				DrugOrder drugOrder2 = (DrugOrder) activeOrder;
				if (OpenmrsUtil.nullSafeEquals(drugOrder1.getDrug(), drugOrder2.getDrug())) {
					shouldMarkAsDiscontinued = true;
				}
			} else if (activeOrder.getConcept().equals(order.getConcept())) {
				shouldMarkAsDiscontinued = true;
			}
			
			if (shouldMarkAsDiscontinued) {
				order.setPreviousOrder(activeOrder);
				stopOrder(activeOrder, aMomentBefore(order.getDateActivated()));
				break;
			}
		}
	}
	
	/**
	 * Returns the class object of the specified persistent object returning the actual persistent
	 * class in case it is a hibernate proxy
	 * 
	 * @param persistentObject
	 * @return the Class object
	 */
	private Class<?> getActualType(Object persistentObject) {
		Class<?> type = persistentObject.getClass();
		if (persistentObject instanceof HibernateProxy) {
			type = ((HibernateProxy) persistentObject).getHibernateLazyInitializer().getPersistentClass();
		}
		return type;
	}
	
	/**
	 * @see org.openmrs.api.OrderService#purgeOrder(org.openmrs.Order)
	 */
	public void purgeOrder(Order order) throws APIException {
		purgeOrder(order, false);
	}
	
	/**
	 * @see org.openmrs.api.OrderService#purgeOrder(Order)
	 */
	public void purgeOrder(Order order, boolean cascade) throws APIException {
		if (cascade) {
			dao.deleteObsThatReference(order);
		}
		
		dao.deleteOrder(order);
	}
	
	/**
	 * @see org.openmrs.api.OrderService#voidOrder(org.openmrs.Order, java.lang.String)
	 */
	public Order voidOrder(Order order, String voidReason) throws APIException {
		if (!StringUtils.hasLength(voidReason)) {
			throw new IllegalArgumentException("voidReason cannot be empty or null");
		}
		
		Order previousOrder = order.getPreviousOrder();
		if (previousOrder != null && isDiscontinueOrReviseOrder(order)) {
			setProperty(previousOrder, "dateStopped", null);
		}
		
		return saveOrderInternal(order, null);
	}
	
	/**
	 * @see org.openmrs.api.OrderService#unvoidOrder(org.openmrs.Order)
	 */
	public Order unvoidOrder(Order order) throws APIException {
		Order previousOrder = order.getPreviousOrder();
		if (previousOrder != null && isDiscontinueOrReviseOrder(order)) {
			if (!previousOrder.isActive()) {
				final String action = DISCONTINUE == order.getAction() ? "discontinuation" : "revision";
				throw new APIException("Order.action.cannot.unvoid", new Object[] { action });
			}
			stopOrder(previousOrder, aMomentBefore(order.getDateActivated()));
		}
		
		return saveOrderInternal(order, null);
	}
	
	/**
	 * @see org.openmrs.api.OrderService#getOrder(java.lang.Integer)
	 */
	@Transactional(readOnly = true)
	public Order getOrder(Integer orderId) throws APIException {
		return dao.getOrder(orderId);
	}
	
	/**
	 * @see OrderService#getOrders(org.openmrs.Patient, org.openmrs.CareSetting,
	 *      org.openmrs.OrderType, boolean)
	 */
	@Override
	public List<Order> getOrders(Patient patient, CareSetting careSetting, OrderType orderType, boolean includeVoided) {
		if (patient == null) {
			throw new IllegalArgumentException("Patient is required");
		}
		if (careSetting == null) {
			throw new IllegalArgumentException("CareSetting is required");
		}
		List<OrderType> orderTypes = null;
		if (orderType != null) {
			orderTypes = new ArrayList<OrderType>();
			orderTypes.add(orderType);
			orderTypes.addAll(getSubtypes(orderType, true));
		}
		return dao.getOrders(patient, careSetting, orderTypes, includeVoided, false);
	}
	
	/**
	 * @see OrderService#getAllOrdersByPatient(org.openmrs.Patient)
	 */
	@Override
	public List<Order> getAllOrdersByPatient(Patient patient) {
		if (patient == null) {
			throw new IllegalArgumentException("Patient is required");
		}
		return dao.getOrders(patient, null, null, true, true);
	}
	
	/**
	 * @see org.openmrs.api.OrderService#getOrderByUuid(java.lang.String)
	 */
	@Transactional(readOnly = true)
	public Order getOrderByUuid(String uuid) throws APIException {
		return dao.getOrderByUuid(uuid);
	}
	
	/**
	 * @see org.openmrs.api.OrderService#getDiscontinuationOrder(Order)
	 */
	@Transactional(readOnly = true)
	@Override
	public Order getDiscontinuationOrder(Order order) throws APIException {
		return dao.getDiscontinuationOrder(order);
	}
	
	/**
	 * @see org.openmrs.api.OrderService#getRevisionOrder(Order)
	 */
	@Override
	public Order getRevisionOrder(Order order) throws APIException {
		return dao.getRevisionOrder(order);
	}
	
	/**
	 * @see org.openmrs.api.OrderNumberGenerator#getNewOrderNumber(org.openmrs.api.OrderContext)
	 * @param orderContext
	 */
	@Override
	public String getNewOrderNumber(OrderContext orderContext) throws APIException {
		return ORDER_NUMBER_PREFIX + Context.getOrderService().getNextOrderNumberSeedSequenceValue();
	}
	
	/**
	 * @see org.openmrs.api.OrderService#getOrderByOrderNumber(java.lang.String)
	 */
	@Override
	@Transactional(readOnly = true)
	public Order getOrderByOrderNumber(String orderNumber) {
		return dao.getOrderByOrderNumber(orderNumber);
	}
	
	/**
	 * @see org.openmrs.api.OrderService#getOrderHistoryByConcept(org.openmrs.Patient,
	 *      org.openmrs.Concept)
	 */
	@Override
	@Transactional(readOnly = true)
	public List<Order> getOrderHistoryByConcept(Patient patient, Concept concept) {
		if (patient == null || concept == null) {
			throw new IllegalArgumentException("patient and concept are required");
		}
		List<Concept> concepts = new Vector<Concept>();
		concepts.add(concept);
		
		List<Patient> patients = new Vector<Patient>();
		patients.add(patient);
		
		return dao.getOrders(null, patients, concepts, new Vector<User>(), new Vector<Encounter>());
	}
	
	/**
	 * @see org.openmrs.api.OrderService#getNextOrderNumberSeedSequenceValue()
	 */
	@Override
	@Transactional(propagation = Propagation.REQUIRES_NEW)
	public synchronized Long getNextOrderNumberSeedSequenceValue() {
		return dao.getNextOrderNumberSeedSequenceValue();
	}
	
	/**
	 * @see org.openmrs.api.OrderService#getOrderHistoryByOrderNumber(java.lang.String)
	 */
	@Override
	@Transactional(readOnly = true)
	public List<Order> getOrderHistoryByOrderNumber(String orderNumber) {
		List<Order> orders = new ArrayList<Order>();
		Order order = dao.getOrderByOrderNumber(orderNumber);
		while (order != null) {
			orders.add(order);
			order = order.getPreviousOrder();
		}
		return orders;
	}
	
	/**
	 * @see org.openmrs.api.OrderService#getActiveOrders(org.openmrs.Patient, org.openmrs.OrderType,
	 *      org.openmrs.CareSetting, java.util.Date)
	 */
	@Override
	@Transactional(readOnly = true)
	public List<Order> getActiveOrders(Patient patient, OrderType orderType, CareSetting careSetting, Date asOfDate) {
		if (patient == null) {
			throw new IllegalArgumentException("Patient is required when fetching active orders");
		}
		if (asOfDate == null) {
			asOfDate = new Date();
		}
		List<OrderType> orderTypes = null;
		if (orderType != null) {
			orderTypes = new ArrayList<OrderType>();
			orderTypes.add(orderType);
			orderTypes.addAll(getSubtypes(orderType, true));
		}
		return dao.getActiveOrders(patient, orderTypes, careSetting, asOfDate);
	}
	
	/**
	 * @see org.openmrs.api.OrderService#getCareSetting(Integer)
	 */
	@Override
	public CareSetting getCareSetting(Integer careSettingId) {
		return dao.getCareSetting(careSettingId);
	}
	
	/**
	 * @see org.openmrs.api.OrderService#getCareSettingByUuid(String)
	 */
	@Override
	public CareSetting getCareSettingByUuid(String uuid) {
		return dao.getCareSettingByUuid(uuid);
	}
	
	/**
	 * @see org.openmrs.api.OrderService#getCareSettingByName(String)
	 */
	@Override
	public CareSetting getCareSettingByName(String name) {
		return dao.getCareSettingByName(name);
	}
	
	/**
	 * @see org.openmrs.api.OrderService#getCareSettings(boolean)
	 */
	@Override
	public List<CareSetting> getCareSettings(boolean includeRetired) {
		return dao.getCareSettings(includeRetired);
	}
	
	/**
	 * @see OrderService#getOrderTypeByName(String)
	 */
	@Override
	public OrderType getOrderTypeByName(String orderTypeName) {
		return dao.getOrderTypeByName(orderTypeName);
	}
	
	/**
	 * @see OrderService#getOrderFrequency(Integer)
	 */
	@Override
	public OrderFrequency getOrderFrequency(Integer orderFrequencyId) {
		return dao.getOrderFrequency(orderFrequencyId);
	}
	
	/**
	 * @see OrderService#getOrderFrequencyByUuid(String)
	 */
	@Override
	public OrderFrequency getOrderFrequencyByUuid(String uuid) {
		return dao.getOrderFrequencyByUuid(uuid);
	}
	
	/**
	 * @see OrderService#getOrderFrequencies(boolean)
	 */
	@Override
	public List<OrderFrequency> getOrderFrequencies(boolean includeRetired) {
		return dao.getOrderFrequencies(includeRetired);
	}
	
	/**
	 * @see OrderService#getOrderFrequencies(String, java.util.Locale, boolean, boolean)
	 */
	@Override
	public List<OrderFrequency> getOrderFrequencies(String searchPhrase, Locale locale, boolean exactLocale,
	        boolean includeRetired) {
		if (searchPhrase == null) {
			throw new IllegalArgumentException("searchPhrase is required");
		}
		return dao.getOrderFrequencies(searchPhrase, locale, exactLocale, includeRetired);
	}
	
	/**
	 * @see org.openmrs.api.OrderService#discontinueOrder(org.openmrs.Order, org.openmrs.Concept,
	 *      java.util.Date, org.openmrs.Provider, org.openmrs.Encounter)
	 */
	@Override
	public Order discontinueOrder(Order orderToDiscontinue, Concept reasonCoded, Date discontinueDate, Provider orderer,
	        Encounter encounter) throws Exception {
		if (discontinueDate == null) {
			discontinueDate = aMomentBefore(new Date());
		}
		stopOrder(orderToDiscontinue, discontinueDate);
		Order newOrder = orderToDiscontinue.cloneForDiscontinuing();
		newOrder.setOrderReason(reasonCoded);
		newOrder.setOrderer(orderer);
		newOrder.setEncounter(encounter);
		newOrder.setDateActivated(discontinueDate);
		return saveOrderInternal(newOrder, null);
	}
	
	/**
	 * @see org.openmrs.api.OrderService#discontinueOrder(org.openmrs.Order, String, java.util.Date,
	 *      org.openmrs.Provider, org.openmrs.Encounter)
	 */
	@Override
	public Order discontinueOrder(Order orderToDiscontinue, String reasonNonCoded, Date discontinueDate, Provider orderer,
	        Encounter encounter) throws Exception {
		if (discontinueDate == null) {
			discontinueDate = aMomentBefore(new Date());
		}
		stopOrder(orderToDiscontinue, discontinueDate);
		Order newOrder = orderToDiscontinue.cloneForDiscontinuing();
		newOrder.setOrderReasonNonCoded(reasonNonCoded);
		newOrder.setOrderer(orderer);
		newOrder.setEncounter(encounter);
		newOrder.setDateActivated(discontinueDate);
		return saveOrderInternal(newOrder, null);
	}
	
	private boolean isDiscontinueOrReviseOrder(Order order) {
		return DISCONTINUE == order.getAction() || REVISE == order.getAction();
	}
	
	/**
	 * Make necessary checks, set necessary fields for discontinuing <code>orderToDiscontinue</code>
	 * and save.
	 * 
	 * @param orderToStop
	 * @param discontinueDate
	 */
	private void stopOrder(Order orderToStop, Date discontinueDate) {
		if (discontinueDate == null) {
			discontinueDate = new Date();
		}
		if (discontinueDate.after(new Date())) {
			throw new IllegalArgumentException("Discontinue date cannot be in the future");
		}
		if (DISCONTINUE == orderToStop.getAction()) {
			throw new APIException("Order.action.cannot.discontinued", new Object[] { DISCONTINUE });
		}
		if (!orderToStop.isActive()) {
			throw new APIException("Order.stopped.cannot.discontinued", (Object[]) null);
		}
		setProperty(orderToStop, "dateStopped", discontinueDate);
		saveOrderInternal(orderToStop, null);
	}
	
	/**
	 * @see org.openmrs.api.OrderService#saveOrderFrequency(org.openmrs.OrderFrequency)
	 */
	@Override
	public OrderFrequency saveOrderFrequency(OrderFrequency orderFrequency) throws APIException {
		
<<<<<<< HEAD
		if (orderFrequency.getOrderFrequencyId() != null) {
			if (dao.isOrderFrequencyInUse(orderFrequency)) {
				throw new APIException("Order.frequency.cannot.edit", (Object[]) null);
			}
=======
		if (orderFrequency.getOrderFrequencyId() != null && dao.isOrderFrequencyInUse(orderFrequency)) {
			throw new APIException("This order frequency cannot be edited because it is already in use");
>>>>>>> 855bf8c0
		}
		
		return dao.saveOrderFrequency(orderFrequency);
	}
	
	/**
	 * @see org.openmrs.api.OrderService#retireOrderFrequency(org.openmrs.OrderFrequency,
	 *      java.lang.String)
	 */
	@Override
	public OrderFrequency retireOrderFrequency(OrderFrequency orderFrequency, String reason) {
		return dao.saveOrderFrequency(orderFrequency);
	}
	
	/**
	 * @see org.openmrs.api.OrderService#unretireOrderFrequency(org.openmrs.OrderFrequency)
	 */
	@Override
	public OrderFrequency unretireOrderFrequency(OrderFrequency orderFrequency) {
		return dao.saveOrderFrequency(orderFrequency);
	}
	
	/**
	 * @see org.openmrs.api.OrderService#purgeOrderFrequency(org.openmrs.OrderFrequency)
	 */
	@Override
	public void purgeOrderFrequency(OrderFrequency orderFrequency) {
		
		if (dao.isOrderFrequencyInUse(orderFrequency)) {
			throw new APIException("Order.frequency.cannot.delete", (Object[]) null);
		}
		
		dao.purgeOrderFrequency(orderFrequency);
	}
	
	/**
	 * @see org.openmrs.api.OrderService#getOrderFrequencyByConcept(org.openmrs.Concept)
	 */
	@Override
	@Transactional(readOnly = true)
	public OrderFrequency getOrderFrequencyByConcept(Concept concept) {
		return dao.getOrderFrequencyByConcept(concept);
	}
	
	/**
	 * @see GlobalPropertyListener#supportsPropertyName(String)
	 */
	@Override
	public boolean supportsPropertyName(String propertyName) {
		return OpenmrsConstants.GP_ORDER_NUMBER_GENERATOR_BEAN_ID.equals(propertyName);
	}
	
	/**
	 * @see GlobalPropertyListener#globalPropertyChanged(org.openmrs.GlobalProperty)
	 */
	@Override
	public void globalPropertyChanged(GlobalProperty newValue) {
		setOrderNumberGenerator(null);
	}
	
	/**
	 * @see GlobalPropertyListener#globalPropertyDeleted(String)
	 */
	@Override
	public void globalPropertyDeleted(String propertyName) {
		setOrderNumberGenerator(null);
	}
	
	/**
	 * Helper method to deter instance methods from setting static fields
	 */
	private static void setOrderNumberGenerator(OrderNumberGenerator oNG) {
		orderNumberGenerator = oNG;
	}
	
	/**
	 * @see org.openmrs.api.OrderService#getOrderType(Integer)
	 */
	
	@Override
	@Transactional(readOnly = true)
	public OrderType getOrderType(Integer orderTypeId) {
		return dao.getOrderType(orderTypeId);
	}
	
	/**
	 * @see org.openmrs.api.OrderService#getOrderTypeByUuid(String)
	 */
	@Override
	@Transactional(readOnly = true)
	public OrderType getOrderTypeByUuid(String uuid) {
		return dao.getOrderTypeByUuid(uuid);
	}
	
	/**
	 * @see org.openmrs.api.OrderService#getOrderTypes(boolean)
	 */
	@Override
	@Transactional(readOnly = true)
	public List<OrderType> getOrderTypes(boolean includeRetired) {
		return dao.getOrderTypes(includeRetired);
	}
	
	/**
	 * @see org.openmrs.api.OrderService#saveOrderType(org.openmrs.OrderType)
	 */
	@Override
	public OrderType saveOrderType(OrderType orderType) {
		return dao.saveOrderType(orderType);
	}
	
	/**
	 * @see org.openmrs.api.OrderService#purgeOrderType(org.openmrs.OrderType)
	 */
	@Override
	public void purgeOrderType(OrderType orderType) {
		if (dao.isOrderTypeInUse(orderType)) {
			throw new APIException("Order.type.cannot.delete", (Object[]) null);
		}
		dao.purgeOrderType(orderType);
	}
	
	/**
	 * @see org.openmrs.api.OrderService#retireOrderType(org.openmrs.OrderType, String)
	 */
	@Override
	public OrderType retireOrderType(OrderType orderType, String reason) {
		return saveOrderType(orderType);
	}
	
	/**
	 * @see org.openmrs.api.OrderService#unretireOrderType(org.openmrs.OrderType)
	 */
	@Override
	public OrderType unretireOrderType(OrderType orderType) {
		return saveOrderType(orderType);
	}
	
	/**
	 * @see org.openmrs.api.OrderService#getSubtypes(org.openmrs.OrderType, boolean)
	 */
	@Override
	@Transactional(readOnly = true)
	public List<OrderType> getSubtypes(OrderType orderType, boolean includeRetired) {
		List<OrderType> allSubtypes = new ArrayList<OrderType>();
		List<OrderType> immediateAncestors = dao.getOrderSubtypes(orderType, includeRetired);
		while (!immediateAncestors.isEmpty()) {
			List<OrderType> ancestorsAtNextLevel = new ArrayList<OrderType>();
			for (OrderType type : immediateAncestors) {
				allSubtypes.add(type);
				ancestorsAtNextLevel.addAll(dao.getOrderSubtypes(type, includeRetired));
			}
			immediateAncestors = ancestorsAtNextLevel;
		}
		return allSubtypes;
	}
	
	/**
	 * @see org.openmrs.api.OrderService#getOrderTypeByConceptClass(org.openmrs.ConceptClass)
	 */
	@Override
	@Transactional(readOnly = true)
	public OrderType getOrderTypeByConceptClass(ConceptClass conceptClass) {
		return dao.getOrderTypeByConceptClass(conceptClass);
	}
	
	/**
	 * @see org.openmrs.api.OrderService#getOrderTypeByConcept(org.openmrs.Concept)
	 */
	@Override
	@Transactional(readOnly = true)
	public OrderType getOrderTypeByConcept(Concept concept) {
		return Context.getOrderService().getOrderTypeByConceptClass(concept.getConceptClass());
	}
	
	/**
	 * @see org.openmrs.api.OrderService#getDrugRoutes()
	 */
	@Override
	@Transactional(readOnly = true)
	public List<Concept> getDrugRoutes() {
		return getSetMembersOfConceptSetFromGP(OpenmrsConstants.GP_DRUG_ROUTES_CONCEPT_UUID);
	}
	
	@Override
	@Transactional(readOnly = true)
	public List<Concept> getDrugDosingUnits() {
		return getSetMembersOfConceptSetFromGP(OpenmrsConstants.GP_DRUG_DOSING_UNITS_CONCEPT_UUID);
	}
	
	@Override
	@Transactional(readOnly = true)
	public List<Concept> getDrugDispensingUnits() {
		List<Concept> dispensingUnits = new ArrayList<Concept>();
		dispensingUnits.addAll(getSetMembersOfConceptSetFromGP(OpenmrsConstants.GP_DRUG_DISPENSING_UNITS_CONCEPT_UUID));
		for (Concept concept : getDrugDosingUnits()) {
			if (!dispensingUnits.contains(concept)) {
				dispensingUnits.add(concept);
			}
		}
		return dispensingUnits;
	}
	
	@Override
	@Transactional(readOnly = true)
	public List<Concept> getDurationUnits() {
		return getSetMembersOfConceptSetFromGP(OpenmrsConstants.GP_DURATION_UNITS_CONCEPT_UUID);
	}
	
	/**
	 * @see org.openmrs.api.OrderService#getTestSpecimenSources()
	 */
	@Override
	public List<Concept> getTestSpecimenSources() {
		return getSetMembersOfConceptSetFromGP(OpenmrsConstants.GP_TEST_SPECIMEN_SOURCES_CONCEPT_UUID);
	}
	
	private List<Concept> getSetMembersOfConceptSetFromGP(String globalProperty) {
		String conceptUuid = Context.getAdministrationService().getGlobalProperty(globalProperty);
		Concept concept = Context.getConceptService().getConceptByUuid(conceptUuid);
		if (concept != null && concept.isSet()) {
			return concept.getSetMembers();
		}
		return Collections.emptyList();
	}
	
}
<|MERGE_RESOLUTION|>--- conflicted
+++ resolved
@@ -1,947 +1,941 @@
-/**
- * The contents of this file are subject to the OpenMRS Public License
- * Version 1.0 (the "License"); you may not use this file except in
- * compliance with the License. You may obtain a copy of the License at
- * http://license.openmrs.org
- *
- * Software distributed under the License is distributed on an "AS IS"
- * basis, WITHOUT WARRANTY OF ANY KIND, either express or implied. See the
- * License for the specific language governing rights and limitations
- * under the License.
- *
- * Copyright (C) OpenMRS, LLC.  All Rights Reserved.
- */
-package org.openmrs.api.impl;
-
-import static org.openmrs.Order.Action.DISCONTINUE;
-import static org.openmrs.Order.Action.REVISE;
-
-import java.lang.reflect.Field;
-import java.util.ArrayList;
-import java.util.Calendar;
-import java.util.Collections;
-import java.util.Date;
-import java.util.List;
-import java.util.Locale;
-import java.util.Vector;
-
-import org.apache.commons.lang.time.DateUtils;
-import org.apache.commons.logging.Log;
-import org.apache.commons.logging.LogFactory;
-import org.hibernate.proxy.HibernateProxy;
-import org.openmrs.CareSetting;
-import org.openmrs.Concept;
-import org.openmrs.ConceptClass;
-import org.openmrs.Drug;
-import org.openmrs.DrugOrder;
-import org.openmrs.Encounter;
-import org.openmrs.GlobalProperty;
-import org.openmrs.Order;
-import org.openmrs.OrderFrequency;
-import org.openmrs.OrderType;
-import org.openmrs.Patient;
-import org.openmrs.Provider;
-import org.openmrs.TestOrder;
-import org.openmrs.User;
-import org.openmrs.api.APIException;
-import org.openmrs.api.GlobalPropertyListener;
-import org.openmrs.api.OrderContext;
-import org.openmrs.api.OrderNumberGenerator;
-import org.openmrs.api.OrderService;
-import org.openmrs.api.context.Context;
-import org.openmrs.api.db.OrderDAO;
-import org.openmrs.order.OrderUtil;
-import org.openmrs.util.OpenmrsConstants;
-import org.openmrs.util.OpenmrsUtil;
-import org.springframework.transaction.annotation.Propagation;
-import org.springframework.transaction.annotation.Transactional;
-import org.springframework.util.StringUtils;
-
-/**
- * Default implementation of the Order-related services class. This method should not be invoked by
- * itself. Spring injection is used to inject this implementation into the ServiceContext. Which
- * implementation is injected is determined by the spring application context file:
- * /metadata/api/spring/applicationContext.xml
- * 
- * @see org.openmrs.api.OrderService
- */
-@Transactional
-public class OrderServiceImpl extends BaseOpenmrsService implements OrderService, OrderNumberGenerator, GlobalPropertyListener {
-	
-	protected final Log log = LogFactory.getLog(getClass());
-	
-	private static final String ORDER_NUMBER_PREFIX = "ORD-";
-	
-	protected OrderDAO dao;
-	
-	private static OrderNumberGenerator orderNumberGenerator = null;
-	
-	public OrderServiceImpl() {
-	}
-	
-	/**
-	 * @see org.openmrs.api.OrderService#setOrderDAO(org.openmrs.api.db.OrderDAO)
-	 */
-	public void setOrderDAO(OrderDAO dao) {
-		this.dao = dao;
-	}
-	
-	/**
-	 * @see org.openmrs.api.OrderService#saveOrder(org.openmrs.Order, org.openmrs.api.OrderContext)
-	 */
-	public synchronized Order saveOrder(Order order, OrderContext orderContext) throws APIException {
-		if (order.getOrderId() != null) {
-			throw new APIException("Order.cannot.edit.existing", (Object[]) null);
-		}
-		if (order.getDateActivated() == null) {
-			order.setDateActivated(new Date());
-		}
-		//Reject if there is an active order for the same orderable with overlapping schedule
-		boolean isDrugOrder = DrugOrder.class.isAssignableFrom(getActualType(order));
-		Concept concept = order.getConcept();
-		if (concept == null && isDrugOrder) {
-			DrugOrder drugOrder = (DrugOrder) order;
-			if (drugOrder.getDrug() != null) {
-				concept = drugOrder.getDrug().getConcept();
-				drugOrder.setConcept(concept);
-			}
-		}
-		if (isDrugOrder) {
-			((DrugOrder) order).setAutoExpireDateBasedOnDuration();
-		}
-		
-		if (concept == null) {
-			throw new APIException("Order.concept.required", (Object[]) null);
-		}
-		
-		Order previousOrder = order.getPreviousOrder();
-		if (order.getOrderType() == null) {
-			OrderType orderType = null;
-			if (orderContext != null) {
-				orderType = orderContext.getOrderType();
-			}
-			if (orderType == null) {
-				orderType = getOrderTypeByConcept(concept);
-			}
-			//Check if it is instance of DrugOrder
-			if (orderType == null && order instanceof DrugOrder) {
-				orderType = Context.getOrderService().getOrderTypeByUuid(OrderType.DRUG_ORDER_TYPE_UUID);
-			}
-			//Check if it is an instance of TestOrder
-			if (orderType == null && order instanceof TestOrder) {
-				orderType = Context.getOrderService().getOrderTypeByUuid(OrderType.TEST_ORDER_TYPE_UUID);
-			}
-			
-			//this order's order type should match that of the previous
-			if (orderType == null || (previousOrder != null && !orderType.equals(previousOrder.getOrderType()))) {
-				throw new APIException("Order.type.cannot.determine", (Object[]) null);
-			}
-			
-			order.setOrderType(orderType);
-		}
-		if (order.getCareSetting() == null) {
-			CareSetting careSetting = null;
-			if (orderContext != null) {
-				careSetting = orderContext.getCareSetting();
-			}
-			if (careSetting == null || (previousOrder != null && !careSetting.equals(previousOrder.getCareSetting()))) {
-				throw new APIException("Order.care.cannot.determine", (Object[]) null);
-			}
-			order.setCareSetting(careSetting);
-		}
-		
-		if (!order.getOrderType().getJavaClass().isAssignableFrom(order.getClass())) {
-			throw new APIException("Order.type.class.does.not.match", new Object[] { order.getOrderType().getJavaClass(),
-			        order.getClass().getName() });
-		}
-		
-		if (REVISE == order.getAction()) {
-			if (previousOrder == null) {
-				throw new APIException("Order.previous.required", (Object[]) null);
-			}
-			stopOrder(previousOrder, aMomentBefore(order.getDateActivated()));
-		} else if (DISCONTINUE == order.getAction()) {
-			discontinueExistingOrdersIfNecessary(order);
-		}
-		
-		if (previousOrder != null) {
-			//Check that patient, careSetting, concept and drug if is drug order have not changed
-			//we need to use a SQL query to by pass the hibernate cache
-			boolean isPreviousDrugOrder = DrugOrder.class.isAssignableFrom(previousOrder.getClass());
-			List<List<Object>> rows = dao.getOrderFromDatabase(previousOrder, isPreviousDrugOrder);
-			List<Object> rowData = rows.get(0);
-			if (!rowData.get(0).equals(previousOrder.getPatient().getPatientId())) {
-				throw new APIException("Order.cannot.change.patient", (Object[]) null);
-			} else if (!rowData.get(1).equals(previousOrder.getCareSetting().getCareSettingId())) {
-				throw new APIException("Order.cannot.change.careSetting", (Object[]) null);
-			} else if (!rowData.get(2).equals(previousOrder.getConcept().getConceptId())) {
-				throw new APIException("Order.cannot.change.concept", (Object[]) null);
-			} else if (isPreviousDrugOrder) {
-				Drug previousDrug = ((DrugOrder) previousOrder).getDrug();
-				if (previousDrug == null && rowData.get(3) != null) {
-					throw new APIException("Order.cannot.change.drug", (Object[]) null);
-				} else if (previousDrug != null && !OpenmrsUtil.nullSafeEquals(rowData.get(3), previousDrug.getDrugId())) {
-					throw new APIException("Order.cannot.change.drug", (Object[]) null);
-				}
-			}
-			
-			//concept should be the same as on previous order, same applies to drug for drug orders
-			boolean isDrugOrderAndHasADrug = isDrugOrder && ((DrugOrder) order).getDrug() != null;
-			if (!OpenmrsUtil.nullSafeEquals(order.getConcept(), previousOrder.getConcept())) {
-				throw new APIException("Order.previous.concept", (Object[]) null);
-			} else if (isDrugOrderAndHasADrug) {
-				DrugOrder drugOrder1 = (DrugOrder) order;
-				DrugOrder drugOrder2 = (DrugOrder) previousOrder;
-				if (!OpenmrsUtil.nullSafeEquals(drugOrder1.getDrug(), drugOrder2.getDrug())) {
-					throw new APIException("Order.previous.drug", (Object[]) null);
-				}
-			} else if (!order.getOrderType().equals(previousOrder.getOrderType())) {
-				throw new APIException("Order.type.does.not.match", (Object[]) null);
-			} else if (!order.getCareSetting().equals(previousOrder.getCareSetting())) {
-				throw new APIException("Order.care.setting.does.not.match", (Object[]) null);
-			} else if (!getActualType(order).equals(getActualType(previousOrder))) {
-				throw new APIException("Order.class.does.not.match", (Object[]) null);
-			}
-		}
-		
-		if (DISCONTINUE != order.getAction()) {
-			List<Order> activeOrders = getActiveOrders(order.getPatient(), null, order.getCareSetting(), null);
-			for (Order activeOrder : activeOrders) {
-				if (order.hasSameOrderableAs(activeOrder)
-				        && !OpenmrsUtil.nullSafeEquals(order.getPreviousOrder(), activeOrder)
-				        && OrderUtil.checkScheduleOverlap(order, activeOrder)) {
-					throw new APIException("Order.cannot.have.more.than.one", (Object[]) null);
-				}
-			}
-		}
-		
-		return saveOrderInternal(order, orderContext);
-	}
-	
-	/**
-	 * To support MySQL datetime values (which are only precise to the second) we subtract one
-	 * second. Eventually we may move this method and enhance it to subtract the smallest moment the
-	 * underlying database will represent.
-	 * 
-	 * @param date
-	 * @return one moment before date
-	 */
-	private Date aMomentBefore(Date date) {
-		return DateUtils.addSeconds(date, -1);
-	}
-	
-	private Order saveOrderInternal(Order order, OrderContext orderContext) {
-		if (order.getOrderId() == null) {
-			setProperty(order, "orderNumber", getOrderNumberGenerator().getNewOrderNumber(orderContext));
-			
-			//DC orders should auto expire upon creating them
-			if (DISCONTINUE == order.getAction()) {
-				order.setAutoExpireDate(order.getDateActivated());
-			} else if (order.getAutoExpireDate() != null) {
-				Calendar cal = Calendar.getInstance();
-				cal.setTime(order.getAutoExpireDate());
-				int hours = cal.get(Calendar.HOUR_OF_DAY);
-				int minutes = cal.get(Calendar.MINUTE);
-				int seconds = cal.get(Calendar.SECOND);
-				int milliseconds = cal.get(Calendar.MILLISECOND);
-				//roll autoExpireDate to end of day (23:59:59:999) if no time portion is specified
-				if (hours == 0 && minutes == 0 && seconds == 0 && milliseconds == 0) {
-					cal.set(Calendar.HOUR_OF_DAY, 23);
-					cal.set(Calendar.MINUTE, 59);
-					cal.set(Calendar.SECOND, 59);
-					cal.set(Calendar.MILLISECOND, 999);
-					order.setAutoExpireDate(cal.getTime());
-				}
-			}
-		}
-		
-		return dao.saveOrder(order);
-	}
-	
-	private void setProperty(Order order, String propertyName, Object value) {
-		Boolean isAccessible = null;
-		Field field = null;
-		try {
-			field = Order.class.getDeclaredField(propertyName);
-			field.setAccessible(true);
-			field.set(order, value);
-		}
-		catch (Exception e) {
-			throw new APIException("Order.failed.set.property", new Object[] { propertyName, order }, e);
-		}
-		finally {
-			if (field != null && isAccessible != null) {
-				field.setAccessible(isAccessible);
-			}
-		}
-	}
-	
-	/**
-	 * Gets the configured order number generator, if none is specified, it defaults to an instance
-	 * if this class
-	 * 
-	 * @return
-	 */
-	private OrderNumberGenerator getOrderNumberGenerator() {
-		if (orderNumberGenerator == null) {
-			String generatorBeanId = Context.getAdministrationService().getGlobalProperty(
-			    OpenmrsConstants.GP_ORDER_NUMBER_GENERATOR_BEAN_ID);
-			if (StringUtils.hasText(generatorBeanId)) {
-				orderNumberGenerator = Context.getRegisteredComponent(generatorBeanId, OrderNumberGenerator.class);
-				log.info("Successfully set the configured order number generator");
-			} else {
-				orderNumberGenerator = this;
-				log.info("Setting default order number generator");
-			}
-		}
-		
-		return orderNumberGenerator;
-	}
-	
-	/**
-	 * If this is a discontinue order, ensure that the previous order is discontinued. If a
-	 * previousOrder is present, then ensure this is discontinued. If no previousOrder is present,
-	 * then try to find a previousOrder and discontinue it. If cannot find a previousOrder, throw
-	 * exception
-	 * 
-	 * @param order
-	 */
-	private void discontinueExistingOrdersIfNecessary(Order order) {
-		//Ignore and return if this is not an order to discontinue
-		if (DISCONTINUE != order.getAction()) {
-			return;
-		}
-		
-		//Mark previousOrder as discontinued if it is not already
-		Order previousOrder = order.getPreviousOrder();
-		if (previousOrder != null) {
-			stopOrder(previousOrder, aMomentBefore(order.getDateActivated()));
-			return;
-		}
-		
-		//Mark first order found corresponding to this DC order as discontinued.
-		List<? extends Order> orders = getActiveOrders(order.getPatient(), order.getOrderType(), order.getCareSetting(),
-		    null);
-		boolean isDrugOrderAndHasADrug = DrugOrder.class.isAssignableFrom(getActualType(order))
-		        && ((DrugOrder) order).getDrug() != null;
-		for (Order activeOrder : orders) {
-			if (!getActualType(order).equals(getActualType(activeOrder))) {
-				continue;
-			}
-			boolean shouldMarkAsDiscontinued = false;
-			//For drug orders, the drug must match if the order has a drug
-			if (isDrugOrderAndHasADrug) {
-				DrugOrder drugOrder1 = (DrugOrder) order;
-				DrugOrder drugOrder2 = (DrugOrder) activeOrder;
-				if (OpenmrsUtil.nullSafeEquals(drugOrder1.getDrug(), drugOrder2.getDrug())) {
-					shouldMarkAsDiscontinued = true;
-				}
-			} else if (activeOrder.getConcept().equals(order.getConcept())) {
-				shouldMarkAsDiscontinued = true;
-			}
-			
-			if (shouldMarkAsDiscontinued) {
-				order.setPreviousOrder(activeOrder);
-				stopOrder(activeOrder, aMomentBefore(order.getDateActivated()));
-				break;
-			}
-		}
-	}
-	
-	/**
-	 * Returns the class object of the specified persistent object returning the actual persistent
-	 * class in case it is a hibernate proxy
-	 * 
-	 * @param persistentObject
-	 * @return the Class object
-	 */
-	private Class<?> getActualType(Object persistentObject) {
-		Class<?> type = persistentObject.getClass();
-		if (persistentObject instanceof HibernateProxy) {
-			type = ((HibernateProxy) persistentObject).getHibernateLazyInitializer().getPersistentClass();
-		}
-		return type;
-	}
-	
-	/**
-	 * @see org.openmrs.api.OrderService#purgeOrder(org.openmrs.Order)
-	 */
-	public void purgeOrder(Order order) throws APIException {
-		purgeOrder(order, false);
-	}
-	
-	/**
-	 * @see org.openmrs.api.OrderService#purgeOrder(Order)
-	 */
-	public void purgeOrder(Order order, boolean cascade) throws APIException {
-		if (cascade) {
-			dao.deleteObsThatReference(order);
-		}
-		
-		dao.deleteOrder(order);
-	}
-	
-	/**
-	 * @see org.openmrs.api.OrderService#voidOrder(org.openmrs.Order, java.lang.String)
-	 */
-	public Order voidOrder(Order order, String voidReason) throws APIException {
-		if (!StringUtils.hasLength(voidReason)) {
-			throw new IllegalArgumentException("voidReason cannot be empty or null");
-		}
-		
-		Order previousOrder = order.getPreviousOrder();
-		if (previousOrder != null && isDiscontinueOrReviseOrder(order)) {
-			setProperty(previousOrder, "dateStopped", null);
-		}
-		
-		return saveOrderInternal(order, null);
-	}
-	
-	/**
-	 * @see org.openmrs.api.OrderService#unvoidOrder(org.openmrs.Order)
-	 */
-	public Order unvoidOrder(Order order) throws APIException {
-		Order previousOrder = order.getPreviousOrder();
-		if (previousOrder != null && isDiscontinueOrReviseOrder(order)) {
-			if (!previousOrder.isActive()) {
-				final String action = DISCONTINUE == order.getAction() ? "discontinuation" : "revision";
-				throw new APIException("Order.action.cannot.unvoid", new Object[] { action });
-			}
-			stopOrder(previousOrder, aMomentBefore(order.getDateActivated()));
-		}
-		
-		return saveOrderInternal(order, null);
-	}
-	
-	/**
-	 * @see org.openmrs.api.OrderService#getOrder(java.lang.Integer)
-	 */
-	@Transactional(readOnly = true)
-	public Order getOrder(Integer orderId) throws APIException {
-		return dao.getOrder(orderId);
-	}
-	
-	/**
-	 * @see OrderService#getOrders(org.openmrs.Patient, org.openmrs.CareSetting,
-	 *      org.openmrs.OrderType, boolean)
-	 */
-	@Override
-	public List<Order> getOrders(Patient patient, CareSetting careSetting, OrderType orderType, boolean includeVoided) {
-		if (patient == null) {
-			throw new IllegalArgumentException("Patient is required");
-		}
-		if (careSetting == null) {
-			throw new IllegalArgumentException("CareSetting is required");
-		}
-		List<OrderType> orderTypes = null;
-		if (orderType != null) {
-			orderTypes = new ArrayList<OrderType>();
-			orderTypes.add(orderType);
-			orderTypes.addAll(getSubtypes(orderType, true));
-		}
-		return dao.getOrders(patient, careSetting, orderTypes, includeVoided, false);
-	}
-	
-	/**
-	 * @see OrderService#getAllOrdersByPatient(org.openmrs.Patient)
-	 */
-	@Override
-	public List<Order> getAllOrdersByPatient(Patient patient) {
-		if (patient == null) {
-			throw new IllegalArgumentException("Patient is required");
-		}
-		return dao.getOrders(patient, null, null, true, true);
-	}
-	
-	/**
-	 * @see org.openmrs.api.OrderService#getOrderByUuid(java.lang.String)
-	 */
-	@Transactional(readOnly = true)
-	public Order getOrderByUuid(String uuid) throws APIException {
-		return dao.getOrderByUuid(uuid);
-	}
-	
-	/**
-	 * @see org.openmrs.api.OrderService#getDiscontinuationOrder(Order)
-	 */
-	@Transactional(readOnly = true)
-	@Override
-	public Order getDiscontinuationOrder(Order order) throws APIException {
-		return dao.getDiscontinuationOrder(order);
-	}
-	
-	/**
-	 * @see org.openmrs.api.OrderService#getRevisionOrder(Order)
-	 */
-	@Override
-	public Order getRevisionOrder(Order order) throws APIException {
-		return dao.getRevisionOrder(order);
-	}
-	
-	/**
-	 * @see org.openmrs.api.OrderNumberGenerator#getNewOrderNumber(org.openmrs.api.OrderContext)
-	 * @param orderContext
-	 */
-	@Override
-	public String getNewOrderNumber(OrderContext orderContext) throws APIException {
-		return ORDER_NUMBER_PREFIX + Context.getOrderService().getNextOrderNumberSeedSequenceValue();
-	}
-	
-	/**
-	 * @see org.openmrs.api.OrderService#getOrderByOrderNumber(java.lang.String)
-	 */
-	@Override
-	@Transactional(readOnly = true)
-	public Order getOrderByOrderNumber(String orderNumber) {
-		return dao.getOrderByOrderNumber(orderNumber);
-	}
-	
-	/**
-	 * @see org.openmrs.api.OrderService#getOrderHistoryByConcept(org.openmrs.Patient,
-	 *      org.openmrs.Concept)
-	 */
-	@Override
-	@Transactional(readOnly = true)
-	public List<Order> getOrderHistoryByConcept(Patient patient, Concept concept) {
-		if (patient == null || concept == null) {
-			throw new IllegalArgumentException("patient and concept are required");
-		}
-		List<Concept> concepts = new Vector<Concept>();
-		concepts.add(concept);
-		
-		List<Patient> patients = new Vector<Patient>();
-		patients.add(patient);
-		
-		return dao.getOrders(null, patients, concepts, new Vector<User>(), new Vector<Encounter>());
-	}
-	
-	/**
-	 * @see org.openmrs.api.OrderService#getNextOrderNumberSeedSequenceValue()
-	 */
-	@Override
-	@Transactional(propagation = Propagation.REQUIRES_NEW)
-	public synchronized Long getNextOrderNumberSeedSequenceValue() {
-		return dao.getNextOrderNumberSeedSequenceValue();
-	}
-	
-	/**
-	 * @see org.openmrs.api.OrderService#getOrderHistoryByOrderNumber(java.lang.String)
-	 */
-	@Override
-	@Transactional(readOnly = true)
-	public List<Order> getOrderHistoryByOrderNumber(String orderNumber) {
-		List<Order> orders = new ArrayList<Order>();
-		Order order = dao.getOrderByOrderNumber(orderNumber);
-		while (order != null) {
-			orders.add(order);
-			order = order.getPreviousOrder();
-		}
-		return orders;
-	}
-	
-	/**
-	 * @see org.openmrs.api.OrderService#getActiveOrders(org.openmrs.Patient, org.openmrs.OrderType,
-	 *      org.openmrs.CareSetting, java.util.Date)
-	 */
-	@Override
-	@Transactional(readOnly = true)
-	public List<Order> getActiveOrders(Patient patient, OrderType orderType, CareSetting careSetting, Date asOfDate) {
-		if (patient == null) {
-			throw new IllegalArgumentException("Patient is required when fetching active orders");
-		}
-		if (asOfDate == null) {
-			asOfDate = new Date();
-		}
-		List<OrderType> orderTypes = null;
-		if (orderType != null) {
-			orderTypes = new ArrayList<OrderType>();
-			orderTypes.add(orderType);
-			orderTypes.addAll(getSubtypes(orderType, true));
-		}
-		return dao.getActiveOrders(patient, orderTypes, careSetting, asOfDate);
-	}
-	
-	/**
-	 * @see org.openmrs.api.OrderService#getCareSetting(Integer)
-	 */
-	@Override
-	public CareSetting getCareSetting(Integer careSettingId) {
-		return dao.getCareSetting(careSettingId);
-	}
-	
-	/**
-	 * @see org.openmrs.api.OrderService#getCareSettingByUuid(String)
-	 */
-	@Override
-	public CareSetting getCareSettingByUuid(String uuid) {
-		return dao.getCareSettingByUuid(uuid);
-	}
-	
-	/**
-	 * @see org.openmrs.api.OrderService#getCareSettingByName(String)
-	 */
-	@Override
-	public CareSetting getCareSettingByName(String name) {
-		return dao.getCareSettingByName(name);
-	}
-	
-	/**
-	 * @see org.openmrs.api.OrderService#getCareSettings(boolean)
-	 */
-	@Override
-	public List<CareSetting> getCareSettings(boolean includeRetired) {
-		return dao.getCareSettings(includeRetired);
-	}
-	
-	/**
-	 * @see OrderService#getOrderTypeByName(String)
-	 */
-	@Override
-	public OrderType getOrderTypeByName(String orderTypeName) {
-		return dao.getOrderTypeByName(orderTypeName);
-	}
-	
-	/**
-	 * @see OrderService#getOrderFrequency(Integer)
-	 */
-	@Override
-	public OrderFrequency getOrderFrequency(Integer orderFrequencyId) {
-		return dao.getOrderFrequency(orderFrequencyId);
-	}
-	
-	/**
-	 * @see OrderService#getOrderFrequencyByUuid(String)
-	 */
-	@Override
-	public OrderFrequency getOrderFrequencyByUuid(String uuid) {
-		return dao.getOrderFrequencyByUuid(uuid);
-	}
-	
-	/**
-	 * @see OrderService#getOrderFrequencies(boolean)
-	 */
-	@Override
-	public List<OrderFrequency> getOrderFrequencies(boolean includeRetired) {
-		return dao.getOrderFrequencies(includeRetired);
-	}
-	
-	/**
-	 * @see OrderService#getOrderFrequencies(String, java.util.Locale, boolean, boolean)
-	 */
-	@Override
-	public List<OrderFrequency> getOrderFrequencies(String searchPhrase, Locale locale, boolean exactLocale,
-	        boolean includeRetired) {
-		if (searchPhrase == null) {
-			throw new IllegalArgumentException("searchPhrase is required");
-		}
-		return dao.getOrderFrequencies(searchPhrase, locale, exactLocale, includeRetired);
-	}
-	
-	/**
-	 * @see org.openmrs.api.OrderService#discontinueOrder(org.openmrs.Order, org.openmrs.Concept,
-	 *      java.util.Date, org.openmrs.Provider, org.openmrs.Encounter)
-	 */
-	@Override
-	public Order discontinueOrder(Order orderToDiscontinue, Concept reasonCoded, Date discontinueDate, Provider orderer,
-	        Encounter encounter) throws Exception {
-		if (discontinueDate == null) {
-			discontinueDate = aMomentBefore(new Date());
-		}
-		stopOrder(orderToDiscontinue, discontinueDate);
-		Order newOrder = orderToDiscontinue.cloneForDiscontinuing();
-		newOrder.setOrderReason(reasonCoded);
-		newOrder.setOrderer(orderer);
-		newOrder.setEncounter(encounter);
-		newOrder.setDateActivated(discontinueDate);
-		return saveOrderInternal(newOrder, null);
-	}
-	
-	/**
-	 * @see org.openmrs.api.OrderService#discontinueOrder(org.openmrs.Order, String, java.util.Date,
-	 *      org.openmrs.Provider, org.openmrs.Encounter)
-	 */
-	@Override
-	public Order discontinueOrder(Order orderToDiscontinue, String reasonNonCoded, Date discontinueDate, Provider orderer,
-	        Encounter encounter) throws Exception {
-		if (discontinueDate == null) {
-			discontinueDate = aMomentBefore(new Date());
-		}
-		stopOrder(orderToDiscontinue, discontinueDate);
-		Order newOrder = orderToDiscontinue.cloneForDiscontinuing();
-		newOrder.setOrderReasonNonCoded(reasonNonCoded);
-		newOrder.setOrderer(orderer);
-		newOrder.setEncounter(encounter);
-		newOrder.setDateActivated(discontinueDate);
-		return saveOrderInternal(newOrder, null);
-	}
-	
-	private boolean isDiscontinueOrReviseOrder(Order order) {
-		return DISCONTINUE == order.getAction() || REVISE == order.getAction();
-	}
-	
-	/**
-	 * Make necessary checks, set necessary fields for discontinuing <code>orderToDiscontinue</code>
-	 * and save.
-	 * 
-	 * @param orderToStop
-	 * @param discontinueDate
-	 */
-	private void stopOrder(Order orderToStop, Date discontinueDate) {
-		if (discontinueDate == null) {
-			discontinueDate = new Date();
-		}
-		if (discontinueDate.after(new Date())) {
-			throw new IllegalArgumentException("Discontinue date cannot be in the future");
-		}
-		if (DISCONTINUE == orderToStop.getAction()) {
-			throw new APIException("Order.action.cannot.discontinued", new Object[] { DISCONTINUE });
-		}
-		if (!orderToStop.isActive()) {
-			throw new APIException("Order.stopped.cannot.discontinued", (Object[]) null);
-		}
-		setProperty(orderToStop, "dateStopped", discontinueDate);
-		saveOrderInternal(orderToStop, null);
-	}
-	
-	/**
-	 * @see org.openmrs.api.OrderService#saveOrderFrequency(org.openmrs.OrderFrequency)
-	 */
-	@Override
-	public OrderFrequency saveOrderFrequency(OrderFrequency orderFrequency) throws APIException {
-		
-<<<<<<< HEAD
-		if (orderFrequency.getOrderFrequencyId() != null) {
-			if (dao.isOrderFrequencyInUse(orderFrequency)) {
-				throw new APIException("Order.frequency.cannot.edit", (Object[]) null);
-			}
-=======
-		if (orderFrequency.getOrderFrequencyId() != null && dao.isOrderFrequencyInUse(orderFrequency)) {
-			throw new APIException("This order frequency cannot be edited because it is already in use");
->>>>>>> 855bf8c0
-		}
-		
-		return dao.saveOrderFrequency(orderFrequency);
-	}
-	
-	/**
-	 * @see org.openmrs.api.OrderService#retireOrderFrequency(org.openmrs.OrderFrequency,
-	 *      java.lang.String)
-	 */
-	@Override
-	public OrderFrequency retireOrderFrequency(OrderFrequency orderFrequency, String reason) {
-		return dao.saveOrderFrequency(orderFrequency);
-	}
-	
-	/**
-	 * @see org.openmrs.api.OrderService#unretireOrderFrequency(org.openmrs.OrderFrequency)
-	 */
-	@Override
-	public OrderFrequency unretireOrderFrequency(OrderFrequency orderFrequency) {
-		return dao.saveOrderFrequency(orderFrequency);
-	}
-	
-	/**
-	 * @see org.openmrs.api.OrderService#purgeOrderFrequency(org.openmrs.OrderFrequency)
-	 */
-	@Override
-	public void purgeOrderFrequency(OrderFrequency orderFrequency) {
-		
-		if (dao.isOrderFrequencyInUse(orderFrequency)) {
-			throw new APIException("Order.frequency.cannot.delete", (Object[]) null);
-		}
-		
-		dao.purgeOrderFrequency(orderFrequency);
-	}
-	
-	/**
-	 * @see org.openmrs.api.OrderService#getOrderFrequencyByConcept(org.openmrs.Concept)
-	 */
-	@Override
-	@Transactional(readOnly = true)
-	public OrderFrequency getOrderFrequencyByConcept(Concept concept) {
-		return dao.getOrderFrequencyByConcept(concept);
-	}
-	
-	/**
-	 * @see GlobalPropertyListener#supportsPropertyName(String)
-	 */
-	@Override
-	public boolean supportsPropertyName(String propertyName) {
-		return OpenmrsConstants.GP_ORDER_NUMBER_GENERATOR_BEAN_ID.equals(propertyName);
-	}
-	
-	/**
-	 * @see GlobalPropertyListener#globalPropertyChanged(org.openmrs.GlobalProperty)
-	 */
-	@Override
-	public void globalPropertyChanged(GlobalProperty newValue) {
-		setOrderNumberGenerator(null);
-	}
-	
-	/**
-	 * @see GlobalPropertyListener#globalPropertyDeleted(String)
-	 */
-	@Override
-	public void globalPropertyDeleted(String propertyName) {
-		setOrderNumberGenerator(null);
-	}
-	
-	/**
-	 * Helper method to deter instance methods from setting static fields
-	 */
-	private static void setOrderNumberGenerator(OrderNumberGenerator oNG) {
-		orderNumberGenerator = oNG;
-	}
-	
-	/**
-	 * @see org.openmrs.api.OrderService#getOrderType(Integer)
-	 */
-	
-	@Override
-	@Transactional(readOnly = true)
-	public OrderType getOrderType(Integer orderTypeId) {
-		return dao.getOrderType(orderTypeId);
-	}
-	
-	/**
-	 * @see org.openmrs.api.OrderService#getOrderTypeByUuid(String)
-	 */
-	@Override
-	@Transactional(readOnly = true)
-	public OrderType getOrderTypeByUuid(String uuid) {
-		return dao.getOrderTypeByUuid(uuid);
-	}
-	
-	/**
-	 * @see org.openmrs.api.OrderService#getOrderTypes(boolean)
-	 */
-	@Override
-	@Transactional(readOnly = true)
-	public List<OrderType> getOrderTypes(boolean includeRetired) {
-		return dao.getOrderTypes(includeRetired);
-	}
-	
-	/**
-	 * @see org.openmrs.api.OrderService#saveOrderType(org.openmrs.OrderType)
-	 */
-	@Override
-	public OrderType saveOrderType(OrderType orderType) {
-		return dao.saveOrderType(orderType);
-	}
-	
-	/**
-	 * @see org.openmrs.api.OrderService#purgeOrderType(org.openmrs.OrderType)
-	 */
-	@Override
-	public void purgeOrderType(OrderType orderType) {
-		if (dao.isOrderTypeInUse(orderType)) {
-			throw new APIException("Order.type.cannot.delete", (Object[]) null);
-		}
-		dao.purgeOrderType(orderType);
-	}
-	
-	/**
-	 * @see org.openmrs.api.OrderService#retireOrderType(org.openmrs.OrderType, String)
-	 */
-	@Override
-	public OrderType retireOrderType(OrderType orderType, String reason) {
-		return saveOrderType(orderType);
-	}
-	
-	/**
-	 * @see org.openmrs.api.OrderService#unretireOrderType(org.openmrs.OrderType)
-	 */
-	@Override
-	public OrderType unretireOrderType(OrderType orderType) {
-		return saveOrderType(orderType);
-	}
-	
-	/**
-	 * @see org.openmrs.api.OrderService#getSubtypes(org.openmrs.OrderType, boolean)
-	 */
-	@Override
-	@Transactional(readOnly = true)
-	public List<OrderType> getSubtypes(OrderType orderType, boolean includeRetired) {
-		List<OrderType> allSubtypes = new ArrayList<OrderType>();
-		List<OrderType> immediateAncestors = dao.getOrderSubtypes(orderType, includeRetired);
-		while (!immediateAncestors.isEmpty()) {
-			List<OrderType> ancestorsAtNextLevel = new ArrayList<OrderType>();
-			for (OrderType type : immediateAncestors) {
-				allSubtypes.add(type);
-				ancestorsAtNextLevel.addAll(dao.getOrderSubtypes(type, includeRetired));
-			}
-			immediateAncestors = ancestorsAtNextLevel;
-		}
-		return allSubtypes;
-	}
-	
-	/**
-	 * @see org.openmrs.api.OrderService#getOrderTypeByConceptClass(org.openmrs.ConceptClass)
-	 */
-	@Override
-	@Transactional(readOnly = true)
-	public OrderType getOrderTypeByConceptClass(ConceptClass conceptClass) {
-		return dao.getOrderTypeByConceptClass(conceptClass);
-	}
-	
-	/**
-	 * @see org.openmrs.api.OrderService#getOrderTypeByConcept(org.openmrs.Concept)
-	 */
-	@Override
-	@Transactional(readOnly = true)
-	public OrderType getOrderTypeByConcept(Concept concept) {
-		return Context.getOrderService().getOrderTypeByConceptClass(concept.getConceptClass());
-	}
-	
-	/**
-	 * @see org.openmrs.api.OrderService#getDrugRoutes()
-	 */
-	@Override
-	@Transactional(readOnly = true)
-	public List<Concept> getDrugRoutes() {
-		return getSetMembersOfConceptSetFromGP(OpenmrsConstants.GP_DRUG_ROUTES_CONCEPT_UUID);
-	}
-	
-	@Override
-	@Transactional(readOnly = true)
-	public List<Concept> getDrugDosingUnits() {
-		return getSetMembersOfConceptSetFromGP(OpenmrsConstants.GP_DRUG_DOSING_UNITS_CONCEPT_UUID);
-	}
-	
-	@Override
-	@Transactional(readOnly = true)
-	public List<Concept> getDrugDispensingUnits() {
-		List<Concept> dispensingUnits = new ArrayList<Concept>();
-		dispensingUnits.addAll(getSetMembersOfConceptSetFromGP(OpenmrsConstants.GP_DRUG_DISPENSING_UNITS_CONCEPT_UUID));
-		for (Concept concept : getDrugDosingUnits()) {
-			if (!dispensingUnits.contains(concept)) {
-				dispensingUnits.add(concept);
-			}
-		}
-		return dispensingUnits;
-	}
-	
-	@Override
-	@Transactional(readOnly = true)
-	public List<Concept> getDurationUnits() {
-		return getSetMembersOfConceptSetFromGP(OpenmrsConstants.GP_DURATION_UNITS_CONCEPT_UUID);
-	}
-	
-	/**
-	 * @see org.openmrs.api.OrderService#getTestSpecimenSources()
-	 */
-	@Override
-	public List<Concept> getTestSpecimenSources() {
-		return getSetMembersOfConceptSetFromGP(OpenmrsConstants.GP_TEST_SPECIMEN_SOURCES_CONCEPT_UUID);
-	}
-	
-	private List<Concept> getSetMembersOfConceptSetFromGP(String globalProperty) {
-		String conceptUuid = Context.getAdministrationService().getGlobalProperty(globalProperty);
-		Concept concept = Context.getConceptService().getConceptByUuid(conceptUuid);
-		if (concept != null && concept.isSet()) {
-			return concept.getSetMembers();
-		}
-		return Collections.emptyList();
-	}
-	
-}
+/**
+ * The contents of this file are subject to the OpenMRS Public License
+ * Version 1.0 (the "License"); you may not use this file except in
+ * compliance with the License. You may obtain a copy of the License at
+ * http://license.openmrs.org
+ *
+ * Software distributed under the License is distributed on an "AS IS"
+ * basis, WITHOUT WARRANTY OF ANY KIND, either express or implied. See the
+ * License for the specific language governing rights and limitations
+ * under the License.
+ *
+ * Copyright (C) OpenMRS, LLC.  All Rights Reserved.
+ */
+package org.openmrs.api.impl;
+
+import static org.openmrs.Order.Action.DISCONTINUE;
+import static org.openmrs.Order.Action.REVISE;
+
+import java.lang.reflect.Field;
+import java.util.ArrayList;
+import java.util.Calendar;
+import java.util.Collections;
+import java.util.Date;
+import java.util.List;
+import java.util.Locale;
+import java.util.Vector;
+
+import org.apache.commons.lang.time.DateUtils;
+import org.apache.commons.logging.Log;
+import org.apache.commons.logging.LogFactory;
+import org.hibernate.proxy.HibernateProxy;
+import org.openmrs.CareSetting;
+import org.openmrs.Concept;
+import org.openmrs.ConceptClass;
+import org.openmrs.Drug;
+import org.openmrs.DrugOrder;
+import org.openmrs.Encounter;
+import org.openmrs.GlobalProperty;
+import org.openmrs.Order;
+import org.openmrs.OrderFrequency;
+import org.openmrs.OrderType;
+import org.openmrs.Patient;
+import org.openmrs.Provider;
+import org.openmrs.TestOrder;
+import org.openmrs.User;
+import org.openmrs.api.APIException;
+import org.openmrs.api.GlobalPropertyListener;
+import org.openmrs.api.OrderContext;
+import org.openmrs.api.OrderNumberGenerator;
+import org.openmrs.api.OrderService;
+import org.openmrs.api.context.Context;
+import org.openmrs.api.db.OrderDAO;
+import org.openmrs.order.OrderUtil;
+import org.openmrs.util.OpenmrsConstants;
+import org.openmrs.util.OpenmrsUtil;
+import org.springframework.transaction.annotation.Propagation;
+import org.springframework.transaction.annotation.Transactional;
+import org.springframework.util.StringUtils;
+
+/**
+ * Default implementation of the Order-related services class. This method should not be invoked by
+ * itself. Spring injection is used to inject this implementation into the ServiceContext. Which
+ * implementation is injected is determined by the spring application context file:
+ * /metadata/api/spring/applicationContext.xml
+ * 
+ * @see org.openmrs.api.OrderService
+ */
+@Transactional
+public class OrderServiceImpl extends BaseOpenmrsService implements OrderService, OrderNumberGenerator, GlobalPropertyListener {
+	
+	protected final Log log = LogFactory.getLog(getClass());
+	
+	private static final String ORDER_NUMBER_PREFIX = "ORD-";
+	
+	protected OrderDAO dao;
+	
+	private static OrderNumberGenerator orderNumberGenerator = null;
+	
+	public OrderServiceImpl() {
+	}
+	
+	/**
+	 * @see org.openmrs.api.OrderService#setOrderDAO(org.openmrs.api.db.OrderDAO)
+	 */
+	public void setOrderDAO(OrderDAO dao) {
+		this.dao = dao;
+	}
+	
+	/**
+	 * @see org.openmrs.api.OrderService#saveOrder(org.openmrs.Order, org.openmrs.api.OrderContext)
+	 */
+	public synchronized Order saveOrder(Order order, OrderContext orderContext) throws APIException {
+		if (order.getOrderId() != null) {
+			throw new APIException("Order.cannot.edit.existing", (Object[]) null);
+		}
+		if (order.getDateActivated() == null) {
+			order.setDateActivated(new Date());
+		}
+		//Reject if there is an active order for the same orderable with overlapping schedule
+		boolean isDrugOrder = DrugOrder.class.isAssignableFrom(getActualType(order));
+		Concept concept = order.getConcept();
+		if (concept == null && isDrugOrder) {
+			DrugOrder drugOrder = (DrugOrder) order;
+			if (drugOrder.getDrug() != null) {
+				concept = drugOrder.getDrug().getConcept();
+				drugOrder.setConcept(concept);
+			}
+		}
+		if (isDrugOrder) {
+			((DrugOrder) order).setAutoExpireDateBasedOnDuration();
+		}
+		
+		if (concept == null) {
+			throw new APIException("Order.concept.required", (Object[]) null);
+		}
+		
+		Order previousOrder = order.getPreviousOrder();
+		if (order.getOrderType() == null) {
+			OrderType orderType = null;
+			if (orderContext != null) {
+				orderType = orderContext.getOrderType();
+			}
+			if (orderType == null) {
+				orderType = getOrderTypeByConcept(concept);
+			}
+			//Check if it is instance of DrugOrder
+			if (orderType == null && order instanceof DrugOrder) {
+				orderType = Context.getOrderService().getOrderTypeByUuid(OrderType.DRUG_ORDER_TYPE_UUID);
+			}
+			//Check if it is an instance of TestOrder
+			if (orderType == null && order instanceof TestOrder) {
+				orderType = Context.getOrderService().getOrderTypeByUuid(OrderType.TEST_ORDER_TYPE_UUID);
+			}
+			
+			//this order's order type should match that of the previous
+			if (orderType == null || (previousOrder != null && !orderType.equals(previousOrder.getOrderType()))) {
+				throw new APIException("Order.type.cannot.determine", (Object[]) null);
+			}
+			
+			order.setOrderType(orderType);
+		}
+		if (order.getCareSetting() == null) {
+			CareSetting careSetting = null;
+			if (orderContext != null) {
+				careSetting = orderContext.getCareSetting();
+			}
+			if (careSetting == null || (previousOrder != null && !careSetting.equals(previousOrder.getCareSetting()))) {
+				throw new APIException("Order.care.cannot.determine", (Object[]) null);
+			}
+			order.setCareSetting(careSetting);
+		}
+		
+		if (!order.getOrderType().getJavaClass().isAssignableFrom(order.getClass())) {
+			throw new APIException("Order.type.class.does.not.match", new Object[] { order.getOrderType().getJavaClass(),
+			        order.getClass().getName() });
+		}
+		
+		if (REVISE == order.getAction()) {
+			if (previousOrder == null) {
+				throw new APIException("Order.previous.required", (Object[]) null);
+			}
+			stopOrder(previousOrder, aMomentBefore(order.getDateActivated()));
+		} else if (DISCONTINUE == order.getAction()) {
+			discontinueExistingOrdersIfNecessary(order);
+		}
+		
+		if (previousOrder != null) {
+			//Check that patient, careSetting, concept and drug if is drug order have not changed
+			//we need to use a SQL query to by pass the hibernate cache
+			boolean isPreviousDrugOrder = DrugOrder.class.isAssignableFrom(previousOrder.getClass());
+			List<List<Object>> rows = dao.getOrderFromDatabase(previousOrder, isPreviousDrugOrder);
+			List<Object> rowData = rows.get(0);
+			if (!rowData.get(0).equals(previousOrder.getPatient().getPatientId())) {
+				throw new APIException("Order.cannot.change.patient", (Object[]) null);
+			} else if (!rowData.get(1).equals(previousOrder.getCareSetting().getCareSettingId())) {
+				throw new APIException("Order.cannot.change.careSetting", (Object[]) null);
+			} else if (!rowData.get(2).equals(previousOrder.getConcept().getConceptId())) {
+				throw new APIException("Order.cannot.change.concept", (Object[]) null);
+			} else if (isPreviousDrugOrder) {
+				Drug previousDrug = ((DrugOrder) previousOrder).getDrug();
+				if (previousDrug == null && rowData.get(3) != null) {
+					throw new APIException("Order.cannot.change.drug", (Object[]) null);
+				} else if (previousDrug != null && !OpenmrsUtil.nullSafeEquals(rowData.get(3), previousDrug.getDrugId())) {
+					throw new APIException("Order.cannot.change.drug", (Object[]) null);
+				}
+			}
+			
+			//concept should be the same as on previous order, same applies to drug for drug orders
+			boolean isDrugOrderAndHasADrug = isDrugOrder && ((DrugOrder) order).getDrug() != null;
+			if (!OpenmrsUtil.nullSafeEquals(order.getConcept(), previousOrder.getConcept())) {
+				throw new APIException("Order.previous.concept", (Object[]) null);
+			} else if (isDrugOrderAndHasADrug) {
+				DrugOrder drugOrder1 = (DrugOrder) order;
+				DrugOrder drugOrder2 = (DrugOrder) previousOrder;
+				if (!OpenmrsUtil.nullSafeEquals(drugOrder1.getDrug(), drugOrder2.getDrug())) {
+					throw new APIException("Order.previous.drug", (Object[]) null);
+				}
+			} else if (!order.getOrderType().equals(previousOrder.getOrderType())) {
+				throw new APIException("Order.type.does.not.match", (Object[]) null);
+			} else if (!order.getCareSetting().equals(previousOrder.getCareSetting())) {
+				throw new APIException("Order.care.setting.does.not.match", (Object[]) null);
+			} else if (!getActualType(order).equals(getActualType(previousOrder))) {
+				throw new APIException("Order.class.does.not.match", (Object[]) null);
+			}
+		}
+		
+		if (DISCONTINUE != order.getAction()) {
+			List<Order> activeOrders = getActiveOrders(order.getPatient(), null, order.getCareSetting(), null);
+			for (Order activeOrder : activeOrders) {
+				if (order.hasSameOrderableAs(activeOrder)
+				        && !OpenmrsUtil.nullSafeEquals(order.getPreviousOrder(), activeOrder)
+				        && OrderUtil.checkScheduleOverlap(order, activeOrder)) {
+					throw new APIException("Order.cannot.have.more.than.one", (Object[]) null);
+				}
+			}
+		}
+		
+		return saveOrderInternal(order, orderContext);
+	}
+	
+	/**
+	 * To support MySQL datetime values (which are only precise to the second) we subtract one
+	 * second. Eventually we may move this method and enhance it to subtract the smallest moment the
+	 * underlying database will represent.
+	 * 
+	 * @param date
+	 * @return one moment before date
+	 */
+	private Date aMomentBefore(Date date) {
+		return DateUtils.addSeconds(date, -1);
+	}
+	
+	private Order saveOrderInternal(Order order, OrderContext orderContext) {
+		if (order.getOrderId() == null) {
+			setProperty(order, "orderNumber", getOrderNumberGenerator().getNewOrderNumber(orderContext));
+			
+			//DC orders should auto expire upon creating them
+			if (DISCONTINUE == order.getAction()) {
+				order.setAutoExpireDate(order.getDateActivated());
+			} else if (order.getAutoExpireDate() != null) {
+				Calendar cal = Calendar.getInstance();
+				cal.setTime(order.getAutoExpireDate());
+				int hours = cal.get(Calendar.HOUR_OF_DAY);
+				int minutes = cal.get(Calendar.MINUTE);
+				int seconds = cal.get(Calendar.SECOND);
+				int milliseconds = cal.get(Calendar.MILLISECOND);
+				//roll autoExpireDate to end of day (23:59:59:999) if no time portion is specified
+				if (hours == 0 && minutes == 0 && seconds == 0 && milliseconds == 0) {
+					cal.set(Calendar.HOUR_OF_DAY, 23);
+					cal.set(Calendar.MINUTE, 59);
+					cal.set(Calendar.SECOND, 59);
+					cal.set(Calendar.MILLISECOND, 999);
+					order.setAutoExpireDate(cal.getTime());
+				}
+			}
+		}
+		
+		return dao.saveOrder(order);
+	}
+	
+	private void setProperty(Order order, String propertyName, Object value) {
+		Boolean isAccessible = null;
+		Field field = null;
+		try {
+			field = Order.class.getDeclaredField(propertyName);
+			field.setAccessible(true);
+			field.set(order, value);
+		}
+		catch (Exception e) {
+			throw new APIException("Order.failed.set.property", new Object[] { propertyName, order }, e);
+		}
+		finally {
+			if (field != null && isAccessible != null) {
+				field.setAccessible(isAccessible);
+			}
+		}
+	}
+	
+	/**
+	 * Gets the configured order number generator, if none is specified, it defaults to an instance
+	 * if this class
+	 * 
+	 * @return
+	 */
+	private OrderNumberGenerator getOrderNumberGenerator() {
+		if (orderNumberGenerator == null) {
+			String generatorBeanId = Context.getAdministrationService().getGlobalProperty(
+			    OpenmrsConstants.GP_ORDER_NUMBER_GENERATOR_BEAN_ID);
+			if (StringUtils.hasText(generatorBeanId)) {
+				orderNumberGenerator = Context.getRegisteredComponent(generatorBeanId, OrderNumberGenerator.class);
+				log.info("Successfully set the configured order number generator");
+			} else {
+				orderNumberGenerator = this;
+				log.info("Setting default order number generator");
+			}
+		}
+		
+		return orderNumberGenerator;
+	}
+	
+	/**
+	 * If this is a discontinue order, ensure that the previous order is discontinued. If a
+	 * previousOrder is present, then ensure this is discontinued. If no previousOrder is present,
+	 * then try to find a previousOrder and discontinue it. If cannot find a previousOrder, throw
+	 * exception
+	 * 
+	 * @param order
+	 */
+	private void discontinueExistingOrdersIfNecessary(Order order) {
+		//Ignore and return if this is not an order to discontinue
+		if (DISCONTINUE != order.getAction()) {
+			return;
+		}
+		
+		//Mark previousOrder as discontinued if it is not already
+		Order previousOrder = order.getPreviousOrder();
+		if (previousOrder != null) {
+			stopOrder(previousOrder, aMomentBefore(order.getDateActivated()));
+			return;
+		}
+		
+		//Mark first order found corresponding to this DC order as discontinued.
+		List<? extends Order> orders = getActiveOrders(order.getPatient(), order.getOrderType(), order.getCareSetting(),
+		    null);
+		boolean isDrugOrderAndHasADrug = DrugOrder.class.isAssignableFrom(getActualType(order))
+		        && ((DrugOrder) order).getDrug() != null;
+		for (Order activeOrder : orders) {
+			if (!getActualType(order).equals(getActualType(activeOrder))) {
+				continue;
+			}
+			boolean shouldMarkAsDiscontinued = false;
+			//For drug orders, the drug must match if the order has a drug
+			if (isDrugOrderAndHasADrug) {
+				DrugOrder drugOrder1 = (DrugOrder) order;
+				DrugOrder drugOrder2 = (DrugOrder) activeOrder;
+				if (OpenmrsUtil.nullSafeEquals(drugOrder1.getDrug(), drugOrder2.getDrug())) {
+					shouldMarkAsDiscontinued = true;
+				}
+			} else if (activeOrder.getConcept().equals(order.getConcept())) {
+				shouldMarkAsDiscontinued = true;
+			}
+			
+			if (shouldMarkAsDiscontinued) {
+				order.setPreviousOrder(activeOrder);
+				stopOrder(activeOrder, aMomentBefore(order.getDateActivated()));
+				break;
+			}
+		}
+	}
+	
+	/**
+	 * Returns the class object of the specified persistent object returning the actual persistent
+	 * class in case it is a hibernate proxy
+	 * 
+	 * @param persistentObject
+	 * @return the Class object
+	 */
+	private Class<?> getActualType(Object persistentObject) {
+		Class<?> type = persistentObject.getClass();
+		if (persistentObject instanceof HibernateProxy) {
+			type = ((HibernateProxy) persistentObject).getHibernateLazyInitializer().getPersistentClass();
+		}
+		return type;
+	}
+	
+	/**
+	 * @see org.openmrs.api.OrderService#purgeOrder(org.openmrs.Order)
+	 */
+	public void purgeOrder(Order order) throws APIException {
+		purgeOrder(order, false);
+	}
+	
+	/**
+	 * @see org.openmrs.api.OrderService#purgeOrder(Order)
+	 */
+	public void purgeOrder(Order order, boolean cascade) throws APIException {
+		if (cascade) {
+			dao.deleteObsThatReference(order);
+		}
+		
+		dao.deleteOrder(order);
+	}
+	
+	/**
+	 * @see org.openmrs.api.OrderService#voidOrder(org.openmrs.Order, java.lang.String)
+	 */
+	public Order voidOrder(Order order, String voidReason) throws APIException {
+		if (!StringUtils.hasLength(voidReason)) {
+			throw new IllegalArgumentException("voidReason cannot be empty or null");
+		}
+		
+		Order previousOrder = order.getPreviousOrder();
+		if (previousOrder != null && isDiscontinueOrReviseOrder(order)) {
+			setProperty(previousOrder, "dateStopped", null);
+		}
+		
+		return saveOrderInternal(order, null);
+	}
+	
+	/**
+	 * @see org.openmrs.api.OrderService#unvoidOrder(org.openmrs.Order)
+	 */
+	public Order unvoidOrder(Order order) throws APIException {
+		Order previousOrder = order.getPreviousOrder();
+		if (previousOrder != null && isDiscontinueOrReviseOrder(order)) {
+			if (!previousOrder.isActive()) {
+				final String action = DISCONTINUE == order.getAction() ? "discontinuation" : "revision";
+				throw new APIException("Order.action.cannot.unvoid", new Object[] { action });
+			}
+			stopOrder(previousOrder, aMomentBefore(order.getDateActivated()));
+		}
+		
+		return saveOrderInternal(order, null);
+	}
+	
+	/**
+	 * @see org.openmrs.api.OrderService#getOrder(java.lang.Integer)
+	 */
+	@Transactional(readOnly = true)
+	public Order getOrder(Integer orderId) throws APIException {
+		return dao.getOrder(orderId);
+	}
+	
+	/**
+	 * @see OrderService#getOrders(org.openmrs.Patient, org.openmrs.CareSetting,
+	 *      org.openmrs.OrderType, boolean)
+	 */
+	@Override
+	public List<Order> getOrders(Patient patient, CareSetting careSetting, OrderType orderType, boolean includeVoided) {
+		if (patient == null) {
+			throw new IllegalArgumentException("Patient is required");
+		}
+		if (careSetting == null) {
+			throw new IllegalArgumentException("CareSetting is required");
+		}
+		List<OrderType> orderTypes = null;
+		if (orderType != null) {
+			orderTypes = new ArrayList<OrderType>();
+			orderTypes.add(orderType);
+			orderTypes.addAll(getSubtypes(orderType, true));
+		}
+		return dao.getOrders(patient, careSetting, orderTypes, includeVoided, false);
+	}
+	
+	/**
+	 * @see OrderService#getAllOrdersByPatient(org.openmrs.Patient)
+	 */
+	@Override
+	public List<Order> getAllOrdersByPatient(Patient patient) {
+		if (patient == null) {
+			throw new IllegalArgumentException("Patient is required");
+		}
+		return dao.getOrders(patient, null, null, true, true);
+	}
+	
+	/**
+	 * @see org.openmrs.api.OrderService#getOrderByUuid(java.lang.String)
+	 */
+	@Transactional(readOnly = true)
+	public Order getOrderByUuid(String uuid) throws APIException {
+		return dao.getOrderByUuid(uuid);
+	}
+	
+	/**
+	 * @see org.openmrs.api.OrderService#getDiscontinuationOrder(Order)
+	 */
+	@Transactional(readOnly = true)
+	@Override
+	public Order getDiscontinuationOrder(Order order) throws APIException {
+		return dao.getDiscontinuationOrder(order);
+	}
+	
+	/**
+	 * @see org.openmrs.api.OrderService#getRevisionOrder(Order)
+	 */
+	@Override
+	public Order getRevisionOrder(Order order) throws APIException {
+		return dao.getRevisionOrder(order);
+	}
+	
+	/**
+	 * @see org.openmrs.api.OrderNumberGenerator#getNewOrderNumber(org.openmrs.api.OrderContext)
+	 * @param orderContext
+	 */
+	@Override
+	public String getNewOrderNumber(OrderContext orderContext) throws APIException {
+		return ORDER_NUMBER_PREFIX + Context.getOrderService().getNextOrderNumberSeedSequenceValue();
+	}
+	
+	/**
+	 * @see org.openmrs.api.OrderService#getOrderByOrderNumber(java.lang.String)
+	 */
+	@Override
+	@Transactional(readOnly = true)
+	public Order getOrderByOrderNumber(String orderNumber) {
+		return dao.getOrderByOrderNumber(orderNumber);
+	}
+	
+	/**
+	 * @see org.openmrs.api.OrderService#getOrderHistoryByConcept(org.openmrs.Patient,
+	 *      org.openmrs.Concept)
+	 */
+	@Override
+	@Transactional(readOnly = true)
+	public List<Order> getOrderHistoryByConcept(Patient patient, Concept concept) {
+		if (patient == null || concept == null) {
+			throw new IllegalArgumentException("patient and concept are required");
+		}
+		List<Concept> concepts = new Vector<Concept>();
+		concepts.add(concept);
+		
+		List<Patient> patients = new Vector<Patient>();
+		patients.add(patient);
+		
+		return dao.getOrders(null, patients, concepts, new Vector<User>(), new Vector<Encounter>());
+	}
+	
+	/**
+	 * @see org.openmrs.api.OrderService#getNextOrderNumberSeedSequenceValue()
+	 */
+	@Override
+	@Transactional(propagation = Propagation.REQUIRES_NEW)
+	public synchronized Long getNextOrderNumberSeedSequenceValue() {
+		return dao.getNextOrderNumberSeedSequenceValue();
+	}
+	
+	/**
+	 * @see org.openmrs.api.OrderService#getOrderHistoryByOrderNumber(java.lang.String)
+	 */
+	@Override
+	@Transactional(readOnly = true)
+	public List<Order> getOrderHistoryByOrderNumber(String orderNumber) {
+		List<Order> orders = new ArrayList<Order>();
+		Order order = dao.getOrderByOrderNumber(orderNumber);
+		while (order != null) {
+			orders.add(order);
+			order = order.getPreviousOrder();
+		}
+		return orders;
+	}
+	
+	/**
+	 * @see org.openmrs.api.OrderService#getActiveOrders(org.openmrs.Patient, org.openmrs.OrderType,
+	 *      org.openmrs.CareSetting, java.util.Date)
+	 */
+	@Override
+	@Transactional(readOnly = true)
+	public List<Order> getActiveOrders(Patient patient, OrderType orderType, CareSetting careSetting, Date asOfDate) {
+		if (patient == null) {
+			throw new IllegalArgumentException("Patient is required when fetching active orders");
+		}
+		if (asOfDate == null) {
+			asOfDate = new Date();
+		}
+		List<OrderType> orderTypes = null;
+		if (orderType != null) {
+			orderTypes = new ArrayList<OrderType>();
+			orderTypes.add(orderType);
+			orderTypes.addAll(getSubtypes(orderType, true));
+		}
+		return dao.getActiveOrders(patient, orderTypes, careSetting, asOfDate);
+	}
+	
+	/**
+	 * @see org.openmrs.api.OrderService#getCareSetting(Integer)
+	 */
+	@Override
+	public CareSetting getCareSetting(Integer careSettingId) {
+		return dao.getCareSetting(careSettingId);
+	}
+	
+	/**
+	 * @see org.openmrs.api.OrderService#getCareSettingByUuid(String)
+	 */
+	@Override
+	public CareSetting getCareSettingByUuid(String uuid) {
+		return dao.getCareSettingByUuid(uuid);
+	}
+	
+	/**
+	 * @see org.openmrs.api.OrderService#getCareSettingByName(String)
+	 */
+	@Override
+	public CareSetting getCareSettingByName(String name) {
+		return dao.getCareSettingByName(name);
+	}
+	
+	/**
+	 * @see org.openmrs.api.OrderService#getCareSettings(boolean)
+	 */
+	@Override
+	public List<CareSetting> getCareSettings(boolean includeRetired) {
+		return dao.getCareSettings(includeRetired);
+	}
+	
+	/**
+	 * @see OrderService#getOrderTypeByName(String)
+	 */
+	@Override
+	public OrderType getOrderTypeByName(String orderTypeName) {
+		return dao.getOrderTypeByName(orderTypeName);
+	}
+	
+	/**
+	 * @see OrderService#getOrderFrequency(Integer)
+	 */
+	@Override
+	public OrderFrequency getOrderFrequency(Integer orderFrequencyId) {
+		return dao.getOrderFrequency(orderFrequencyId);
+	}
+	
+	/**
+	 * @see OrderService#getOrderFrequencyByUuid(String)
+	 */
+	@Override
+	public OrderFrequency getOrderFrequencyByUuid(String uuid) {
+		return dao.getOrderFrequencyByUuid(uuid);
+	}
+	
+	/**
+	 * @see OrderService#getOrderFrequencies(boolean)
+	 */
+	@Override
+	public List<OrderFrequency> getOrderFrequencies(boolean includeRetired) {
+		return dao.getOrderFrequencies(includeRetired);
+	}
+	
+	/**
+	 * @see OrderService#getOrderFrequencies(String, java.util.Locale, boolean, boolean)
+	 */
+	@Override
+	public List<OrderFrequency> getOrderFrequencies(String searchPhrase, Locale locale, boolean exactLocale,
+	                                                boolean includeRetired) {
+		if (searchPhrase == null) {
+			throw new IllegalArgumentException("searchPhrase is required");
+		}
+		return dao.getOrderFrequencies(searchPhrase, locale, exactLocale, includeRetired);
+	}
+	
+	/**
+	 * @see org.openmrs.api.OrderService#discontinueOrder(org.openmrs.Order, org.openmrs.Concept,
+	 *      java.util.Date, org.openmrs.Provider, org.openmrs.Encounter)
+	 */
+	@Override
+	public Order discontinueOrder(Order orderToDiscontinue, Concept reasonCoded, Date discontinueDate, Provider orderer,
+	                              Encounter encounter) throws Exception {
+		if (discontinueDate == null) {
+			discontinueDate = aMomentBefore(new Date());
+		}
+		stopOrder(orderToDiscontinue, discontinueDate);
+		Order newOrder = orderToDiscontinue.cloneForDiscontinuing();
+		newOrder.setOrderReason(reasonCoded);
+		newOrder.setOrderer(orderer);
+		newOrder.setEncounter(encounter);
+		newOrder.setDateActivated(discontinueDate);
+		return saveOrderInternal(newOrder, null);
+	}
+	
+	/**
+	 * @see org.openmrs.api.OrderService#discontinueOrder(org.openmrs.Order, String, java.util.Date,
+	 *      org.openmrs.Provider, org.openmrs.Encounter)
+	 */
+	@Override
+	public Order discontinueOrder(Order orderToDiscontinue, String reasonNonCoded, Date discontinueDate, Provider orderer,
+	                              Encounter encounter) throws Exception {
+		if (discontinueDate == null) {
+			discontinueDate = aMomentBefore(new Date());
+		}
+		stopOrder(orderToDiscontinue, discontinueDate);
+		Order newOrder = orderToDiscontinue.cloneForDiscontinuing();
+		newOrder.setOrderReasonNonCoded(reasonNonCoded);
+		newOrder.setOrderer(orderer);
+		newOrder.setEncounter(encounter);
+		newOrder.setDateActivated(discontinueDate);
+		return saveOrderInternal(newOrder, null);
+	}
+	
+	private boolean isDiscontinueOrReviseOrder(Order order) {
+		return DISCONTINUE == order.getAction() || REVISE == order.getAction();
+	}
+	
+	/**
+	 * Make necessary checks, set necessary fields for discontinuing <code>orderToDiscontinue</code>
+	 * and save.
+	 * 
+	 * @param orderToStop
+	 * @param discontinueDate
+	 */
+	private void stopOrder(Order orderToStop, Date discontinueDate) {
+		if (discontinueDate == null) {
+			discontinueDate = new Date();
+		}
+		if (discontinueDate.after(new Date())) {
+			throw new IllegalArgumentException("Discontinue date cannot be in the future");
+		}
+		if (DISCONTINUE == orderToStop.getAction()) {
+			throw new APIException("Order.action.cannot.discontinued", new Object[] { DISCONTINUE });
+		}
+		if (!orderToStop.isActive()) {
+			throw new APIException("Order.stopped.cannot.discontinued", (Object[]) null);
+		}
+		setProperty(orderToStop, "dateStopped", discontinueDate);
+		saveOrderInternal(orderToStop, null);
+	}
+	
+	/**
+	 * @see org.openmrs.api.OrderService#saveOrderFrequency(org.openmrs.OrderFrequency)
+	 */
+	@Override
+	public OrderFrequency saveOrderFrequency(OrderFrequency orderFrequency) throws APIException {
+		if (orderFrequency.getOrderFrequencyId() != null) {
+			if (dao.isOrderFrequencyInUse(orderFrequency)) {
+				throw new APIException("Order.frequency.cannot.edit", (Object[]) null);
+			}
+		}
+		
+		return dao.saveOrderFrequency(orderFrequency);
+	}
+	
+	/**
+	 * @see org.openmrs.api.OrderService#retireOrderFrequency(org.openmrs.OrderFrequency,
+	 *      java.lang.String)
+	 */
+	@Override
+	public OrderFrequency retireOrderFrequency(OrderFrequency orderFrequency, String reason) {
+		return dao.saveOrderFrequency(orderFrequency);
+	}
+	
+	/**
+	 * @see org.openmrs.api.OrderService#unretireOrderFrequency(org.openmrs.OrderFrequency)
+	 */
+	@Override
+	public OrderFrequency unretireOrderFrequency(OrderFrequency orderFrequency) {
+		return dao.saveOrderFrequency(orderFrequency);
+	}
+	
+	/**
+	 * @see org.openmrs.api.OrderService#purgeOrderFrequency(org.openmrs.OrderFrequency)
+	 */
+	@Override
+	public void purgeOrderFrequency(OrderFrequency orderFrequency) {
+		
+		if (dao.isOrderFrequencyInUse(orderFrequency)) {
+			throw new APIException("Order.frequency.cannot.delete", (Object[]) null);
+		}
+		
+		dao.purgeOrderFrequency(orderFrequency);
+	}
+	
+	/**
+	 * @see org.openmrs.api.OrderService#getOrderFrequencyByConcept(org.openmrs.Concept)
+	 */
+	@Override
+	@Transactional(readOnly = true)
+	public OrderFrequency getOrderFrequencyByConcept(Concept concept) {
+		return dao.getOrderFrequencyByConcept(concept);
+	}
+	
+	/**
+	 * @see GlobalPropertyListener#supportsPropertyName(String)
+	 */
+	@Override
+	public boolean supportsPropertyName(String propertyName) {
+		return OpenmrsConstants.GP_ORDER_NUMBER_GENERATOR_BEAN_ID.equals(propertyName);
+	}
+	
+	/**
+	 * @see GlobalPropertyListener#globalPropertyChanged(org.openmrs.GlobalProperty)
+	 */
+	@Override
+	public void globalPropertyChanged(GlobalProperty newValue) {
+		setOrderNumberGenerator(null);
+	}
+	
+	/**
+	 * @see GlobalPropertyListener#globalPropertyDeleted(String)
+	 */
+	@Override
+	public void globalPropertyDeleted(String propertyName) {
+		setOrderNumberGenerator(null);
+	}
+	
+	/**
+	 * Helper method to deter instance methods from setting static fields
+	 */
+	private static void setOrderNumberGenerator(OrderNumberGenerator oNG) {
+		orderNumberGenerator = oNG;
+	}
+	
+	/**
+	 * @see org.openmrs.api.OrderService#getOrderType(Integer)
+	 */
+	
+	@Override
+	@Transactional(readOnly = true)
+	public OrderType getOrderType(Integer orderTypeId) {
+		return dao.getOrderType(orderTypeId);
+	}
+	
+	/**
+	 * @see org.openmrs.api.OrderService#getOrderTypeByUuid(String)
+	 */
+	@Override
+	@Transactional(readOnly = true)
+	public OrderType getOrderTypeByUuid(String uuid) {
+		return dao.getOrderTypeByUuid(uuid);
+	}
+	
+	/**
+	 * @see org.openmrs.api.OrderService#getOrderTypes(boolean)
+	 */
+	@Override
+	@Transactional(readOnly = true)
+	public List<OrderType> getOrderTypes(boolean includeRetired) {
+		return dao.getOrderTypes(includeRetired);
+	}
+	
+	/**
+	 * @see org.openmrs.api.OrderService#saveOrderType(org.openmrs.OrderType)
+	 */
+	@Override
+	public OrderType saveOrderType(OrderType orderType) {
+		return dao.saveOrderType(orderType);
+	}
+	
+	/**
+	 * @see org.openmrs.api.OrderService#purgeOrderType(org.openmrs.OrderType)
+	 */
+	@Override
+	public void purgeOrderType(OrderType orderType) {
+		if (dao.isOrderTypeInUse(orderType)) {
+			throw new APIException("Order.type.cannot.delete", (Object[]) null);
+		}
+		dao.purgeOrderType(orderType);
+	}
+	
+	/**
+	 * @see org.openmrs.api.OrderService#retireOrderType(org.openmrs.OrderType, String)
+	 */
+	@Override
+	public OrderType retireOrderType(OrderType orderType, String reason) {
+		return saveOrderType(orderType);
+	}
+	
+	/**
+	 * @see org.openmrs.api.OrderService#unretireOrderType(org.openmrs.OrderType)
+	 */
+	@Override
+	public OrderType unretireOrderType(OrderType orderType) {
+		return saveOrderType(orderType);
+	}
+	
+	/**
+	 * @see org.openmrs.api.OrderService#getSubtypes(org.openmrs.OrderType, boolean)
+	 */
+	@Override
+	@Transactional(readOnly = true)
+	public List<OrderType> getSubtypes(OrderType orderType, boolean includeRetired) {
+		List<OrderType> allSubtypes = new ArrayList<OrderType>();
+		List<OrderType> immediateAncestors = dao.getOrderSubtypes(orderType, includeRetired);
+		while (!immediateAncestors.isEmpty()) {
+			List<OrderType> ancestorsAtNextLevel = new ArrayList<OrderType>();
+			for (OrderType type : immediateAncestors) {
+				allSubtypes.add(type);
+				ancestorsAtNextLevel.addAll(dao.getOrderSubtypes(type, includeRetired));
+			}
+			immediateAncestors = ancestorsAtNextLevel;
+		}
+		return allSubtypes;
+	}
+	
+	/**
+	 * @see org.openmrs.api.OrderService#getOrderTypeByConceptClass(org.openmrs.ConceptClass)
+	 */
+	@Override
+	@Transactional(readOnly = true)
+	public OrderType getOrderTypeByConceptClass(ConceptClass conceptClass) {
+		return dao.getOrderTypeByConceptClass(conceptClass);
+	}
+	
+	/**
+	 * @see org.openmrs.api.OrderService#getOrderTypeByConcept(org.openmrs.Concept)
+	 */
+	@Override
+	@Transactional(readOnly = true)
+	public OrderType getOrderTypeByConcept(Concept concept) {
+		return Context.getOrderService().getOrderTypeByConceptClass(concept.getConceptClass());
+	}
+	
+	/**
+	 * @see org.openmrs.api.OrderService#getDrugRoutes()
+	 */
+	@Override
+	@Transactional(readOnly = true)
+	public List<Concept> getDrugRoutes() {
+		return getSetMembersOfConceptSetFromGP(OpenmrsConstants.GP_DRUG_ROUTES_CONCEPT_UUID);
+	}
+	
+	@Override
+	@Transactional(readOnly = true)
+	public List<Concept> getDrugDosingUnits() {
+		return getSetMembersOfConceptSetFromGP(OpenmrsConstants.GP_DRUG_DOSING_UNITS_CONCEPT_UUID);
+	}
+	
+	@Override
+	@Transactional(readOnly = true)
+	public List<Concept> getDrugDispensingUnits() {
+		List<Concept> dispensingUnits = new ArrayList<Concept>();
+		dispensingUnits.addAll(getSetMembersOfConceptSetFromGP(OpenmrsConstants.GP_DRUG_DISPENSING_UNITS_CONCEPT_UUID));
+		for (Concept concept : getDrugDosingUnits()) {
+			if (!dispensingUnits.contains(concept)) {
+				dispensingUnits.add(concept);
+			}
+		}
+		return dispensingUnits;
+	}
+	
+	@Override
+	@Transactional(readOnly = true)
+	public List<Concept> getDurationUnits() {
+		return getSetMembersOfConceptSetFromGP(OpenmrsConstants.GP_DURATION_UNITS_CONCEPT_UUID);
+	}
+	
+	/**
+	 * @see org.openmrs.api.OrderService#getTestSpecimenSources()
+	 */
+	@Override
+	public List<Concept> getTestSpecimenSources() {
+		return getSetMembersOfConceptSetFromGP(OpenmrsConstants.GP_TEST_SPECIMEN_SOURCES_CONCEPT_UUID);
+	}
+	
+	private List<Concept> getSetMembersOfConceptSetFromGP(String globalProperty) {
+		String conceptUuid = Context.getAdministrationService().getGlobalProperty(globalProperty);
+		Concept concept = Context.getConceptService().getConceptByUuid(conceptUuid);
+		if (concept != null && concept.isSet()) {
+			return concept.getSetMembers();
+		}
+		return Collections.emptyList();
+	}
+	
+}