--- conflicted
+++ resolved
@@ -1,1757 +1,1752 @@
-/**
- * The contents of this file are subject to the OpenMRS Public License
- * Version 1.0 (the "License"); you may not use this file except in
- * compliance with the License. You may obtain a copy of the License at
- * http://license.openmrs.org
- *
- * Software distributed under the License is distributed on an "AS IS"
- * basis, WITHOUT WARRANTY OF ANY KIND, either express or implied. See the
- * License for the specific language governing rights and limitations
- * under the License.
- *
- * Copyright (C) OpenMRS, LLC.  All Rights Reserved.
- */
-package org.openmrs.api.impl;
-
-import java.util.ArrayList;
-import java.util.Collection;
-import java.util.Collections;
-import java.util.Date;
-import java.util.HashSet;
-import java.util.LinkedHashMap;
-import java.util.List;
-import java.util.Map;
-import java.util.Set;
-import java.util.UUID;
-import java.util.Vector;
-
-import org.apache.commons.lang.StringUtils;
-import org.apache.commons.logging.Log;
-import org.apache.commons.logging.LogFactory;
-import org.openmrs.Concept;
-import org.openmrs.Encounter;
-import org.openmrs.Location;
-import org.openmrs.Obs;
-import org.openmrs.Order;
-import org.openmrs.Patient;
-import org.openmrs.PatientIdentifier;
-import org.openmrs.PatientIdentifierType;
-import org.openmrs.PatientProgram;
-import org.openmrs.Person;
-import org.openmrs.PersonAddress;
-import org.openmrs.PersonAttribute;
-import org.openmrs.PersonName;
-import org.openmrs.Relationship;
-import org.openmrs.User;
-import org.openmrs.Visit;
-import org.openmrs.activelist.Allergy;
-import org.openmrs.activelist.Problem;
-import org.openmrs.api.APIException;
-import org.openmrs.api.BlankIdentifierException;
-import org.openmrs.api.DuplicateIdentifierException;
-import org.openmrs.api.EncounterService;
-import org.openmrs.api.InsufficientIdentifiersException;
-import org.openmrs.api.MissingRequiredIdentifierException;
-import org.openmrs.api.ObsService;
-import org.openmrs.api.PatientIdentifierException;
-import org.openmrs.api.PatientIdentifierTypeLockedException;
-import org.openmrs.api.PatientService;
-import org.openmrs.api.PersonService;
-import org.openmrs.api.ProgramWorkflowService;
-import org.openmrs.api.UserService;
-import org.openmrs.api.VisitService;
-import org.openmrs.api.context.Context;
-import org.openmrs.api.db.PatientDAO;
-import org.openmrs.patient.IdentifierValidator;
-import org.openmrs.patient.impl.LuhnIdentifierValidator;
-import org.openmrs.person.PersonMergeLog;
-import org.openmrs.person.PersonMergeLogData;
-import org.openmrs.serialization.SerializationException;
-import org.openmrs.util.OpenmrsConstants;
-import org.openmrs.util.OpenmrsUtil;
-import org.openmrs.util.PrivilegeConstants;
-import org.openmrs.validator.PatientIdentifierValidator;
-import org.springframework.transaction.annotation.Transactional;
-
-/**
- * Default implementation of the patient service. This class should not be used on its own. The
- * current OpenMRS implementation should be fetched from the Context via
- * <code>Context.getPatientService()</code>
- * 
- * @see org.openmrs.api.context.Context
- * @see org.openmrs.api.PatientService
- * @see org.openmrs.api.PersonService
- */
-@Transactional
-public class PatientServiceImpl extends BaseOpenmrsService implements PatientService {
-	
-	private final Log log = LogFactory.getLog(this.getClass());
-	
-	private PatientDAO dao;
-	
-	/**
-	 * PatientIdentifierValidators registered through spring's applicationContext-service.xml
-	 */
-	private static Map<Class<? extends IdentifierValidator>, IdentifierValidator> identifierValidators = null;
-	
-	/**
-	 * @see org.openmrs.api.PatientService#setPatientDAO(org.openmrs.api.db.PatientDAO)
-	 */
-	public void setPatientDAO(PatientDAO dao) {
-		this.dao = dao;
-	}
-	
-	/**
-	 * Clean up after this class. Set the static var to null so that the classloader can reclaim the
-	 * space.
-	 * 
-	 * @see org.openmrs.api.impl.BaseOpenmrsService#onShutdown()
-	 */
-	@Override
-	public void onShutdown() {
-		setIdentifierValidators(null);
-	}
-	
-	/**
-	 * @see #savePatient(Patient)
-	 * @deprecated replaced by #savePatient(Patient)
-	 * @see org.openmrs.api.PatientService#createPatient(org.openmrs.Patient)
-	 */
-	@Deprecated
-	public Patient createPatient(Patient patient) throws APIException {
-		return Context.getPatientService().savePatient(patient);
-	}
-	
-	/**
-	 * @see org.openmrs.api.PatientService#savePatient(org.openmrs.Patient)
-	 */
-	public Patient savePatient(Patient patient) throws APIException {
-		if (patient.getPatientId() == null) {
-			Context.requirePrivilege(PrivilegeConstants.ADD_PATIENTS);
-		} else {
-			Context.requirePrivilege(PrivilegeConstants.EDIT_PATIENTS);
-		}
-		if (patient.isVoided()) {
-			Context.requirePrivilege(PrivilegeConstants.DELETE_PATIENTS);
-		}
-		
-		if (patient.getIdentifiers().size() == 1) {
-			patient.getPatientIdentifier().setPreferred(true);
-		}
-		
-		if (!patient.isVoided()) {
-			checkPatientIdentifiers(patient);
-		}
-		
-		PatientIdentifier preferredIdentifier = null;
-		PatientIdentifier possiblePreferredId = patient.getPatientIdentifier();
-		if (possiblePreferredId != null && possiblePreferredId.isPreferred() && !possiblePreferredId.isVoided()) {
-			preferredIdentifier = possiblePreferredId;
-		}
-		
-		for (PatientIdentifier id : patient.getIdentifiers()) {
-			if (preferredIdentifier == null && !id.isVoided()) {
-				id.setPreferred(true);
-				preferredIdentifier = id;
-				continue;
-			}
-			
-			if (!id.equals(preferredIdentifier)) {
-				id.setPreferred(false);
-			}
-		}
-		
-		PersonName preferredName = null;
-		PersonName possiblePreferredName = patient.getPersonName();
-		if (possiblePreferredName != null && possiblePreferredName.isPreferred() && !possiblePreferredName.isVoided()) {
-			preferredName = possiblePreferredName;
-		}
-		
-		for (PersonName name : patient.getNames()) {
-			if (preferredName == null && !name.isVoided()) {
-				name.setPreferred(true);
-				preferredName = name;
-				continue;
-			}
-			
-			if (!name.equals(preferredName)) {
-				name.setPreferred(false);
-			}
-		}
-		
-		PersonAddress preferredAddress = null;
-		PersonAddress possiblePreferredAddress = patient.getPersonAddress();
-		if (possiblePreferredAddress != null && possiblePreferredAddress.isPreferred()
-		        && !possiblePreferredAddress.isVoided()) {
-			preferredAddress = possiblePreferredAddress;
-		}
-		
-		for (PersonAddress address : patient.getAddresses()) {
-			if (preferredAddress == null && !address.isVoided()) {
-				address.setPreferred(true);
-				preferredAddress = address;
-				continue;
-			}
-			
-			if (!address.equals(preferredAddress)) {
-				address.setPreferred(false);
-			}
-		}
-		
-		return dao.savePatient(patient);
-	}
-	
-	/**
-	 * @see org.openmrs.api.PatientService#getPatient(java.lang.Integer)
-	 */
-	@Transactional(readOnly = true)
-	public Patient getPatient(Integer patientId) throws APIException {
-		return dao.getPatient(patientId);
-	}
-	
-	@Override
-	@Transactional(readOnly = true)
-	public Patient getPatientOrPromotePerson(Integer patientOrPersonId) {
-		Patient patient = null;
-		try {
-			patient = Context.getPatientService().getPatient(patientOrPersonId);
-		}
-		catch (ClassCastException ex) {
-			// If the id refers to Person not Patient, it sometimes will cause class cast exception
-			// We will attempt to retrieve the Person and promote to Patient
-		}
-		if (patient == null) {
-			Person toPromote = Context.getPersonService().getPerson(patientOrPersonId);
-			if (toPromote != null) {
-				patient = new Patient(toPromote);
-			}
-		}
-		return patient;
-	}
-	
-	/**
-	 * @see #savePatient(Patient)
-	 * @deprecated replaced by #savePatient(Patient)
-	 * @see org.openmrs.api.PatientService#updatePatient(org.openmrs.Patient)
-	 */
-	@Deprecated
-	public Patient updatePatient(Patient patient) throws APIException {
-		return Context.getPatientService().savePatient(patient);
-	}
-	
-	/**
-	 * @see org.openmrs.api.PatientService#getAllPatients()
-	 */
-	@Transactional(readOnly = true)
-	public List<Patient> getAllPatients() throws APIException {
-		return Context.getPatientService().getAllPatients(false);
-	}
-	
-	/**
-	 * @see org.openmrs.api.PatientService#getAllPatients(boolean)
-	 */
-	@Transactional(readOnly = true)
-	public List<Patient> getAllPatients(boolean includeVoided) throws APIException {
-		return dao.getAllPatients(includeVoided);
-	}
-	
-	/**
-	 * @deprecated replaced by {@link #getPatients(String, String, List, boolean)}
-	 * @see org.openmrs.api.PatientService#getPatients(java.lang.String, java.lang.String,
-	 *      java.util.List)
-	 */
-	@Deprecated
-	@Transactional(readOnly = true)
-	public List<Patient> getPatients(String name, String identifier, List<PatientIdentifierType> identifierTypes)
-	        throws APIException {
-		return Context.getPatientService().getPatients(name, identifier, identifierTypes, false);
-	}
-	
-	/**
-	 * @see org.openmrs.api.PatientService#getPatients(java.lang.String, java.lang.String,
-	 *      java.util.List, boolean)
-	 */
-	// TODO - search for usage with non-empty list of patient identifier types
-	@Transactional(readOnly = true)
-	public List<Patient> getPatients(String name, String identifier, List<PatientIdentifierType> identifierTypes,
-	        boolean matchIdentifierExactly) throws APIException {
-		
-		if (identifierTypes == null) {
-			identifierTypes = Collections.emptyList();
-		}
-		
-		return Context.getPatientService().getPatients(name, identifier, identifierTypes, matchIdentifierExactly, 0, null);
-	}
-	
-	/**
-	 * @see org.openmrs.api.PatientService#checkPatientIdentifiers(org.openmrs.Patient)
-	 */
-	@Transactional(readOnly = true)
-	public void checkPatientIdentifiers(Patient patient) throws PatientIdentifierException {
-		// check patient has at least one identifier
-		if (!patient.isVoided() && patient.getActiveIdentifiers().size() < 1) {
-			throw new InsufficientIdentifiersException("At least one nonvoided Patient Identifier is required");
-		}
-		
-		List<PatientIdentifier> identifiers = new Vector<PatientIdentifier>();
-		identifiers.addAll(patient.getIdentifiers());
-		List<String> identifiersUsed = new Vector<String>();
-		List<PatientIdentifierType> requiredTypes = Context.getPatientService().getPatientIdentifierTypes(null, null, true,
-		    null);
-		if (requiredTypes == null) {
-			requiredTypes = new ArrayList<PatientIdentifierType>();
-		}
-		List<PatientIdentifierType> foundRequiredTypes = new ArrayList<PatientIdentifierType>();
-		
-		for (PatientIdentifier pi : identifiers) {
-			if (pi.isVoided()) {
-				continue;
-			}
-			
-			try {
-				checkPatientIdentifier(pi);
-			}
-			catch (BlankIdentifierException bie) {
-				patient.removeIdentifier(pi);
-				throw bie;
-			}
-			
-			// check if this is a required identifier
-			for (PatientIdentifierType requiredType : requiredTypes) {
-				if (pi.getIdentifierType().equals(requiredType)) {
-					foundRequiredTypes.add(requiredType);
-					requiredTypes.remove(requiredType);
-					break;
-				}
-			}
-			
-			// TODO: check patient has at least one "sufficient" identifier
-			// TODO: what makes a patient identifier unique ... can you have the
-			// 		 same identifier number at different locations?  if so, then this
-			// 		 check duplicate algorithm does not handle this case
-			
-			// check this patient for duplicate identifiers+identifierType
-			if (identifiersUsed.contains(pi.getIdentifier() + " id type #: "
-			        + pi.getIdentifierType().getPatientIdentifierTypeId())) {
-				throw new DuplicateIdentifierException("This patient has two identical identifiers of type "
-				        + pi.getIdentifierType().getName() + ": " + pi.getIdentifier(), pi);
-			} else {
-				identifiersUsed.add(pi.getIdentifier() + " id type #: "
-				        + pi.getIdentifierType().getPatientIdentifierTypeId());
-			}
-		}
-		
-		if (requiredTypes.size() > 0) {
-			String missingNames = "";
-			for (PatientIdentifierType pit : requiredTypes) {
-				missingNames += (missingNames.length() > 0) ? ", " + pit.getName() : pit.getName();
-			}
-			throw new MissingRequiredIdentifierException("Patient is missing the following required identifier(s): "
-			        + missingNames);
-		}
-	}
-	
-	/**
-	 * @see org.openmrs.api.PatientService#checkPatientIdentifier(org.openmrs.PatientIdentifier)
-	 * @deprecated use {@link PatientIdentifierValidator#validateIdentifier(PatientIdentifier)}
-	 */
-	@Deprecated
-	@Transactional(readOnly = true)
-	public void checkPatientIdentifier(PatientIdentifier pi) throws PatientIdentifierException {
-		PatientIdentifierValidator.validateIdentifier(pi);
-	}
-	
-	/**
-	 * @see org.openmrs.api.PatientService#identifierInUse(java.lang.String,
-	 *      org.openmrs.PatientIdentifierType, org.openmrs.Patient)
-	 * @deprecated use getPatientByIdentifier(String) instead
-	 */
-	@Deprecated
-	@Transactional(readOnly = true)
-	public Patient identifierInUse(String identifier, PatientIdentifierType type, Patient ignorePatient) {
-		
-		// get all patients with this identifier
-		List<PatientIdentifierType> types = new Vector<PatientIdentifierType>();
-		types.add(type);
-		List<Patient> patients = Context.getPatientService().getPatients(null, identifier, types, /* exact name+identifier search */
-		true);
-		
-		// ignore this patient (loop until no changes made)
-<<<<<<< HEAD
-		while (patients.remove(ignorePatient)) {}
-=======
-		while (patients.remove(ignorePatient)) {
-		}
-		;
->>>>>>> 01ee8d7c
-		
-		if (patients.size() > 0) {
-			return patients.get(0);
-		}
-		
-		return null;
-	}
-	
-	/**
-	 * @deprecated replaced by @deprecated replaced by {@link #getPatients(String, String, List)}
-	 * @see org.openmrs.api.PatientService#getPatientsByIdentifier(java.lang.String, boolean)
-	 */
-	@Deprecated
-	@Transactional(readOnly = true)
-	public List<Patient> getPatientsByIdentifier(String identifier, boolean includeVoided) throws APIException {
-		
-		if (includeVoided) {
-			throw new APIException("Searching on voided patients is no longer allowed");
-		}
-		
-		return Context.getPatientService().getPatients(null, identifier, null);
-	}
-	
-	/**
-	 * @deprecated replaced by {@link #getPatients(String, String, List, boolean)}
-	 * @see org.openmrs.api.PatientService#getPatientsByIdentifierPattern(java.lang.String, boolean)
-	 */
-	@Deprecated
-	@Transactional(readOnly = true)
-	public List<Patient> getPatientsByIdentifierPattern(String identifier, boolean includeVoided) throws APIException {
-		
-		if (includeVoided) {
-			throw new APIException("Searching on voided patients is no longer allowed");
-		}
-		
-		return Context.getPatientService().getPatients(null, identifier, null);
-	}
-	
-	/**
-	 * @see org.openmrs.api.PatientService#getPatientsByName(java.lang.String)
-	 * @deprecated replaced by {@link #getPatients(String, String, List, boolean)}
-	 */
-	@Deprecated
-	@Transactional(readOnly = true)
-	public List<Patient> getPatientsByName(String name) throws APIException {
-		return Context.getPatientService().getPatients(name, (String) null, null);
-	}
-	
-	/**
-	 * @deprecated replaced by {@link #getPatients(String, String, List, boolean)}
-	 */
-	@Deprecated
-	@Transactional(readOnly = true)
-	public List<Patient> getPatientsByName(String name, boolean includeVoided) throws APIException {
-		
-		if (includeVoided) {
-			throw new APIException("Searching on voided patients is no longer allowed");
-		}
-		
-		return Context.getPatientService().getPatients(name, (String) null, null);
-	}
-	
-	/**
-	 * @see org.openmrs.api.PatientService#voidPatient(org.openmrs.Patient, java.lang.String)
-	 */
-	public Patient voidPatient(Patient patient, String reason) throws APIException {
-		if (patient == null) {
-			return null;
-		}
-		
-		// patient and patientidentifier attributes taken care of by the BaseVoidHandler
-		//call the DAO layer directly to avoid any further AOP around save*
-		return dao.savePatient(patient);
-	}
-	
-	/**
-	 * @see org.openmrs.api.PatientService#unvoidPatient(org.openmrs.Patient)
-	 */
-	public Patient unvoidPatient(Patient patient) throws APIException {
-		if (patient == null) {
-			return null;
-		}
-		
-		// patient and patientidentifier attributes taken care of by the BaseUnvoidHandler
-		
-		return dao.savePatient(patient);
-	}
-	
-	/**
-	 * @see #voidPatient(org.openmrs.Patient, java.lang.String)
-	 * @deprecated replaced by {@link #purgePatient(Patient)}
-	 */
-	@Deprecated
-	public void deletePatient(Patient patient) throws APIException {
-		Context.getPatientService().purgePatient(patient);
-	}
-	
-	/**
-	 * @see org.openmrs.api.PatientService#purgePatient(org.openmrs.Patient)
-	 */
-	public void purgePatient(Patient patient) throws APIException {
-		dao.deletePatient(patient);
-	}
-	
-	// patient identifier section
-	
-	/**
-	 * @see org.openmrs.api.PatientService#getPatientIdentifiers(java.lang.String, java.util.List,
-	 *      java.util.List, java.util.List, java.lang.Boolean)
-	 */
-	@Transactional(readOnly = true)
-	public List<PatientIdentifier> getPatientIdentifiers(String identifier,
-	        List<PatientIdentifierType> patientIdentifierTypes, List<Location> locations, List<Patient> patients,
-	        Boolean isPreferred) throws APIException {
-		
-		if (patientIdentifierTypes == null) {
-			patientIdentifierTypes = new Vector<PatientIdentifierType>();
-		}
-		
-		if (locations == null) {
-			locations = new Vector<Location>();
-		}
-		
-		if (patients == null) {
-			patients = new Vector<Patient>();
-		}
-		
-		return dao.getPatientIdentifiers(identifier, patientIdentifierTypes, locations, patients, isPreferred);
-	}
-	
-	/**
-	 * @deprecated replaced by {@link #getPatientIdentifiers(String, List, List, List, Boolean)}
-	 * @see org.openmrs.api.PatientService#getPatientIdentifiers(org.openmrs.PatientIdentifierType)
-	 */
-	@Deprecated
-	@Transactional(readOnly = true)
-	public List<PatientIdentifier> getPatientIdentifiers(PatientIdentifierType pit) throws APIException {
-		List<PatientIdentifierType> types = new Vector<PatientIdentifierType>();
-		types.add(pit);
-		return Context.getPatientService().getPatientIdentifiers(null, types, null, null, null);
-	}
-	
-	/**
-	 * @deprecated replaced by {@link #getPatientIdentifiers(String, List, List, List, Boolean)}
-	 * @see org.openmrs.api.PatientService#getPatientIdentifiers(java.lang.String,
-	 *      org.openmrs.PatientIdentifierType)
-	 */
-	@Deprecated
-	@Transactional(readOnly = true)
-	public List<PatientIdentifier> getPatientIdentifiers(String identifier, PatientIdentifierType pit) throws APIException {
-		List<PatientIdentifierType> types = new Vector<PatientIdentifierType>();
-		types.add(pit);
-		return Context.getPatientService().getPatientIdentifiers(identifier, types, null, null, null);
-	}
-	
-	/**
-	 * @deprecated replaced by {@link #getPatientIdentifiers(String, List, List, List, Boolean)}
-	 * @see org.openmrs.api.PatientService#getPatientIdentifiers(String, PatientIdentifierType)
-	 */
-	@Deprecated
-	@Transactional(readOnly = true)
-	public List<PatientIdentifier> getPatientIdentifiers(String identifier, PatientIdentifierType patientIdentifierType,
-	        boolean includeVoided) throws APIException {
-		
-		if (includeVoided) {
-			throw new APIException("Searching on voided identifiers is no longer allowed");
-		}
-		
-		List<PatientIdentifierType> types = new Vector<PatientIdentifierType>();
-		types.add(patientIdentifierType);
-		return Context.getPatientService().getPatientIdentifiers(identifier, types, null, null, null);
-	}
-	
-	/**
-	 * @deprecated patient identifiers should not be updated directly; rather, after changing
-	 *             patient identifiers, use {@link #savePatient(Patient)} to save changes to the
-	 *             database
-	 */
-	@Deprecated
-	public void updatePatientIdentifier(PatientIdentifier pi) throws APIException {
-		// this method allows you change only the Identifier type, so let's do
-		// that and then do a full ID check
-		Patient p = pi.getPatient();
-		Set<PatientIdentifier> identifiers = p.getIdentifiers();
-		for (PatientIdentifier identifier : identifiers) {
-			if (identifier.getIdentifier().equals(pi.getIdentifier()) && identifier.getLocation().equals(pi.getLocation())) {
-				identifier.setIdentifierType(pi.getIdentifierType());
-				break;
-			}
-		}
-		
-		Context.getPatientService().savePatient(p);
-	}
-	
-	// end patient identifier section
-	
-	// patient identifier _type_ section
-	
-	/**
-	 * TODO: Add changedBy and DateChanged columns to table patient_identifier_type
-	 * 
-	 * @see org.openmrs.api.PatientService#savePatientIdentifierType(org.openmrs.PatientIdentifierType)
-	 */
-	public PatientIdentifierType savePatientIdentifierType(PatientIdentifierType patientIdentifierType) throws APIException {
-		checkIfPatientIdentifierTypesAreLocked();
-		return dao.savePatientIdentifierType(patientIdentifierType);
-	}
-	
-	/**
-	 * @deprecated replaced by {@link #getAllPatientIdentifierTypes()}
-	 * @see org.openmrs.api.PatientService#getPatientIdentifierTypes()
-	 * @see org.openmrs.api.PatientService#getAllPatientIdentifierTypes()
-	 */
-	@Deprecated
-	@Transactional(readOnly = true)
-	public List<PatientIdentifierType> getPatientIdentifierTypes() throws APIException {
-		return Context.getPatientService().getAllPatientIdentifierTypes();
-	}
-	
-	/**
-	 * @see org.openmrs.api.PatientService#getAllPatientIdentifierTypes()
-	 */
-	@Transactional(readOnly = true)
-	public List<PatientIdentifierType> getAllPatientIdentifierTypes() throws APIException {
-		return Context.getPatientService().getAllPatientIdentifierTypes(false);
-	}
-	
-	/**
-	 * @see org.openmrs.api.PatientService#getAllPatientIdentifierTypes(boolean)
-	 */
-	@Transactional(readOnly = true)
-	public List<PatientIdentifierType> getAllPatientIdentifierTypes(boolean includeRetired) throws APIException {
-		return dao.getAllPatientIdentifierTypes(includeRetired);
-	}
-	
-	/**
-	 * @see org.openmrs.api.PatientService#getPatientIdentifierTypes(java.lang.String,
-	 *      java.lang.String, java.lang.Boolean, java.lang.Boolean)
-	 */
-	@Transactional(readOnly = true)
-	public List<PatientIdentifierType> getPatientIdentifierTypes(String name, String format, Boolean required,
-	        Boolean hasCheckDigit) throws APIException {
-		return dao.getPatientIdentifierTypes(name, format, required, hasCheckDigit);
-	}
-	
-	/**
-	 * @see org.openmrs.api.PatientService#getPatientIdentifierType(java.lang.Integer)
-	 */
-	@Transactional(readOnly = true)
-	public PatientIdentifierType getPatientIdentifierType(Integer patientIdentifierTypeId) throws APIException {
-		return dao.getPatientIdentifierType(patientIdentifierTypeId);
-	}
-	
-	/**
-	 * @see org.openmrs.api.PatientService#getPatientIdentifierType(java.lang.String)
-	 * @deprecated
-	 */
-	@Deprecated
-	@Transactional(readOnly = true)
-	public PatientIdentifierType getPatientIdentifierType(String name) throws APIException {
-		return Context.getPatientService().getPatientIdentifierTypeByName(name);
-	}
-	
-	/**
-	 * @see org.openmrs.api.PatientService#getPatientIdentifierTypeByName(java.lang.String)
-	 */
-	@Transactional(readOnly = true)
-	public PatientIdentifierType getPatientIdentifierTypeByName(String name) throws APIException {
-		List<PatientIdentifierType> types = getPatientIdentifierTypes(name, null, null, null);
-		
-		if (types.size() > 0) {
-			return types.get(0);
-		}
-		
-		return null;
-	}
-	
-	/**
-	 * @see org.openmrs.api.PatientService#retirePatientIdentifierType(org.openmrs.PatientIdentifierType,
-	 *      String)
-	 */
-	public PatientIdentifierType retirePatientIdentifierType(PatientIdentifierType patientIdentifierType, String reason)
-	        throws APIException {
-		checkIfPatientIdentifierTypesAreLocked();
-		if (reason == null || reason.length() < 1) {
-			throw new APIException("A reason is required when retiring an identifier type");
-		}
-		
-		patientIdentifierType.setRetired(true);
-		patientIdentifierType.setRetiredBy(Context.getAuthenticatedUser());
-		patientIdentifierType.setDateRetired(new Date());
-		patientIdentifierType.setRetireReason(reason);
-		return Context.getPatientService().savePatientIdentifierType(patientIdentifierType);
-	}
-	
-	/**
-	 * @see org.openmrs.api.PatientService#unretirePatientIdentifierType(org.openmrs.PatientIdentifierType)
-	 */
-	public PatientIdentifierType unretirePatientIdentifierType(PatientIdentifierType patientIdentifierType)
-	        throws APIException {
-		checkIfPatientIdentifierTypesAreLocked();
-		patientIdentifierType.setRetired(false);
-		patientIdentifierType.setRetiredBy(null);
-		patientIdentifierType.setDateRetired(null);
-		patientIdentifierType.setRetireReason(null);
-		return Context.getPatientService().savePatientIdentifierType(patientIdentifierType);
-	}
-	
-	/**
-	 * @see org.openmrs.api.PatientService#purgePatientIdentifierType(org.openmrs.PatientIdentifierType)
-	 */
-	public void purgePatientIdentifierType(PatientIdentifierType patientIdentifierType) throws APIException {
-		checkIfPatientIdentifierTypesAreLocked();
-		dao.deletePatientIdentifierType(patientIdentifierType);
-	}
-	
-	// end patient identifier _type_ section
-	
-	/**
-	 * @see org.openmrs.api.PatientService#findPatients(java.lang.String, boolean)
-	 * @deprecated
-	 */
-	@Deprecated
-	@Transactional(readOnly = true)
-	public List<Patient> findPatients(String query, boolean includeVoided) throws APIException {
-		if (includeVoided) {
-			throw new APIException("Searching on voided patients is no longer allowed");
-		}
-		
-		return Context.getPatientService().getPatients(query);
-	}
-	
-	/**
-	 * @see org.openmrs.api.PatientService#getPatients(java.lang.String)
-	 */
-	@Transactional(readOnly = true)
-	public List<Patient> getPatients(String query) throws APIException {
-		return Context.getPatientService().getPatients(query, 0, null);
-	}
-	
-	/**
-	 * @see org.openmrs.api.PatientService#findPatient(org.openmrs.Patient)
-	 * @see #getPatientByExample(Patient)
-	 * @deprecated
-	 */
-	@Deprecated
-	@Transactional(readOnly = true)
-	public Patient findPatient(Patient patientToMatch) throws APIException {
-		return Context.getPatientService().getPatientByExample(patientToMatch);
-	}
-	
-	/**
-	 * This default implementation simply looks at the OpenMRS internal id (patient_id). If the id
-	 * is null, assume this patient isn't found. If the patient_id is not null, try and find that id
-	 * in the database
-	 * 
-	 * @see org.openmrs.api.PatientService#getPatientByExample(org.openmrs.Patient)
-	 */
-	@Transactional(readOnly = true)
-	public Patient getPatientByExample(Patient patientToMatch) throws APIException {
-		if (patientToMatch == null || patientToMatch.getPatientId() == null) {
-			return null;
-		}
-		
-		return Context.getPatientService().getPatient(patientToMatch.getPatientId());
-	}
-	
-	/**
-	 * @deprecated use {@link #getDuplicatePatientsByAttributes(List)}
-	 */
-	@Deprecated
-	@Transactional(readOnly = true)
-	public List<Patient> findDuplicatePatients(Set<String> attributes) throws APIException {
-		List<String> attributesAsList = new Vector<String>();
-		attributesAsList.addAll(attributes);
-		
-		return Context.getPatientService().getDuplicatePatientsByAttributes(attributesAsList);
-	}
-	
-	/**
-	 * @see org.openmrs.api.PatientService#getDuplicatePatientsByAttributes(java.util.List)
-	 */
-	@Transactional(readOnly = true)
-	public List<Patient> getDuplicatePatientsByAttributes(List<String> attributes) throws APIException {
-		
-		if (attributes == null || attributes.size() < 1) {
-			throw new APIException("There must be at least one attribute supplied to search on");
-		}
-		
-		return dao.getDuplicatePatientsByAttributes(attributes);
-	}
-	
-	/**
-	 * generate a relationship hash for use in mergePatients; follows the convention:
-	 * [relationshipType][A|B][relativeId]
-	 * 
-	 * @param rel relationship under consideration
-	 * @param primary the focus of the hash
-	 * @return hash depicting relevant information to avoid duplicates
-	 */
-	private String relationshipHash(Relationship rel, Person primary) {
-		boolean isA = rel.getPersonA().equals(primary);
-		return rel.getRelationshipType().getRelationshipTypeId().toString() + (isA ? "A" : "B")
-		        + (isA ? rel.getPersonB().getPersonId().toString() : rel.getPersonA().getPersonId().toString());
-	}
-	
-	/**
-	 * 1) Moves object (encounters/obs) pointing to <code>nonPreferred</code> to
-	 * <code>preferred</code> 2) Copies data (gender/birthdate/names/ids/etc) from
-	 * <code>nonPreferred</code> to <code>preferred</code> iff the data is missing or null in
-	 * <code>preferred</code> 3) <code>notPreferred</code> is marked as voided
-	 * 
-	 * @param preferred
-	 * @param notPreferred
-	 * @throws APIException
-	 * @see org.openmrs.api.PatientService#mergePatients(org.openmrs.Patient, org.openmrs.Patient)
-	 */
-	public void mergePatients(Patient preferred, Patient notPreferred) throws APIException, SerializationException {
-		log.debug("Merging patients: (preferred)" + preferred.getPatientId() + ", (notPreferred) "
-		        + notPreferred.getPatientId());
-		if (preferred.getPatientId().equals(notPreferred.getPatientId())) {
-			log.debug("Merge operation cancelled: Cannot merge user" + preferred.getPatientId() + " to self");
-			throw new APIException("Merge operation cancelled: Cannot merge user " + preferred.getPatientId() + " to self");
-		}
-		List<Order> orders = Context.getOrderService().getAllOrdersByPatient(notPreferred);
-		for (Order order : orders) {
-			if (!order.isVoided()) {
-				throw new APIException("Cannot merge patients where the not preferred patient has unvoided orders");
-			}
-		}
-		PersonMergeLogData mergedData = new PersonMergeLogData();
-		mergeVisits(preferred, notPreferred, mergedData);
-		mergeEncounters(preferred, notPreferred, mergedData);
-		mergeProgramEnrolments(preferred, notPreferred, mergedData);
-		mergeRelationships(preferred, notPreferred, mergedData);
-		mergeObservationsNotContainedInEncounters(preferred, notPreferred, mergedData);
-		mergeIdentifiers(preferred, notPreferred, mergedData);
-		
-		mergeNames(preferred, notPreferred, mergedData);
-		mergeAddresses(preferred, notPreferred, mergedData);
-		mergePersonAttributes(preferred, notPreferred, mergedData);
-		mergeGenderInformation(preferred, notPreferred, mergedData);
-		mergeDateOfBirth(preferred, notPreferred, mergedData);
-		mergeDateOfDeath(preferred, notPreferred, mergedData);
-		
-		// void the non preferred patient
-		Context.getPatientService().voidPatient(notPreferred, "Merged with patient #" + preferred.getPatientId());
-		
-		// void the person associated with not preferred patient
-		Context.getPersonService().voidPerson(notPreferred,
-		    "The patient corresponding to this person has been voided and Merged with patient #" + preferred.getPatientId());
-		
-		// associate the Users associated with the not preferred person, to the preferred person.
-		changeUserAssociations(preferred, notPreferred, mergedData);
-		
-		// Save the newly update preferred patient
-		// This must be called _after_ voiding the nonPreferred patient so that
-		//  a "Duplicate Identifier" error doesn't pop up.
-		savePatient(preferred);
-		
-		//save the person merge log
-		PersonMergeLog personMergeLog = new PersonMergeLog();
-		personMergeLog.setWinner(preferred);
-		personMergeLog.setLoser(notPreferred);
-		personMergeLog.setPersonMergeLogData(mergedData);
-		Context.getPersonService().savePersonMergeLog(personMergeLog);
-	}
-	
-	private void mergeProgramEnrolments(Patient preferred, Patient notPreferred, PersonMergeLogData mergedData) {
-		// copy all program enrollments
-		ProgramWorkflowService programService = Context.getProgramWorkflowService();
-		for (PatientProgram pp : programService.getPatientPrograms(notPreferred, null, null, null, null, null, false)) {
-			if (!pp.getVoided()) {
-				PatientProgram enroll = pp.copy();
-				enroll.setPatient(preferred);
-				log.debug("Copying patientProgram " + pp.getPatientProgramId() + " to " + preferred.getPatientId());
-				PatientProgram persisted = programService.savePatientProgram(enroll);
-				mergedData.addCreatedProgram(persisted.getUuid());
-			}
-		}
-	}
-	
-	private void mergeVisits(Patient preferred, Patient notPreferred, PersonMergeLogData mergedData) {
-		// move all visits, including voided ones (encounters will be handled below)
-		//TODO: this should be a copy, not a move
-		
-		VisitService visitService = Context.getVisitService();
-		
-		for (Visit visit : visitService.getVisitsByPatient(notPreferred, true, true)) {
-			if (log.isDebugEnabled()) {
-				log.debug("Merging visit " + visit.getVisitId() + " to " + preferred.getPatientId());
-			}
-			visit.setPatient(preferred);
-			Visit persisted = visitService.saveVisit(visit);
-			mergedData.addMovedVisit(persisted.getUuid());
-		}
-	}
-	
-	private void mergeEncounters(Patient preferred, Patient notPreferred, PersonMergeLogData mergedData) {
-		// change all encounters. This will cascade to obs and orders contained in those encounters
-		// TODO: this should be a copy, not a move
-		EncounterService es = Context.getEncounterService();
-		for (Encounter e : es.getEncounters(notPreferred, null, null, null, null, null, null, null, null, true)) {
-			e.setPatient(preferred);
-			log.debug("Merging encounter " + e.getEncounterId() + " to " + preferred.getPatientId());
-			Encounter persisted = es.saveEncounter(e);
-			mergedData.addMovedEncounter(persisted.getUuid());
-		}
-	}
-	
-	private void mergeRelationships(Patient preferred, Patient notPreferred, PersonMergeLogData mergedData) {
-		// copy all relationships
-		PersonService personService = Context.getPersonService();
-		Set<String> existingRelationships = new HashSet<String>();
-		// fill in the existing relationships with hashes
-		for (Relationship rel : personService.getRelationshipsByPerson(preferred)) {
-			existingRelationships.add(relationshipHash(rel, preferred));
-		}
-		// iterate over notPreferred's relationships and only copy them if they are needed
-		for (Relationship rel : personService.getRelationshipsByPerson(notPreferred)) {
-			if (!rel.isVoided()) {
-				boolean personAisPreferred = rel.getPersonA().equals(preferred);
-				boolean personAisNotPreferred = rel.getPersonA().equals(notPreferred);
-				boolean personBisPreferred = rel.getPersonB().equals(preferred);
-				boolean personBisNotPreferred = rel.getPersonB().equals(notPreferred);
-				String relHash = relationshipHash(rel, notPreferred);
-				
-				if ((personAisPreferred && personBisNotPreferred) || (personBisPreferred && personAisNotPreferred)) {
-					// void this relationship if it's between the preferred and notPreferred patients
-					personService.voidRelationship(rel, "person " + (personAisNotPreferred ? "A" : "B")
-					        + " was merged to person " + (personAisPreferred ? "A" : "B"));
-				} else if (existingRelationships.contains(relHash)) {
-					// void this relationship if it already exists between preferred and the other side
-					personService.voidRelationship(rel, "person " + (personAisNotPreferred ? "A" : "B")
-					        + " was merged and a relationship already exists");
-				} else {
-					// copy this relationship and replace notPreferred with preferred
-					Relationship tmpRel = rel.copy();
-					if (personAisNotPreferred) {
-						tmpRel.setPersonA(preferred);
-					}
-					if (personBisNotPreferred) {
-						tmpRel.setPersonB(preferred);
-					}
-					log.debug("Copying relationship " + rel.getRelationshipId() + " to " + preferred.getPatientId());
-					Relationship persisted = personService.saveRelationship(tmpRel);
-					mergedData.addCreatedRelationship(persisted.getUuid());
-					// void the existing relationship to the notPreferred
-					personService.voidRelationship(rel, "person " + (personAisNotPreferred ? "A" : "B")
-					        + " was merged, relationship copied to #" + tmpRel.getRelationshipId());
-					// add the relationship hash to existing relationships
-					existingRelationships.add(relHash);
-				}
-				mergedData.addVoidedRelationship(rel.getUuid());
-			}
-		}
-	}
-	
-	private void mergeObservationsNotContainedInEncounters(Patient preferred, Patient notPreferred,
-	        PersonMergeLogData mergedData) {
-		// move all obs that weren't contained in encounters
-		// TODO: this should be a copy, not a move
-		ObsService obsService = Context.getObsService();
-		for (Obs obs : obsService.getObservationsByPerson(notPreferred)) {
-			if (obs.getEncounter() == null && !obs.isVoided()) {
-				obs.setPerson(preferred);
-				Obs persisted = obsService.saveObs(obs, "Merged from patient #" + notPreferred.getPatientId());
-				mergedData.addMovedIndependentObservation(persisted.getUuid());
-			}
-		}
-	}
-	
-	private void mergeIdentifiers(Patient preferred, Patient notPreferred, PersonMergeLogData mergedData) {
-		// move all identifiers
-		// (must be done after all calls to services above so hbm doesn't try to save things prematurely (hacky)
-		for (PatientIdentifier pi : notPreferred.getActiveIdentifiers()) {
-			PatientIdentifier tmpIdentifier = new PatientIdentifier();
-			tmpIdentifier.setIdentifier(pi.getIdentifier());
-			tmpIdentifier.setIdentifierType(pi.getIdentifierType());
-			tmpIdentifier.setLocation(pi.getLocation());
-			tmpIdentifier.setPatient(preferred);
-			boolean found = false;
-			for (PatientIdentifier preferredIdentifier : preferred.getIdentifiers()) {
-				if (preferredIdentifier.getIdentifier() != null
-				        && preferredIdentifier.getIdentifier().equals(tmpIdentifier.getIdentifier())
-				        && preferredIdentifier.getIdentifierType() != null
-				        && preferredIdentifier.getIdentifierType().equals(tmpIdentifier.getIdentifierType())) {
-					found = true;
-				}
-			}
-			if (!found) {
-				tmpIdentifier.setIdentifierType(pi.getIdentifierType());
-				tmpIdentifier.setCreator(Context.getAuthenticatedUser());
-				tmpIdentifier.setDateCreated(new Date());
-				tmpIdentifier.setVoided(false);
-				tmpIdentifier.setVoidedBy(null);
-				tmpIdentifier.setVoidReason(null);
-				tmpIdentifier.setUuid(UUID.randomUUID().toString());
-				// we don't want to change the preferred identifier of the preferred patient
-				tmpIdentifier.setPreferred(false);
-				preferred.addIdentifier(tmpIdentifier);
-				mergedData.addCreatedIdentifier(tmpIdentifier.getUuid());
-				log.debug("Merging identifier " + tmpIdentifier.getIdentifier() + " to " + preferred.getPatientId());
-			}
-		}
-	}
-	
-	private void mergeDateOfDeath(Patient preferred, Patient notPreferred, PersonMergeLogData mergedData) {
-		mergedData.setPriorDateOfDeath(preferred.getDeathDate());
-		if (preferred.getDeathDate() == null) {
-			preferred.setDeathDate(notPreferred.getDeathDate());
-		}
-		
-		if (preferred.getCauseOfDeath() != null) {
-			mergedData.setPriorCauseOfDeath(preferred.getCauseOfDeath().getUuid());
-		}
-		if (preferred.getCauseOfDeath() == null) {
-			preferred.setCauseOfDeath(notPreferred.getCauseOfDeath());
-		}
-	}
-	
-	private void mergeDateOfBirth(Patient preferred, Patient notPreferred, PersonMergeLogData mergedData) {
-		mergedData.setPriorDateOfBirth(preferred.getBirthdate());
-		mergedData.setPriorDateOfBirthEstimated(preferred.isBirthdateEstimated());
-		if (preferred.getBirthdate() == null || (preferred.getBirthdateEstimated() && !notPreferred.getBirthdateEstimated())) {
-			preferred.setBirthdate(notPreferred.getBirthdate());
-			preferred.setBirthdateEstimated(notPreferred.getBirthdateEstimated());
-		}
-	}
-	
-	private void mergePersonAttributes(Patient preferred, Patient notPreferred, PersonMergeLogData mergedData) {
-		// copy person attributes
-		for (PersonAttribute attr : notPreferred.getAttributes()) {
-			if (!attr.isVoided()) {
-				PersonAttribute tmpAttr = attr.copy();
-				tmpAttr.setPerson(null);
-				tmpAttr.setUuid(UUID.randomUUID().toString());
-				preferred.addAttribute(tmpAttr);
-				mergedData.addCreatedAttribute(tmpAttr.getUuid());
-			}
-		}
-	}
-	
-	private void mergeGenderInformation(Patient preferred, Patient notPreferred, PersonMergeLogData mergedData) {
-		// move all other patient info
-		mergedData.setPriorGender(preferred.getGender());
-		if (!"M".equals(preferred.getGender()) && !"F".equals(preferred.getGender())) {
-			preferred.setGender(notPreferred.getGender());
-		}
-	}
-	
-	private void mergeNames(Patient preferred, Patient notPreferred, PersonMergeLogData mergedData) {
-		// move all names
-		// (must be done after all calls to services above so hbm doesn't try to save things prematurely (hacky)
-		for (PersonName newName : notPreferred.getNames()) {
-			boolean containsName = false;
-			for (PersonName currentName : preferred.getNames()) {
-				containsName = currentName.equalsContent(newName);
-				if (containsName) {
-					break;
-				}
-			}
-			if (!containsName) {
-				PersonName tmpName = constructTemporaryName(newName);
-				preferred.addName(tmpName);
-				mergedData.addCreatedName(tmpName.getUuid());
-				log.debug("Merging name " + newName.getGivenName() + " to " + preferred.getPatientId());
-			}
-		}
-	}
-	
-	private PersonName constructTemporaryName(PersonName newName) {
-		PersonName tmpName = PersonName.newInstance(newName);
-		tmpName.setPersonNameId(null);
-		tmpName.setVoided(false);
-		tmpName.setVoidedBy(null);
-		tmpName.setVoidReason(null);
-		// we don't want to change the preferred name of the preferred patient
-		tmpName.setPreferred(false);
-		tmpName.setUuid(UUID.randomUUID().toString());
-		return tmpName;
-	}
-	
-	private void mergeAddresses(Patient preferred, Patient notPreferred, PersonMergeLogData mergedData)
-	        throws SerializationException {
-		// move all addresses
-		// (must be done after all calls to services above so hbm doesn't try to save things prematurely (hacky)
-		for (PersonAddress newAddress : notPreferred.getAddresses()) {
-			boolean containsAddress = false;
-			for (PersonAddress currentAddress : preferred.getAddresses()) {
-				containsAddress = currentAddress.equalsContent(newAddress);
-				if (containsAddress) {
-					break;
-				}
-			}
-			if (!containsAddress) {
-				PersonAddress tmpAddress = (PersonAddress) newAddress.clone();
-				tmpAddress.setPersonAddressId(null);
-				tmpAddress.setVoided(false);
-				tmpAddress.setVoidedBy(null);
-				tmpAddress.setVoidReason(null);
-				tmpAddress.setPreferred(false); // addresses from non-preferred patient shouldn't be marked as preferred
-				tmpAddress.setUuid(UUID.randomUUID().toString());
-				preferred.addAddress(tmpAddress);
-				mergedData.addCreatedAddress(tmpAddress.getUuid());
-				log.debug("Merging address " + newAddress.getPersonAddressId() + " to " + preferred.getPatientId());
-			}
-		}
-		
-		// copy person attributes
-		for (PersonAttribute attr : notPreferred.getAttributes()) {
-			if (!attr.isVoided()) {
-				PersonAttribute tmpAttr = attr.copy();
-				tmpAttr.setPerson(null);
-				tmpAttr.setUuid(UUID.randomUUID().toString());
-				preferred.addAttribute(tmpAttr);
-				mergedData.addCreatedAttribute(tmpAttr.getUuid());
-			}
-		}
-		
-		// move all other patient info
-		mergedData.setPriorGender(preferred.getGender());
-		if (!"M".equals(preferred.getGender()) && !"F".equals(preferred.getGender())) {
-			preferred.setGender(notPreferred.getGender());
-		}
-		/*
-		 * if (preferred.getRace() == null || preferred.getRace().equals(""))
-		 * preferred.setRace(notPreferred.getRace());
-		 */
-
-		mergedData.setPriorDateOfBirth(preferred.getBirthdate());
-		mergedData.setPriorDateOfBirthEstimated(preferred.isBirthdateEstimated());
-		if (preferred.getBirthdate() == null || (preferred.getBirthdateEstimated() && !notPreferred.getBirthdateEstimated())) {
-			preferred.setBirthdate(notPreferred.getBirthdate());
-			preferred.setBirthdateEstimated(notPreferred.getBirthdateEstimated());
-		}
-		mergedData.setPriorDateOfDeathEstimated(preferred.getDeathdateEstimated());
-		if (preferred.getDeathdateEstimated() == null) {
-			preferred.setDeathdateEstimated(notPreferred.getDeathdateEstimated());
-		}
-		
-		mergedData.setPriorDateOfDeath(preferred.getDeathDate());
-		if (preferred.getDeathDate() == null) {
-			preferred.setDeathDate(notPreferred.getDeathDate());
-		}
-		
-		if (preferred.getCauseOfDeath() != null) {
-			mergedData.setPriorCauseOfDeath(preferred.getCauseOfDeath().getUuid());
-		}
-		if (preferred.getCauseOfDeath() == null) {
-			preferred.setCauseOfDeath(notPreferred.getCauseOfDeath());
-		}
-		
-		// void the non preferred patient
-		Context.getPatientService().voidPatient(notPreferred, "Merged with patient #" + preferred.getPatientId());
-		
-		// void the person associated with not preferred patient
-		Context.getPersonService().voidPerson(notPreferred,
-		    "The patient corresponding to this person has been voided and Merged with patient #" + preferred.getPatientId());
-		
-		// associate the Users associated with the not preferred person, to the preferred person.
-		changeUserAssociations(preferred, notPreferred, mergedData);
-		
-		// Save the newly update preferred patient
-		// This must be called _after_ voiding the nonPreferred patient so that
-		//  a "Duplicate Identifier" error doesn't pop up.
-		savePatient(preferred);
-		
-		//save the person merge log
-		PersonMergeLog personMergeLog = new PersonMergeLog();
-		personMergeLog.setWinner(preferred);
-		personMergeLog.setLoser(notPreferred);
-		personMergeLog.setPersonMergeLogData(mergedData);
-		Context.getPersonService().savePersonMergeLog(personMergeLog);
-	}
-	
-	/**
-	 * Change user associations for notPreferred to preferred person.
-	 * 
-	 * @param preferred
-	 * @param notPreferred
-	 * @param mergedData a patient merge audit data object to update
-	 * @see PatientServiceImpl#mergePatients(Patient, Patient)
-	 */
-	private void changeUserAssociations(Patient preferred, Person notPreferred, PersonMergeLogData mergedData) {
-		UserService userService = Context.getUserService();
-		List<User> users = userService.getUsersByPerson(notPreferred, true);
-		for (User user : users) {
-			user.setPerson(preferred);
-			User persisted = userService.saveUser(user, null);
-			if (mergedData != null) {
-				mergedData.addMovedUser(persisted.getUuid());
-			}
-		}
-	}
-	
-	/**
-	 * This is the way to establish that a patient has left the care center. This API call is
-	 * responsible for:
-	 * <ol>
-	 * <li>Closing workflow statuses</li>
-	 * <li>Terminating programs</li>
-	 * <li>Discontinuing orders</li>
-	 * <li>Flagging patient table</li>
-	 * <li>Creating any relevant observations about the patient (if applicable)</li>
-	 * </ol>
-	 * 
-	 * @param patient - the patient who has exited care
-	 * @param dateExited - the declared date/time of the patient's exit
-	 * @param reasonForExit - the concept that corresponds with why the patient has been declared as
-	 *            exited
-	 * @throws APIException
-	 */
-	public void exitFromCare(Patient patient, Date dateExited, Concept reasonForExit) throws APIException {
-		
-		if (patient == null) {
-			throw new APIException("Attempting to exit from care an invalid patient. Cannot proceed");
-		}
-		if (dateExited == null) {
-			throw new APIException("Must supply a valid dateExited when indicating that a patient has left care");
-		}
-		if (reasonForExit == null) {
-			throw new APIException(
-			        "Must supply a valid reasonForExit (even if 'Unknown') when indicating that a patient has left care");
-		}
-		
-		// need to create an observation to represent this (otherwise how
-		// will we know?)
-		saveReasonForExitObs(patient, dateExited, reasonForExit);
-		
-		// need to terminate any applicable programs
-		Context.getProgramWorkflowService().triggerStateConversion(patient, reasonForExit, dateExited);
-	}
-	
-	/**
-	 * TODO: Patients should actually be allowed to exit multiple times
-	 * 
-	 * @param patient
-	 * @param exitDate
-	 * @param cause
-	 */
-	private void saveReasonForExitObs(Patient patient, Date exitDate, Concept cause) throws APIException {
-		
-		if (patient == null) {
-			throw new APIException("Patient supplied to method is null");
-		}
-		if (exitDate == null) {
-			throw new APIException("Exit date supplied to method is null");
-		}
-		if (cause == null) {
-			throw new APIException("Cause supplied to method is null");
-		}
-		
-		// need to make sure there is an Obs that represents the patient's
-		// exit
-		log.debug("Patient is exiting, so let's make sure there's an Obs for it");
-		
-		String codProp = Context.getAdministrationService().getGlobalProperty("concept.reasonExitedCare");
-		Concept reasonForExit = Context.getConceptService().getConcept(codProp);
-		
-		if (reasonForExit != null) {
-			List<Obs> obssExit = Context.getObsService().getObservationsByPersonAndConcept(patient, reasonForExit);
-			if (obssExit != null) {
-				if (obssExit.size() > 1) {
-					log.error("Multiple reasons for exit (" + obssExit.size() + ")?  Shouldn't be...");
-				} else {
-					Obs obsExit = null;
-					if (obssExit.size() == 1) {
-						// already has a reason for exit - let's edit it.
-						log.debug("Already has a reason for exit, so changing it");
-						
-						obsExit = obssExit.iterator().next();
-						
-					} else {
-						// no reason for exit obs yet, so let's make one
-						log.debug("No reason for exit yet, let's create one.");
-						
-						obsExit = new Obs();
-						obsExit.setPerson(patient);
-						obsExit.setConcept(reasonForExit);
-						
-						Location loc = Context.getLocationService().getDefaultLocation();
-						
-						if (loc != null) {
-							obsExit.setLocation(loc);
-						} else {
-							log.error("Could not find a suitable location for which to create this new Obs");
-						}
-					}
-					
-					if (obsExit != null) {
-						// put the right concept and (maybe) text in this
-						// obs
-						obsExit.setValueCoded(cause);
-						obsExit.setValueCodedName(cause.getName()); // ABKTODO: presume current locale?
-						obsExit.setObsDatetime(exitDate);
-						Context.getObsService().saveObs(obsExit, "updated by PatientService.saveReasonForExit");
-					}
-				}
-			}
-		} else {
-			log.debug("Reason for exit is null - should not have gotten here without throwing an error on the form.");
-		}
-		
-	}
-	
-	/**
-	 * This is the way to establish that a patient has died. In addition to exiting the patient from
-	 * care (see above), this method will also set the appropriate patient characteristics to
-	 * indicate that they have died, when they died, etc.
-	 * 
-	 * @param patient - the patient who has died
-	 * @param dateDied - the declared date/time of the patient's death
-	 * @param causeOfDeath - the concept that corresponds with the reason the patient died
-	 * @param otherReason - in case the causeOfDeath is 'other', a place to store more info
-	 * @throws APIException
-	 */
-	public void processDeath(Patient patient, Date dateDied, Concept causeOfDeath, String otherReason) throws APIException {
-		//SQLStateConverter s = null;
-		
-		if (patient != null && dateDied != null && causeOfDeath != null) {
-			// set appropriate patient characteristics
-			patient.setDead(true);
-			patient.setDeathDate(dateDied);
-			patient.setCauseOfDeath(causeOfDeath);
-			this.updatePatient(patient);
-			saveCauseOfDeathObs(patient, dateDied, causeOfDeath, otherReason);
-			
-			// exit from program
-			// first, need to get Concept for "Patient Died"
-			String strPatientDied = Context.getAdministrationService().getGlobalProperty("concept.patientDied");
-			Concept conceptPatientDied = Context.getConceptService().getConcept(strPatientDied);
-			
-			if (conceptPatientDied == null) {
-				log.debug("ConceptPatientDied is null");
-			}
-			exitFromCare(patient, dateDied, conceptPatientDied);
-			
-		} else {
-			if (patient == null) {
-				throw new APIException("Attempting to set an invalid patient's status to 'dead'");
-			}
-			if (dateDied == null) {
-				throw new APIException("Must supply a valid dateDied when indicating that a patient has died");
-			}
-			if (causeOfDeath == null) {
-				throw new APIException(
-				        "Must supply a valid causeOfDeath (even if 'Unknown') when indicating that a patient has died");
-			}
-		}
-	}
-	
-	/**
-	 * @see org.openmrs.api.PatientService#saveCauseOfDeathObs(org.openmrs.Patient, java.util.Date,
-	 *      org.openmrs.Concept, java.lang.String)
-	 */
-	public void saveCauseOfDeathObs(Patient patient, Date deathDate, Concept cause, String otherReason) throws APIException {
-		
-		if (patient == null) {
-			throw new APIException("Patient supplied to method is null");
-		}
-		if (deathDate == null) {
-			throw new APIException("Death date supplied to method is null");
-		}
-		if (cause == null) {
-			throw new APIException("Cause supplied to method is null");
-		}
-		
-		if (!patient.getDead()) {
-			patient.setDead(true);
-			patient.setDeathDate(deathDate);
-			patient.setCauseOfDeath(cause);
-		}
-		
-		log.debug("Patient is dead, so let's make sure there's an Obs for it");
-		// need to make sure there is an Obs that represents the patient's
-		// cause of death, if applicable
-		
-		String codProp = Context.getAdministrationService().getGlobalProperty("concept.causeOfDeath");
-		
-		Concept causeOfDeath = Context.getConceptService().getConcept(codProp);
-		
-		if (causeOfDeath != null) {
-			List<Obs> obssDeath = Context.getObsService().getObservationsByPersonAndConcept(patient, causeOfDeath);
-			if (obssDeath != null) {
-				if (obssDeath.size() > 1) {
-					log.error("Multiple causes of death (" + obssDeath.size() + ")?  Shouldn't be...");
-				} else {
-					Obs obsDeath = null;
-					if (obssDeath.size() == 1) {
-						// already has a cause of death - let's edit it.
-						log.debug("Already has a cause of death, so changing it");
-						
-						obsDeath = obssDeath.iterator().next();
-						
-					} else {
-						// no cause of death obs yet, so let's make one
-						log.debug("No cause of death yet, let's create one.");
-						
-						obsDeath = new Obs();
-						obsDeath.setPerson(patient);
-						obsDeath.setConcept(causeOfDeath);
-						Location location = Context.getLocationService().getDefaultLocation();
-						if (location != null) {
-							obsDeath.setLocation(location);
-						} else {
-							log.error("Could not find a suitable location for which to create this new Obs");
-						}
-					}
-					
-					// put the right concept and (maybe) text in this obs
-					Concept currCause = patient.getCauseOfDeath();
-					if (currCause == null) {
-						// set to NONE
-						log.debug("Current cause is null, attempting to set to NONE");
-						String noneConcept = Context.getAdministrationService().getGlobalProperty("concept.none");
-						currCause = Context.getConceptService().getConcept(noneConcept);
-					}
-					
-					if (currCause != null) {
-						log.debug("Current cause is not null, setting to value_coded");
-						obsDeath.setValueCoded(currCause);
-						obsDeath.setValueCodedName(currCause.getName()); // ABKTODO: presume current locale?
-						
-						Date dateDeath = patient.getDeathDate();
-						if (dateDeath == null) {
-							dateDeath = new Date();
-						}
-						obsDeath.setObsDatetime(dateDeath);
-						
-						// check if this is an "other" concept - if so, then
-						// we need to add value_text
-						String otherConcept = Context.getAdministrationService().getGlobalProperty("concept.otherNonCoded");
-						Concept conceptOther = Context.getConceptService().getConcept(otherConcept);
-						if (conceptOther != null) {
-							if (conceptOther.equals(currCause)) {
-								// seems like this is an other concept -
-								// let's try to get the "other" field info
-								log.debug("Setting value_text as " + otherReason);
-								obsDeath.setValueText(otherReason);
-							} else {
-								log.debug("New concept is NOT the OTHER concept, so setting to blank");
-								obsDeath.setValueText("");
-							}
-						} else {
-							log.debug("Don't seem to know about an OTHER concept, so deleting value_text");
-							obsDeath.setValueText("");
-						}
-						
-						Context.getObsService().saveObs(obsDeath, "updated by PatientService.saveCauseOfDeathObs");
-					} else {
-						log.debug("Current cause is still null - aborting mission");
-					}
-				}
-			}
-		} else {
-			log.debug("Cause of death is null - should not have gotten here without throwing an error on the form.");
-		}
-	}
-	
-	/**
-	 * @see org.openmrs.api.PatientService#getPatientByUuid(java.lang.String)
-	 */
-	@Transactional(readOnly = true)
-	public Patient getPatientByUuid(String uuid) throws APIException {
-		return dao.getPatientByUuid(uuid);
-	}
-	
-	@Transactional(readOnly = true)
-	public PatientIdentifier getPatientIdentifierByUuid(String uuid) throws APIException {
-		return dao.getPatientIdentifierByUuid(uuid);
-	}
-	
-	/**
-	 * @see org.openmrs.api.PatientService#getPatientIdentifierTypeByUuid(java.lang.String)
-	 */
-	@Transactional(readOnly = true)
-	public PatientIdentifierType getPatientIdentifierTypeByUuid(String uuid) throws APIException {
-		return dao.getPatientIdentifierTypeByUuid(uuid);
-	}
-	
-	/**
-	 * @see org.openmrs.api.PatientService#getDefaultIdentifierValidator()
-	 */
-	@Transactional(readOnly = true)
-	public IdentifierValidator getDefaultIdentifierValidator() {
-		String defaultPIV = Context.getAdministrationService().getGlobalProperty(
-		    OpenmrsConstants.GLOBAL_PROPERTY_DEFAULT_PATIENT_IDENTIFIER_VALIDATOR, "");
-		
-		try {
-			return identifierValidators.get(Class.forName(defaultPIV));
-		}
-		catch (ClassNotFoundException e) {
-			log.error("Global Property " + OpenmrsConstants.GLOBAL_PROPERTY_DEFAULT_PATIENT_IDENTIFIER_VALIDATOR
-			        + " not set to an actual class.", e);
-			return identifierValidators.get(LuhnIdentifierValidator.class);
-		}
-	}
-	
-	/**
-	 * @see org.openmrs.api.PatientService#getIdentifierValidator(java.lang.String)
-	 */
-	public IdentifierValidator getIdentifierValidator(Class<IdentifierValidator> identifierValidator) {
-		return identifierValidators.get(identifierValidator);
-	}
-	
-	public Map<Class<? extends IdentifierValidator>, IdentifierValidator> getIdentifierValidators() {
-		if (identifierValidators == null) {
-			identifierValidators = new LinkedHashMap<Class<? extends IdentifierValidator>, IdentifierValidator>();
-		}
-		return identifierValidators;
-	}
-	
-	/**
-	 * ADDs identifierValidators, doesn't replace them
-	 * 
-	 * @param identifierValidators
-	 */
-	public void setIdentifierValidators(Map<Class<? extends IdentifierValidator>, IdentifierValidator> identifierValidators) {
-		if (identifierValidators == null) {
-			this.identifierValidators = null;
-			return;
-		}
-		for (Map.Entry<Class<? extends IdentifierValidator>, IdentifierValidator> entry : identifierValidators.entrySet()) {
-			getIdentifierValidators().put(entry.getKey(), entry.getValue());
-		}
-	}
-	
-	/**
-	 * @see org.openmrs.api.PatientService#getAllIdentifierValidators()
-	 */
-	public Collection<IdentifierValidator> getAllIdentifierValidators() {
-		return identifierValidators.values();
-	}
-	
-	/**
-	 * @see org.openmrs.api.PatientService#getIdentifierValidator(java.lang.String)
-	 */
-	@SuppressWarnings("unchecked")
-	@Transactional(readOnly = true)
-	public IdentifierValidator getIdentifierValidator(String pivClassName) {
-		if (StringUtils.isBlank(pivClassName)) {
-			return null;
-		}
-		
-		try {
-			return getIdentifierValidator(((Class<IdentifierValidator>) Context.loadClass(pivClassName)));
-		}
-		catch (ClassNotFoundException e) {
-			log.error("Could not find patient identifier validator " + pivClassName, e);
-			return getDefaultIdentifierValidator();
-		}
-	}
-	
-	/**
-	 * @see org.openmrs.api.PatientService#isIdentifierInUseByAnotherPatient(org.openmrs.PatientIdentifier)
-	 */
-	@Transactional(readOnly = true)
-	public boolean isIdentifierInUseByAnotherPatient(PatientIdentifier patientIdentifier) {
-		return dao.isIdentifierInUseByAnotherPatient(patientIdentifier);
-	}
-	
-	/**
-	 * @see org.openmrs.api.PatientService#getPatientIdentifier(java.lang.Integer)
-	 */
-	@Transactional(readOnly = true)
-	public PatientIdentifier getPatientIdentifier(Integer patientIdentifierId) throws APIException {
-		return dao.getPatientIdentifier(patientIdentifierId);
-	}
-	
-	/**
-	 * @see org.openmrs.api.PatientService#voidPatientIdentifier(org.openmrs.PatientIdentifier,
-	 *      java.lang.String)
-	 */
-	@Override
-	public PatientIdentifier voidPatientIdentifier(PatientIdentifier patientIdentifier, String reason) throws APIException {
-		
-		if (patientIdentifier == null || StringUtils.isBlank(reason)) {
-			throw new APIException("patientIdentifier can't be null and the reason should not be an empty string");
-		}
-		return Context.getPatientService().savePatientIdentifier(patientIdentifier);
-		
-	}
-	
-	/**
-	 * @see org.openmrs.api.PatientService#mergePatients(org.openmrs.Patient, java.util.List)
-	 */
-	@Override
-	public void mergePatients(Patient preferred, List<Patient> notPreferred) throws APIException, SerializationException {
-		
-		for (Patient nonPreferred : notPreferred) {
-			mergePatients(preferred, nonPreferred);
-		}
-	}
-	
-	/**
-	 * @see org.openmrs.api.PatientService#savePatientIdentifier(org.openmrs.PatientIdentifier)
-	 */
-	public PatientIdentifier savePatientIdentifier(PatientIdentifier patientIdentifier) throws APIException {
-		//if the argument or the following required fields are not specified
-		PatientIdentifierType.LocationBehavior locationBehavior = null;
-		if (patientIdentifier != null) {
-			locationBehavior = patientIdentifier.getIdentifierType().getLocationBehavior();
-		}
-		
-		if (patientIdentifier == null
-		        || patientIdentifier.getPatient() == null
-		        || patientIdentifier.getIdentifierType() == null
-		        || StringUtils.isBlank(patientIdentifier.getIdentifier())
-		        || (locationBehavior == PatientIdentifierType.LocationBehavior.REQUIRED && patientIdentifier.getLocation() == null)) {
-			throw new APIException("PatientIdentifier argument or one of its required fields is null or invalid");
-		}
-		if (patientIdentifier.getPatientIdentifierId() == null) {
-			Context.requirePrivilege(PrivilegeConstants.ADD_PATIENT_IDENTIFIERS);
-		} else {
-			Context.requirePrivilege(PrivilegeConstants.EDIT_PATIENT_IDENTIFIERS);
-		}
-		
-		return dao.savePatientIdentifier(patientIdentifier);
-	}
-	
-	/**
-	 * @see org.openmrs.api.PatientService#purgePatientIdentifier(org.openmrs.PatientIdentifier)
-	 */
-	public void purgePatientIdentifier(PatientIdentifier patientIdentifier) throws APIException {
-		
-		dao.deletePatientIdentifier(patientIdentifier);
-		
-	}
-	
-	/**
-	 * @see org.openmrs.api.PatientService#getProblems(org.openmrs.Person)
-	 */
-	@Transactional(readOnly = true)
-	public List<Problem> getProblems(Person p) throws APIException {
-		List<Problem> problems = Context.getActiveListService().getActiveListItems(Problem.class, p,
-		    Problem.ACTIVE_LIST_TYPE);
-		Collections.sort(problems);
-		return problems;
-	}
-	
-	/**
-	 * @see org.openmrs.api.PatientService#getProblem(java.lang.Integer)
-	 */
-	@Transactional(readOnly = true)
-	public Problem getProblem(Integer problemListId) throws APIException {
-		return Context.getActiveListService().getActiveListItem(Problem.class, problemListId);
-	}
-	
-	/**
-	 * @see org.openmrs.api.PatientService#saveProblem(org.openmrs.activelist.Problem)
-	 */
-	public void saveProblem(Problem problem) throws APIException {
-		//if the problem is new and doesnt have a sort weight already, set it
-		if ((problem.getId() == null) && (problem.getSortWeight() == null)) {
-			problem.setSortWeight((double) (getProblems(problem.getPerson()).size() + 1));
-		}
-		Context.getActiveListService().saveActiveListItem(problem);
-	}
-	
-	/**
-	 * @see org.openmrs.api.PatientService#removeProblem(org.openmrs.activelist.Problem,
-	 *      java.lang.String)
-	 */
-	public void removeProblem(Problem problem, String reason) throws APIException {
-		problem.setComments(reason);
-		Context.getActiveListService().removeActiveListItem(problem, null);
-	}
-	
-	/**
-	 * @see org.openmrs.api.PatientService#voidProblem(org.openmrs.activelist.Problem,
-	 *      java.lang.String)
-	 */
-	public void voidProblem(Problem problem, String reason) throws APIException {
-		Context.getActiveListService().voidActiveListItem(problem, reason);
-	}
-	
-	/**
-	 * @see org.openmrs.api.PatientService#getAllergies(org.openmrs.Person)
-	 */
-	@Transactional(readOnly = true)
-	public List<Allergy> getAllergies(Person p) throws APIException {
-		return Context.getActiveListService().getActiveListItems(Allergy.class, p, Allergy.ACTIVE_LIST_TYPE);
-	}
-	
-	/**
-	 * @see org.openmrs.api.PatientService#getAllergy(java.lang.Integer)
-	 */
-	@Transactional(readOnly = true)
-	public Allergy getAllergy(Integer allergyListId) throws APIException {
-		return Context.getActiveListService().getActiveListItem(Allergy.class, allergyListId);
-	}
-	
-	/**
-	 * @see org.openmrs.api.PatientService#saveAllergy(org.openmrs.activelist.Allergy)
-	 */
-	public void saveAllergy(Allergy allergy) throws APIException {
-		Context.getActiveListService().saveActiveListItem(allergy);
-	}
-	
-	/**
-	 * @see org.openmrs.api.PatientService#removeAllergy(org.openmrs.activelist.Allergy,
-	 *      java.lang.String)
-	 */
-	public void removeAllergy(Allergy allergy, String reason) throws APIException {
-		Context.getActiveListService().removeActiveListItem(allergy, null);
-	}
-	
-	/**
-	 * @see org.openmrs.api.PatientService#voidAllergy(org.openmrs.activelist.Allergy,
-	 *      java.lang.String)
-	 */
-	public void voidAllergy(Allergy allergy, String reason) throws APIException {
-		Context.getActiveListService().voidActiveListItem(allergy, reason);
-	}
-	
-	/**
-	 * @see PatientService#getCountOfPatients(String)
-	 */
-	@Override
-	@Transactional(readOnly = true)
-	public Integer getCountOfPatients(String query) {
-		int count = 0;
-		if (StringUtils.isBlank(query)) {
-			return count;
-		}
-		
-		return OpenmrsUtil.convertToInteger(dao.getCountOfPatients(query));
-	}
-	
-	/**
-	 * @see PatientService#getPatients(String, Integer, Integer)
-	 */
-	@SuppressWarnings("unchecked")
-	@Override
-	@Transactional(readOnly = true)
-	public List<Patient> getPatients(String query, Integer start, Integer length) throws APIException {
-		List<Patient> patients = new Vector<Patient>();
-		if (StringUtils.isBlank(query)) {
-			return patients;
-		}
-		
-		return dao.getPatients(query, start, length);
-	}
-	
-	/**
-	 * @see PatientService#getPatients(String, String, List, boolean, Integer, Integer)
-	 */
-	// TODO - search for usage with non-empty list of patient identifier types - not used
-	@Override
-	@Transactional(readOnly = true)
-	public List<Patient> getPatients(String name, String identifier, List<PatientIdentifierType> identifierTypes,
-	        boolean matchIdentifierExactly, Integer start, Integer length) throws APIException {
-		if (identifierTypes == null) {
-			identifierTypes = Collections.emptyList();
-		}
-		
-		return dao.getPatients(name, identifier, identifierTypes, matchIdentifierExactly, start, length, false);
-	}
-	
-	/**
-	 * @see PatientService#checkIfPatientIdentifierTypesAreLocked()
-	 */
-	public void checkIfPatientIdentifierTypesAreLocked() {
-		String locked = Context.getAdministrationService().getGlobalProperty(
-		    OpenmrsConstants.GLOBAL_PROPERTY_PATIENT_IDENTIFIER_TYPES_LOCKED, "false");
-		if (locked.toLowerCase().equals("true")) {
-			throw new PatientIdentifierTypeLockedException();
-		}
-	}
-}
+/**
+ * The contents of this file are subject to the OpenMRS Public License
+ * Version 1.0 (the "License"); you may not use this file except in
+ * compliance with the License. You may obtain a copy of the License at
+ * http://license.openmrs.org
+ *
+ * Software distributed under the License is distributed on an "AS IS"
+ * basis, WITHOUT WARRANTY OF ANY KIND, either express or implied. See the
+ * License for the specific language governing rights and limitations
+ * under the License.
+ *
+ * Copyright (C) OpenMRS, LLC.  All Rights Reserved.
+ */
+package org.openmrs.api.impl;
+
+import java.util.ArrayList;
+import java.util.Collection;
+import java.util.Collections;
+import java.util.Date;
+import java.util.HashSet;
+import java.util.LinkedHashMap;
+import java.util.List;
+import java.util.Map;
+import java.util.Set;
+import java.util.UUID;
+import java.util.Vector;
+
+import org.apache.commons.lang.StringUtils;
+import org.apache.commons.logging.Log;
+import org.apache.commons.logging.LogFactory;
+import org.openmrs.Concept;
+import org.openmrs.Encounter;
+import org.openmrs.Location;
+import org.openmrs.Obs;
+import org.openmrs.Order;
+import org.openmrs.Patient;
+import org.openmrs.PatientIdentifier;
+import org.openmrs.PatientIdentifierType;
+import org.openmrs.PatientProgram;
+import org.openmrs.Person;
+import org.openmrs.PersonAddress;
+import org.openmrs.PersonAttribute;
+import org.openmrs.PersonName;
+import org.openmrs.Relationship;
+import org.openmrs.User;
+import org.openmrs.Visit;
+import org.openmrs.activelist.Allergy;
+import org.openmrs.activelist.Problem;
+import org.openmrs.api.APIException;
+import org.openmrs.api.BlankIdentifierException;
+import org.openmrs.api.DuplicateIdentifierException;
+import org.openmrs.api.EncounterService;
+import org.openmrs.api.InsufficientIdentifiersException;
+import org.openmrs.api.MissingRequiredIdentifierException;
+import org.openmrs.api.ObsService;
+import org.openmrs.api.PatientIdentifierException;
+import org.openmrs.api.PatientIdentifierTypeLockedException;
+import org.openmrs.api.PatientService;
+import org.openmrs.api.PersonService;
+import org.openmrs.api.ProgramWorkflowService;
+import org.openmrs.api.UserService;
+import org.openmrs.api.VisitService;
+import org.openmrs.api.context.Context;
+import org.openmrs.api.db.PatientDAO;
+import org.openmrs.patient.IdentifierValidator;
+import org.openmrs.patient.impl.LuhnIdentifierValidator;
+import org.openmrs.person.PersonMergeLog;
+import org.openmrs.person.PersonMergeLogData;
+import org.openmrs.serialization.SerializationException;
+import org.openmrs.util.OpenmrsConstants;
+import org.openmrs.util.OpenmrsUtil;
+import org.openmrs.util.PrivilegeConstants;
+import org.openmrs.validator.PatientIdentifierValidator;
+import org.springframework.transaction.annotation.Transactional;
+
+/**
+ * Default implementation of the patient service. This class should not be used on its own. The
+ * current OpenMRS implementation should be fetched from the Context via
+ * <code>Context.getPatientService()</code>
+ * 
+ * @see org.openmrs.api.context.Context
+ * @see org.openmrs.api.PatientService
+ * @see org.openmrs.api.PersonService
+ */
+@Transactional
+public class PatientServiceImpl extends BaseOpenmrsService implements PatientService {
+	
+	private final Log log = LogFactory.getLog(this.getClass());
+	
+	private PatientDAO dao;
+	
+	/**
+	 * PatientIdentifierValidators registered through spring's applicationContext-service.xml
+	 */
+	private static Map<Class<? extends IdentifierValidator>, IdentifierValidator> identifierValidators = null;
+	
+	/**
+	 * @see org.openmrs.api.PatientService#setPatientDAO(org.openmrs.api.db.PatientDAO)
+	 */
+	public void setPatientDAO(PatientDAO dao) {
+		this.dao = dao;
+	}
+	
+	/**
+	 * Clean up after this class. Set the static var to null so that the classloader can reclaim the
+	 * space.
+	 * 
+	 * @see org.openmrs.api.impl.BaseOpenmrsService#onShutdown()
+	 */
+	@Override
+	public void onShutdown() {
+		setIdentifierValidators(null);
+	}
+	
+	/**
+	 * @see #savePatient(Patient)
+	 * @deprecated replaced by #savePatient(Patient)
+	 * @see org.openmrs.api.PatientService#createPatient(org.openmrs.Patient)
+	 */
+	@Deprecated
+	public Patient createPatient(Patient patient) throws APIException {
+		return Context.getPatientService().savePatient(patient);
+	}
+	
+	/**
+	 * @see org.openmrs.api.PatientService#savePatient(org.openmrs.Patient)
+	 */
+	public Patient savePatient(Patient patient) throws APIException {
+		if (patient.getPatientId() == null) {
+			Context.requirePrivilege(PrivilegeConstants.ADD_PATIENTS);
+		} else {
+			Context.requirePrivilege(PrivilegeConstants.EDIT_PATIENTS);
+		}
+		if (patient.isVoided()) {
+			Context.requirePrivilege(PrivilegeConstants.DELETE_PATIENTS);
+		}
+		
+		if (patient.getIdentifiers().size() == 1) {
+			patient.getPatientIdentifier().setPreferred(true);
+		}
+		
+		if (!patient.isVoided()) {
+			checkPatientIdentifiers(patient);
+		}
+		
+		PatientIdentifier preferredIdentifier = null;
+		PatientIdentifier possiblePreferredId = patient.getPatientIdentifier();
+		if (possiblePreferredId != null && possiblePreferredId.isPreferred() && !possiblePreferredId.isVoided()) {
+			preferredIdentifier = possiblePreferredId;
+		}
+		
+		for (PatientIdentifier id : patient.getIdentifiers()) {
+			if (preferredIdentifier == null && !id.isVoided()) {
+				id.setPreferred(true);
+				preferredIdentifier = id;
+				continue;
+			}
+			
+			if (!id.equals(preferredIdentifier)) {
+				id.setPreferred(false);
+			}
+		}
+		
+		PersonName preferredName = null;
+		PersonName possiblePreferredName = patient.getPersonName();
+		if (possiblePreferredName != null && possiblePreferredName.isPreferred() && !possiblePreferredName.isVoided()) {
+			preferredName = possiblePreferredName;
+		}
+		
+		for (PersonName name : patient.getNames()) {
+			if (preferredName == null && !name.isVoided()) {
+				name.setPreferred(true);
+				preferredName = name;
+				continue;
+			}
+			
+			if (!name.equals(preferredName)) {
+				name.setPreferred(false);
+			}
+		}
+		
+		PersonAddress preferredAddress = null;
+		PersonAddress possiblePreferredAddress = patient.getPersonAddress();
+		if (possiblePreferredAddress != null && possiblePreferredAddress.isPreferred()
+		        && !possiblePreferredAddress.isVoided()) {
+			preferredAddress = possiblePreferredAddress;
+		}
+		
+		for (PersonAddress address : patient.getAddresses()) {
+			if (preferredAddress == null && !address.isVoided()) {
+				address.setPreferred(true);
+				preferredAddress = address;
+				continue;
+			}
+			
+			if (!address.equals(preferredAddress)) {
+				address.setPreferred(false);
+			}
+		}
+		
+		return dao.savePatient(patient);
+	}
+	
+	/**
+	 * @see org.openmrs.api.PatientService#getPatient(java.lang.Integer)
+	 */
+	@Transactional(readOnly = true)
+	public Patient getPatient(Integer patientId) throws APIException {
+		return dao.getPatient(patientId);
+	}
+	
+	@Override
+	@Transactional(readOnly = true)
+	public Patient getPatientOrPromotePerson(Integer patientOrPersonId) {
+		Patient patient = null;
+		try {
+			patient = Context.getPatientService().getPatient(patientOrPersonId);
+		}
+		catch (ClassCastException ex) {
+			// If the id refers to Person not Patient, it sometimes will cause class cast exception
+			// We will attempt to retrieve the Person and promote to Patient
+		}
+		if (patient == null) {
+			Person toPromote = Context.getPersonService().getPerson(patientOrPersonId);
+			if (toPromote != null) {
+				patient = new Patient(toPromote);
+			}
+		}
+		return patient;
+	}
+	
+	/**
+	 * @see #savePatient(Patient)
+	 * @deprecated replaced by #savePatient(Patient)
+	 * @see org.openmrs.api.PatientService#updatePatient(org.openmrs.Patient)
+	 */
+	@Deprecated
+	public Patient updatePatient(Patient patient) throws APIException {
+		return Context.getPatientService().savePatient(patient);
+	}
+	
+	/**
+	 * @see org.openmrs.api.PatientService#getAllPatients()
+	 */
+	@Transactional(readOnly = true)
+	public List<Patient> getAllPatients() throws APIException {
+		return Context.getPatientService().getAllPatients(false);
+	}
+	
+	/**
+	 * @see org.openmrs.api.PatientService#getAllPatients(boolean)
+	 */
+	@Transactional(readOnly = true)
+	public List<Patient> getAllPatients(boolean includeVoided) throws APIException {
+		return dao.getAllPatients(includeVoided);
+	}
+	
+	/**
+	 * @deprecated replaced by {@link #getPatients(String, String, List, boolean)}
+	 * @see org.openmrs.api.PatientService#getPatients(java.lang.String, java.lang.String,
+	 *      java.util.List)
+	 */
+	@Deprecated
+	@Transactional(readOnly = true)
+	public List<Patient> getPatients(String name, String identifier, List<PatientIdentifierType> identifierTypes)
+	    throws APIException {
+		return Context.getPatientService().getPatients(name, identifier, identifierTypes, false);
+	}
+	
+	/**
+	 * @see org.openmrs.api.PatientService#getPatients(java.lang.String, java.lang.String,
+	 *      java.util.List, boolean)
+	 */
+	// TODO - search for usage with non-empty list of patient identifier types
+	@Transactional(readOnly = true)
+	public List<Patient> getPatients(String name, String identifier, List<PatientIdentifierType> identifierTypes,
+	                                 boolean matchIdentifierExactly) throws APIException {
+		
+		if (identifierTypes == null) {
+			identifierTypes = Collections.emptyList();
+		}
+		
+		return Context.getPatientService().getPatients(name, identifier, identifierTypes, matchIdentifierExactly, 0, null);
+	}
+	
+	/**
+	 * @see org.openmrs.api.PatientService#checkPatientIdentifiers(org.openmrs.Patient)
+	 */
+	@Transactional(readOnly = true)
+	public void checkPatientIdentifiers(Patient patient) throws PatientIdentifierException {
+		// check patient has at least one identifier
+		if (!patient.isVoided() && patient.getActiveIdentifiers().size() < 1) {
+			throw new InsufficientIdentifiersException("At least one nonvoided Patient Identifier is required");
+		}
+		
+		List<PatientIdentifier> identifiers = new Vector<PatientIdentifier>();
+		identifiers.addAll(patient.getIdentifiers());
+		List<String> identifiersUsed = new Vector<String>();
+		List<PatientIdentifierType> requiredTypes = Context.getPatientService().getPatientIdentifierTypes(null, null, true,
+		    null);
+		if (requiredTypes == null) {
+			requiredTypes = new ArrayList<PatientIdentifierType>();
+		}
+		List<PatientIdentifierType> foundRequiredTypes = new ArrayList<PatientIdentifierType>();
+		
+		for (PatientIdentifier pi : identifiers) {
+			if (pi.isVoided()) {
+				continue;
+			}
+			
+			try {
+				checkPatientIdentifier(pi);
+			}
+			catch (BlankIdentifierException bie) {
+				patient.removeIdentifier(pi);
+				throw bie;
+			}
+			
+			// check if this is a required identifier
+			for (PatientIdentifierType requiredType : requiredTypes) {
+				if (pi.getIdentifierType().equals(requiredType)) {
+					foundRequiredTypes.add(requiredType);
+					requiredTypes.remove(requiredType);
+					break;
+				}
+			}
+			
+			// TODO: check patient has at least one "sufficient" identifier
+			// TODO: what makes a patient identifier unique ... can you have the
+			// 		 same identifier number at different locations?  if so, then this
+			// 		 check duplicate algorithm does not handle this case
+			
+			// check this patient for duplicate identifiers+identifierType
+			if (identifiersUsed.contains(pi.getIdentifier() + " id type #: "
+			        + pi.getIdentifierType().getPatientIdentifierTypeId())) {
+				throw new DuplicateIdentifierException("This patient has two identical identifiers of type "
+				        + pi.getIdentifierType().getName() + ": " + pi.getIdentifier(), pi);
+			} else {
+				identifiersUsed.add(pi.getIdentifier() + " id type #: "
+				        + pi.getIdentifierType().getPatientIdentifierTypeId());
+			}
+		}
+		
+		if (requiredTypes.size() > 0) {
+			String missingNames = "";
+			for (PatientIdentifierType pit : requiredTypes) {
+				missingNames += (missingNames.length() > 0) ? ", " + pit.getName() : pit.getName();
+			}
+			throw new MissingRequiredIdentifierException("Patient is missing the following required identifier(s): "
+			        + missingNames);
+		}
+	}
+	
+	/**
+	 * @see org.openmrs.api.PatientService#checkPatientIdentifier(org.openmrs.PatientIdentifier)
+	 * @deprecated use {@link PatientIdentifierValidator#validateIdentifier(PatientIdentifier)}
+	 */
+	@Deprecated
+	@Transactional(readOnly = true)
+	public void checkPatientIdentifier(PatientIdentifier pi) throws PatientIdentifierException {
+		PatientIdentifierValidator.validateIdentifier(pi);
+	}
+	
+	/**
+	 * @see org.openmrs.api.PatientService#identifierInUse(java.lang.String,
+	 *      org.openmrs.PatientIdentifierType, org.openmrs.Patient)
+	 * @deprecated use getPatientByIdentifier(String) instead
+	 */
+	@Deprecated
+	@Transactional(readOnly = true)
+	public Patient identifierInUse(String identifier, PatientIdentifierType type, Patient ignorePatient) {
+		
+		// get all patients with this identifier
+		List<PatientIdentifierType> types = new Vector<PatientIdentifierType>();
+		types.add(type);
+		List<Patient> patients = Context.getPatientService().getPatients(null, identifier, types, /* exact name+identifier search */
+		true);
+		
+		// ignore this patient (loop until no changes made)
+		while (patients.remove(ignorePatient)) {}
+		
+		if (patients.size() > 0) {
+			return patients.get(0);
+		}
+		
+		return null;
+	}
+	
+	/**
+	 * @deprecated replaced by @deprecated replaced by {@link #getPatients(String, String, List)}
+	 * @see org.openmrs.api.PatientService#getPatientsByIdentifier(java.lang.String, boolean)
+	 */
+	@Deprecated
+	@Transactional(readOnly = true)
+	public List<Patient> getPatientsByIdentifier(String identifier, boolean includeVoided) throws APIException {
+		
+		if (includeVoided) {
+			throw new APIException("Searching on voided patients is no longer allowed");
+		}
+		
+		return Context.getPatientService().getPatients(null, identifier, null);
+	}
+	
+	/**
+	 * @deprecated replaced by {@link #getPatients(String, String, List, boolean)}
+	 * @see org.openmrs.api.PatientService#getPatientsByIdentifierPattern(java.lang.String, boolean)
+	 */
+	@Deprecated
+	@Transactional(readOnly = true)
+	public List<Patient> getPatientsByIdentifierPattern(String identifier, boolean includeVoided) throws APIException {
+		
+		if (includeVoided) {
+			throw new APIException("Searching on voided patients is no longer allowed");
+		}
+		
+		return Context.getPatientService().getPatients(null, identifier, null);
+	}
+	
+	/**
+	 * @see org.openmrs.api.PatientService#getPatientsByName(java.lang.String)
+	 * @deprecated replaced by {@link #getPatients(String, String, List, boolean)}
+	 */
+	@Deprecated
+	@Transactional(readOnly = true)
+	public List<Patient> getPatientsByName(String name) throws APIException {
+		return Context.getPatientService().getPatients(name, (String) null, null);
+	}
+	
+	/**
+	 * @deprecated replaced by {@link #getPatients(String, String, List, boolean)}
+	 */
+	@Deprecated
+	@Transactional(readOnly = true)
+	public List<Patient> getPatientsByName(String name, boolean includeVoided) throws APIException {
+		
+		if (includeVoided) {
+			throw new APIException("Searching on voided patients is no longer allowed");
+		}
+		
+		return Context.getPatientService().getPatients(name, (String) null, null);
+	}
+	
+	/**
+	 * @see org.openmrs.api.PatientService#voidPatient(org.openmrs.Patient, java.lang.String)
+	 */
+	public Patient voidPatient(Patient patient, String reason) throws APIException {
+		if (patient == null) {
+			return null;
+		}
+		
+		// patient and patientidentifier attributes taken care of by the BaseVoidHandler
+		//call the DAO layer directly to avoid any further AOP around save*
+		return dao.savePatient(patient);
+	}
+	
+	/**
+	 * @see org.openmrs.api.PatientService#unvoidPatient(org.openmrs.Patient)
+	 */
+	public Patient unvoidPatient(Patient patient) throws APIException {
+		if (patient == null) {
+			return null;
+		}
+		
+		// patient and patientidentifier attributes taken care of by the BaseUnvoidHandler
+		
+		return dao.savePatient(patient);
+	}
+	
+	/**
+	 * @see #voidPatient(org.openmrs.Patient, java.lang.String)
+	 * @deprecated replaced by {@link #purgePatient(Patient)}
+	 */
+	@Deprecated
+	public void deletePatient(Patient patient) throws APIException {
+		Context.getPatientService().purgePatient(patient);
+	}
+	
+	/**
+	 * @see org.openmrs.api.PatientService#purgePatient(org.openmrs.Patient)
+	 */
+	public void purgePatient(Patient patient) throws APIException {
+		dao.deletePatient(patient);
+	}
+	
+	// patient identifier section
+	
+	/**
+	 * @see org.openmrs.api.PatientService#getPatientIdentifiers(java.lang.String, java.util.List,
+	 *      java.util.List, java.util.List, java.lang.Boolean)
+	 */
+	@Transactional(readOnly = true)
+	public List<PatientIdentifier> getPatientIdentifiers(String identifier,
+	                                                     List<PatientIdentifierType> patientIdentifierTypes,
+	                                                     List<Location> locations, List<Patient> patients,
+	                                                     Boolean isPreferred) throws APIException {
+		
+		if (patientIdentifierTypes == null) {
+			patientIdentifierTypes = new Vector<PatientIdentifierType>();
+		}
+		
+		if (locations == null) {
+			locations = new Vector<Location>();
+		}
+		
+		if (patients == null) {
+			patients = new Vector<Patient>();
+		}
+		
+		return dao.getPatientIdentifiers(identifier, patientIdentifierTypes, locations, patients, isPreferred);
+	}
+	
+	/**
+	 * @deprecated replaced by {@link #getPatientIdentifiers(String, List, List, List, Boolean)}
+	 * @see org.openmrs.api.PatientService#getPatientIdentifiers(org.openmrs.PatientIdentifierType)
+	 */
+	@Deprecated
+	@Transactional(readOnly = true)
+	public List<PatientIdentifier> getPatientIdentifiers(PatientIdentifierType pit) throws APIException {
+		List<PatientIdentifierType> types = new Vector<PatientIdentifierType>();
+		types.add(pit);
+		return Context.getPatientService().getPatientIdentifiers(null, types, null, null, null);
+	}
+	
+	/**
+	 * @deprecated replaced by {@link #getPatientIdentifiers(String, List, List, List, Boolean)}
+	 * @see org.openmrs.api.PatientService#getPatientIdentifiers(java.lang.String,
+	 *      org.openmrs.PatientIdentifierType)
+	 */
+	@Deprecated
+	@Transactional(readOnly = true)
+	public List<PatientIdentifier> getPatientIdentifiers(String identifier, PatientIdentifierType pit) throws APIException {
+		List<PatientIdentifierType> types = new Vector<PatientIdentifierType>();
+		types.add(pit);
+		return Context.getPatientService().getPatientIdentifiers(identifier, types, null, null, null);
+	}
+	
+	/**
+	 * @deprecated replaced by {@link #getPatientIdentifiers(String, List, List, List, Boolean)}
+	 * @see org.openmrs.api.PatientService#getPatientIdentifiers(String, PatientIdentifierType)
+	 */
+	@Deprecated
+	@Transactional(readOnly = true)
+	public List<PatientIdentifier> getPatientIdentifiers(String identifier, PatientIdentifierType patientIdentifierType,
+	                                                     boolean includeVoided) throws APIException {
+		
+		if (includeVoided) {
+			throw new APIException("Searching on voided identifiers is no longer allowed");
+		}
+		
+		List<PatientIdentifierType> types = new Vector<PatientIdentifierType>();
+		types.add(patientIdentifierType);
+		return Context.getPatientService().getPatientIdentifiers(identifier, types, null, null, null);
+	}
+	
+	/**
+	 * @deprecated patient identifiers should not be updated directly; rather, after changing
+	 *             patient identifiers, use {@link #savePatient(Patient)} to save changes to the
+	 *             database
+	 */
+	@Deprecated
+	public void updatePatientIdentifier(PatientIdentifier pi) throws APIException {
+		// this method allows you change only the Identifier type, so let's do
+		// that and then do a full ID check
+		Patient p = pi.getPatient();
+		Set<PatientIdentifier> identifiers = p.getIdentifiers();
+		for (PatientIdentifier identifier : identifiers) {
+			if (identifier.getIdentifier().equals(pi.getIdentifier()) && identifier.getLocation().equals(pi.getLocation())) {
+				identifier.setIdentifierType(pi.getIdentifierType());
+				break;
+			}
+		}
+		
+		Context.getPatientService().savePatient(p);
+	}
+	
+	// end patient identifier section
+	
+	// patient identifier _type_ section
+	
+	/**
+	 * TODO: Add changedBy and DateChanged columns to table patient_identifier_type
+	 * 
+	 * @see org.openmrs.api.PatientService#savePatientIdentifierType(org.openmrs.PatientIdentifierType)
+	 */
+	public PatientIdentifierType savePatientIdentifierType(PatientIdentifierType patientIdentifierType) throws APIException {
+		checkIfPatientIdentifierTypesAreLocked();
+		return dao.savePatientIdentifierType(patientIdentifierType);
+	}
+	
+	/**
+	 * @deprecated replaced by {@link #getAllPatientIdentifierTypes()}
+	 * @see org.openmrs.api.PatientService#getPatientIdentifierTypes()
+	 * @see org.openmrs.api.PatientService#getAllPatientIdentifierTypes()
+	 */
+	@Deprecated
+	@Transactional(readOnly = true)
+	public List<PatientIdentifierType> getPatientIdentifierTypes() throws APIException {
+		return Context.getPatientService().getAllPatientIdentifierTypes();
+	}
+	
+	/**
+	 * @see org.openmrs.api.PatientService#getAllPatientIdentifierTypes()
+	 */
+	@Transactional(readOnly = true)
+	public List<PatientIdentifierType> getAllPatientIdentifierTypes() throws APIException {
+		return Context.getPatientService().getAllPatientIdentifierTypes(false);
+	}
+	
+	/**
+	 * @see org.openmrs.api.PatientService#getAllPatientIdentifierTypes(boolean)
+	 */
+	@Transactional(readOnly = true)
+	public List<PatientIdentifierType> getAllPatientIdentifierTypes(boolean includeRetired) throws APIException {
+		return dao.getAllPatientIdentifierTypes(includeRetired);
+	}
+	
+	/**
+	 * @see org.openmrs.api.PatientService#getPatientIdentifierTypes(java.lang.String,
+	 *      java.lang.String, java.lang.Boolean, java.lang.Boolean)
+	 */
+	@Transactional(readOnly = true)
+	public List<PatientIdentifierType> getPatientIdentifierTypes(String name, String format, Boolean required,
+	                                                             Boolean hasCheckDigit) throws APIException {
+		return dao.getPatientIdentifierTypes(name, format, required, hasCheckDigit);
+	}
+	
+	/**
+	 * @see org.openmrs.api.PatientService#getPatientIdentifierType(java.lang.Integer)
+	 */
+	@Transactional(readOnly = true)
+	public PatientIdentifierType getPatientIdentifierType(Integer patientIdentifierTypeId) throws APIException {
+		return dao.getPatientIdentifierType(patientIdentifierTypeId);
+	}
+	
+	/**
+	 * @see org.openmrs.api.PatientService#getPatientIdentifierType(java.lang.String)
+	 * @deprecated
+	 */
+	@Deprecated
+	@Transactional(readOnly = true)
+	public PatientIdentifierType getPatientIdentifierType(String name) throws APIException {
+		return Context.getPatientService().getPatientIdentifierTypeByName(name);
+	}
+	
+	/**
+	 * @see org.openmrs.api.PatientService#getPatientIdentifierTypeByName(java.lang.String)
+	 */
+	@Transactional(readOnly = true)
+	public PatientIdentifierType getPatientIdentifierTypeByName(String name) throws APIException {
+		List<PatientIdentifierType> types = getPatientIdentifierTypes(name, null, null, null);
+		
+		if (types.size() > 0) {
+			return types.get(0);
+		}
+		
+		return null;
+	}
+	
+	/**
+	 * @see org.openmrs.api.PatientService#retirePatientIdentifierType(org.openmrs.PatientIdentifierType,
+	 *      String)
+	 */
+	public PatientIdentifierType retirePatientIdentifierType(PatientIdentifierType patientIdentifierType, String reason)
+	    throws APIException {
+		checkIfPatientIdentifierTypesAreLocked();
+		if (reason == null || reason.length() < 1) {
+			throw new APIException("A reason is required when retiring an identifier type");
+		}
+		
+		patientIdentifierType.setRetired(true);
+		patientIdentifierType.setRetiredBy(Context.getAuthenticatedUser());
+		patientIdentifierType.setDateRetired(new Date());
+		patientIdentifierType.setRetireReason(reason);
+		return Context.getPatientService().savePatientIdentifierType(patientIdentifierType);
+	}
+	
+	/**
+	 * @see org.openmrs.api.PatientService#unretirePatientIdentifierType(org.openmrs.PatientIdentifierType)
+	 */
+	public PatientIdentifierType unretirePatientIdentifierType(PatientIdentifierType patientIdentifierType)
+	    throws APIException {
+		checkIfPatientIdentifierTypesAreLocked();
+		patientIdentifierType.setRetired(false);
+		patientIdentifierType.setRetiredBy(null);
+		patientIdentifierType.setDateRetired(null);
+		patientIdentifierType.setRetireReason(null);
+		return Context.getPatientService().savePatientIdentifierType(patientIdentifierType);
+	}
+	
+	/**
+	 * @see org.openmrs.api.PatientService#purgePatientIdentifierType(org.openmrs.PatientIdentifierType)
+	 */
+	public void purgePatientIdentifierType(PatientIdentifierType patientIdentifierType) throws APIException {
+		checkIfPatientIdentifierTypesAreLocked();
+		dao.deletePatientIdentifierType(patientIdentifierType);
+	}
+	
+	// end patient identifier _type_ section
+	
+	/**
+	 * @see org.openmrs.api.PatientService#findPatients(java.lang.String, boolean)
+	 * @deprecated
+	 */
+	@Deprecated
+	@Transactional(readOnly = true)
+	public List<Patient> findPatients(String query, boolean includeVoided) throws APIException {
+		if (includeVoided) {
+			throw new APIException("Searching on voided patients is no longer allowed");
+		}
+		
+		return Context.getPatientService().getPatients(query);
+	}
+	
+	/**
+	 * @see org.openmrs.api.PatientService#getPatients(java.lang.String)
+	 */
+	@Transactional(readOnly = true)
+	public List<Patient> getPatients(String query) throws APIException {
+		return Context.getPatientService().getPatients(query, 0, null);
+	}
+	
+	/**
+	 * @see org.openmrs.api.PatientService#findPatient(org.openmrs.Patient)
+	 * @see #getPatientByExample(Patient)
+	 * @deprecated
+	 */
+	@Deprecated
+	@Transactional(readOnly = true)
+	public Patient findPatient(Patient patientToMatch) throws APIException {
+		return Context.getPatientService().getPatientByExample(patientToMatch);
+	}
+	
+	/**
+	 * This default implementation simply looks at the OpenMRS internal id (patient_id). If the id
+	 * is null, assume this patient isn't found. If the patient_id is not null, try and find that id
+	 * in the database
+	 * 
+	 * @see org.openmrs.api.PatientService#getPatientByExample(org.openmrs.Patient)
+	 */
+	@Transactional(readOnly = true)
+	public Patient getPatientByExample(Patient patientToMatch) throws APIException {
+		if (patientToMatch == null || patientToMatch.getPatientId() == null) {
+			return null;
+		}
+		
+		return Context.getPatientService().getPatient(patientToMatch.getPatientId());
+	}
+	
+	/**
+	 * @deprecated use {@link #getDuplicatePatientsByAttributes(List)}
+	 */
+	@Deprecated
+	@Transactional(readOnly = true)
+	public List<Patient> findDuplicatePatients(Set<String> attributes) throws APIException {
+		List<String> attributesAsList = new Vector<String>();
+		attributesAsList.addAll(attributes);
+		
+		return Context.getPatientService().getDuplicatePatientsByAttributes(attributesAsList);
+	}
+	
+	/**
+	 * @see org.openmrs.api.PatientService#getDuplicatePatientsByAttributes(java.util.List)
+	 */
+	@Transactional(readOnly = true)
+	public List<Patient> getDuplicatePatientsByAttributes(List<String> attributes) throws APIException {
+		
+		if (attributes == null || attributes.size() < 1) {
+			throw new APIException("There must be at least one attribute supplied to search on");
+		}
+		
+		return dao.getDuplicatePatientsByAttributes(attributes);
+	}
+	
+	/**
+	 * generate a relationship hash for use in mergePatients; follows the convention:
+	 * [relationshipType][A|B][relativeId]
+	 * 
+	 * @param rel relationship under consideration
+	 * @param primary the focus of the hash
+	 * @return hash depicting relevant information to avoid duplicates
+	 */
+	private String relationshipHash(Relationship rel, Person primary) {
+		boolean isA = rel.getPersonA().equals(primary);
+		return rel.getRelationshipType().getRelationshipTypeId().toString() + (isA ? "A" : "B")
+		        + (isA ? rel.getPersonB().getPersonId().toString() : rel.getPersonA().getPersonId().toString());
+	}
+	
+	/**
+	 * 1) Moves object (encounters/obs) pointing to <code>nonPreferred</code> to
+	 * <code>preferred</code> 2) Copies data (gender/birthdate/names/ids/etc) from
+	 * <code>nonPreferred</code> to <code>preferred</code> iff the data is missing or null in
+	 * <code>preferred</code> 3) <code>notPreferred</code> is marked as voided
+	 * 
+	 * @param preferred
+	 * @param notPreferred
+	 * @throws APIException
+	 * @see org.openmrs.api.PatientService#mergePatients(org.openmrs.Patient, org.openmrs.Patient)
+	 */
+	public void mergePatients(Patient preferred, Patient notPreferred) throws APIException, SerializationException {
+		log.debug("Merging patients: (preferred)" + preferred.getPatientId() + ", (notPreferred) "
+		        + notPreferred.getPatientId());
+		if (preferred.getPatientId().equals(notPreferred.getPatientId())) {
+			log.debug("Merge operation cancelled: Cannot merge user" + preferred.getPatientId() + " to self");
+			throw new APIException("Merge operation cancelled: Cannot merge user " + preferred.getPatientId() + " to self");
+		}
+		List<Order> orders = Context.getOrderService().getAllOrdersByPatient(notPreferred);
+		for (Order order : orders) {
+			if (!order.isVoided()) {
+				throw new APIException("Cannot merge patients where the not preferred patient has unvoided orders");
+			}
+		}
+		PersonMergeLogData mergedData = new PersonMergeLogData();
+		mergeVisits(preferred, notPreferred, mergedData);
+		mergeEncounters(preferred, notPreferred, mergedData);
+		mergeProgramEnrolments(preferred, notPreferred, mergedData);
+		mergeRelationships(preferred, notPreferred, mergedData);
+		mergeObservationsNotContainedInEncounters(preferred, notPreferred, mergedData);
+		mergeIdentifiers(preferred, notPreferred, mergedData);
+		
+		mergeNames(preferred, notPreferred, mergedData);
+		mergeAddresses(preferred, notPreferred, mergedData);
+		mergePersonAttributes(preferred, notPreferred, mergedData);
+		mergeGenderInformation(preferred, notPreferred, mergedData);
+		mergeDateOfBirth(preferred, notPreferred, mergedData);
+		mergeDateOfDeath(preferred, notPreferred, mergedData);
+		
+		// void the non preferred patient
+		Context.getPatientService().voidPatient(notPreferred, "Merged with patient #" + preferred.getPatientId());
+		
+		// void the person associated with not preferred patient
+		Context.getPersonService().voidPerson(notPreferred,
+		    "The patient corresponding to this person has been voided and Merged with patient #" + preferred.getPatientId());
+		
+		// associate the Users associated with the not preferred person, to the preferred person.
+		changeUserAssociations(preferred, notPreferred, mergedData);
+		
+		// Save the newly update preferred patient
+		// This must be called _after_ voiding the nonPreferred patient so that
+		//  a "Duplicate Identifier" error doesn't pop up.
+		savePatient(preferred);
+		
+		//save the person merge log
+		PersonMergeLog personMergeLog = new PersonMergeLog();
+		personMergeLog.setWinner(preferred);
+		personMergeLog.setLoser(notPreferred);
+		personMergeLog.setPersonMergeLogData(mergedData);
+		Context.getPersonService().savePersonMergeLog(personMergeLog);
+	}
+	
+	private void mergeProgramEnrolments(Patient preferred, Patient notPreferred, PersonMergeLogData mergedData) {
+		// copy all program enrollments
+		ProgramWorkflowService programService = Context.getProgramWorkflowService();
+		for (PatientProgram pp : programService.getPatientPrograms(notPreferred, null, null, null, null, null, false)) {
+			if (!pp.getVoided()) {
+				PatientProgram enroll = pp.copy();
+				enroll.setPatient(preferred);
+				log.debug("Copying patientProgram " + pp.getPatientProgramId() + " to " + preferred.getPatientId());
+				PatientProgram persisted = programService.savePatientProgram(enroll);
+				mergedData.addCreatedProgram(persisted.getUuid());
+			}
+		}
+	}
+	
+	private void mergeVisits(Patient preferred, Patient notPreferred, PersonMergeLogData mergedData) {
+		// move all visits, including voided ones (encounters will be handled below)
+		//TODO: this should be a copy, not a move
+		
+		VisitService visitService = Context.getVisitService();
+		
+		for (Visit visit : visitService.getVisitsByPatient(notPreferred, true, true)) {
+			if (log.isDebugEnabled()) {
+				log.debug("Merging visit " + visit.getVisitId() + " to " + preferred.getPatientId());
+			}
+			visit.setPatient(preferred);
+			Visit persisted = visitService.saveVisit(visit);
+			mergedData.addMovedVisit(persisted.getUuid());
+		}
+	}
+	
+	private void mergeEncounters(Patient preferred, Patient notPreferred, PersonMergeLogData mergedData) {
+		// change all encounters. This will cascade to obs and orders contained in those encounters
+		// TODO: this should be a copy, not a move
+		EncounterService es = Context.getEncounterService();
+		for (Encounter e : es.getEncounters(notPreferred, null, null, null, null, null, null, null, null, true)) {
+			e.setPatient(preferred);
+			log.debug("Merging encounter " + e.getEncounterId() + " to " + preferred.getPatientId());
+			Encounter persisted = es.saveEncounter(e);
+			mergedData.addMovedEncounter(persisted.getUuid());
+		}
+	}
+	
+	private void mergeRelationships(Patient preferred, Patient notPreferred, PersonMergeLogData mergedData) {
+		// copy all relationships
+		PersonService personService = Context.getPersonService();
+		Set<String> existingRelationships = new HashSet<String>();
+		// fill in the existing relationships with hashes
+		for (Relationship rel : personService.getRelationshipsByPerson(preferred)) {
+			existingRelationships.add(relationshipHash(rel, preferred));
+		}
+		// iterate over notPreferred's relationships and only copy them if they are needed
+		for (Relationship rel : personService.getRelationshipsByPerson(notPreferred)) {
+			if (!rel.isVoided()) {
+				boolean personAisPreferred = rel.getPersonA().equals(preferred);
+				boolean personAisNotPreferred = rel.getPersonA().equals(notPreferred);
+				boolean personBisPreferred = rel.getPersonB().equals(preferred);
+				boolean personBisNotPreferred = rel.getPersonB().equals(notPreferred);
+				String relHash = relationshipHash(rel, notPreferred);
+				
+				if ((personAisPreferred && personBisNotPreferred) || (personBisPreferred && personAisNotPreferred)) {
+					// void this relationship if it's between the preferred and notPreferred patients
+					personService.voidRelationship(rel, "person " + (personAisNotPreferred ? "A" : "B")
+					        + " was merged to person " + (personAisPreferred ? "A" : "B"));
+				} else if (existingRelationships.contains(relHash)) {
+					// void this relationship if it already exists between preferred and the other side
+					personService.voidRelationship(rel, "person " + (personAisNotPreferred ? "A" : "B")
+					        + " was merged and a relationship already exists");
+				} else {
+					// copy this relationship and replace notPreferred with preferred
+					Relationship tmpRel = rel.copy();
+					if (personAisNotPreferred) {
+						tmpRel.setPersonA(preferred);
+					}
+					if (personBisNotPreferred) {
+						tmpRel.setPersonB(preferred);
+					}
+					log.debug("Copying relationship " + rel.getRelationshipId() + " to " + preferred.getPatientId());
+					Relationship persisted = personService.saveRelationship(tmpRel);
+					mergedData.addCreatedRelationship(persisted.getUuid());
+					// void the existing relationship to the notPreferred
+					personService.voidRelationship(rel, "person " + (personAisNotPreferred ? "A" : "B")
+					        + " was merged, relationship copied to #" + tmpRel.getRelationshipId());
+					// add the relationship hash to existing relationships
+					existingRelationships.add(relHash);
+				}
+				mergedData.addVoidedRelationship(rel.getUuid());
+			}
+		}
+	}
+	
+	private void mergeObservationsNotContainedInEncounters(Patient preferred, Patient notPreferred,
+	                                                       PersonMergeLogData mergedData) {
+		// move all obs that weren't contained in encounters
+		// TODO: this should be a copy, not a move
+		ObsService obsService = Context.getObsService();
+		for (Obs obs : obsService.getObservationsByPerson(notPreferred)) {
+			if (obs.getEncounter() == null && !obs.isVoided()) {
+				obs.setPerson(preferred);
+				Obs persisted = obsService.saveObs(obs, "Merged from patient #" + notPreferred.getPatientId());
+				mergedData.addMovedIndependentObservation(persisted.getUuid());
+			}
+		}
+	}
+	
+	private void mergeIdentifiers(Patient preferred, Patient notPreferred, PersonMergeLogData mergedData) {
+		// move all identifiers
+		// (must be done after all calls to services above so hbm doesn't try to save things prematurely (hacky)
+		for (PatientIdentifier pi : notPreferred.getActiveIdentifiers()) {
+			PatientIdentifier tmpIdentifier = new PatientIdentifier();
+			tmpIdentifier.setIdentifier(pi.getIdentifier());
+			tmpIdentifier.setIdentifierType(pi.getIdentifierType());
+			tmpIdentifier.setLocation(pi.getLocation());
+			tmpIdentifier.setPatient(preferred);
+			boolean found = false;
+			for (PatientIdentifier preferredIdentifier : preferred.getIdentifiers()) {
+				if (preferredIdentifier.getIdentifier() != null
+				        && preferredIdentifier.getIdentifier().equals(tmpIdentifier.getIdentifier())
+				        && preferredIdentifier.getIdentifierType() != null
+				        && preferredIdentifier.getIdentifierType().equals(tmpIdentifier.getIdentifierType())) {
+					found = true;
+				}
+			}
+			if (!found) {
+				tmpIdentifier.setIdentifierType(pi.getIdentifierType());
+				tmpIdentifier.setCreator(Context.getAuthenticatedUser());
+				tmpIdentifier.setDateCreated(new Date());
+				tmpIdentifier.setVoided(false);
+				tmpIdentifier.setVoidedBy(null);
+				tmpIdentifier.setVoidReason(null);
+				tmpIdentifier.setUuid(UUID.randomUUID().toString());
+				// we don't want to change the preferred identifier of the preferred patient
+				tmpIdentifier.setPreferred(false);
+				preferred.addIdentifier(tmpIdentifier);
+				mergedData.addCreatedIdentifier(tmpIdentifier.getUuid());
+				log.debug("Merging identifier " + tmpIdentifier.getIdentifier() + " to " + preferred.getPatientId());
+			}
+		}
+	}
+	
+	private void mergeDateOfDeath(Patient preferred, Patient notPreferred, PersonMergeLogData mergedData) {
+		mergedData.setPriorDateOfDeath(preferred.getDeathDate());
+		if (preferred.getDeathDate() == null) {
+			preferred.setDeathDate(notPreferred.getDeathDate());
+		}
+		
+		if (preferred.getCauseOfDeath() != null) {
+			mergedData.setPriorCauseOfDeath(preferred.getCauseOfDeath().getUuid());
+		}
+		if (preferred.getCauseOfDeath() == null) {
+			preferred.setCauseOfDeath(notPreferred.getCauseOfDeath());
+		}
+	}
+	
+	private void mergeDateOfBirth(Patient preferred, Patient notPreferred, PersonMergeLogData mergedData) {
+		mergedData.setPriorDateOfBirth(preferred.getBirthdate());
+		mergedData.setPriorDateOfBirthEstimated(preferred.isBirthdateEstimated());
+		if (preferred.getBirthdate() == null || (preferred.getBirthdateEstimated() && !notPreferred.getBirthdateEstimated())) {
+			preferred.setBirthdate(notPreferred.getBirthdate());
+			preferred.setBirthdateEstimated(notPreferred.getBirthdateEstimated());
+		}
+	}
+	
+	private void mergePersonAttributes(Patient preferred, Patient notPreferred, PersonMergeLogData mergedData) {
+		// copy person attributes
+		for (PersonAttribute attr : notPreferred.getAttributes()) {
+			if (!attr.isVoided()) {
+				PersonAttribute tmpAttr = attr.copy();
+				tmpAttr.setPerson(null);
+				tmpAttr.setUuid(UUID.randomUUID().toString());
+				preferred.addAttribute(tmpAttr);
+				mergedData.addCreatedAttribute(tmpAttr.getUuid());
+			}
+		}
+	}
+	
+	private void mergeGenderInformation(Patient preferred, Patient notPreferred, PersonMergeLogData mergedData) {
+		// move all other patient info
+		mergedData.setPriorGender(preferred.getGender());
+		if (!"M".equals(preferred.getGender()) && !"F".equals(preferred.getGender())) {
+			preferred.setGender(notPreferred.getGender());
+		}
+	}
+	
+	private void mergeNames(Patient preferred, Patient notPreferred, PersonMergeLogData mergedData) {
+		// move all names
+		// (must be done after all calls to services above so hbm doesn't try to save things prematurely (hacky)
+		for (PersonName newName : notPreferred.getNames()) {
+			boolean containsName = false;
+			for (PersonName currentName : preferred.getNames()) {
+				containsName = currentName.equalsContent(newName);
+				if (containsName) {
+					break;
+				}
+			}
+			if (!containsName) {
+				PersonName tmpName = constructTemporaryName(newName);
+				preferred.addName(tmpName);
+				mergedData.addCreatedName(tmpName.getUuid());
+				log.debug("Merging name " + newName.getGivenName() + " to " + preferred.getPatientId());
+			}
+		}
+	}
+	
+	private PersonName constructTemporaryName(PersonName newName) {
+		PersonName tmpName = PersonName.newInstance(newName);
+		tmpName.setPersonNameId(null);
+		tmpName.setVoided(false);
+		tmpName.setVoidedBy(null);
+		tmpName.setVoidReason(null);
+		// we don't want to change the preferred name of the preferred patient
+		tmpName.setPreferred(false);
+		tmpName.setUuid(UUID.randomUUID().toString());
+		return tmpName;
+	}
+	
+	private void mergeAddresses(Patient preferred, Patient notPreferred, PersonMergeLogData mergedData)
+	    throws SerializationException {
+		// move all addresses
+		// (must be done after all calls to services above so hbm doesn't try to save things prematurely (hacky)
+		for (PersonAddress newAddress : notPreferred.getAddresses()) {
+			boolean containsAddress = false;
+			for (PersonAddress currentAddress : preferred.getAddresses()) {
+				containsAddress = currentAddress.equalsContent(newAddress);
+				if (containsAddress) {
+					break;
+				}
+			}
+			if (!containsAddress) {
+				PersonAddress tmpAddress = (PersonAddress) newAddress.clone();
+				tmpAddress.setPersonAddressId(null);
+				tmpAddress.setVoided(false);
+				tmpAddress.setVoidedBy(null);
+				tmpAddress.setVoidReason(null);
+				tmpAddress.setPreferred(false); // addresses from non-preferred patient shouldn't be marked as preferred
+				tmpAddress.setUuid(UUID.randomUUID().toString());
+				preferred.addAddress(tmpAddress);
+				mergedData.addCreatedAddress(tmpAddress.getUuid());
+				log.debug("Merging address " + newAddress.getPersonAddressId() + " to " + preferred.getPatientId());
+			}
+		}
+		
+		// copy person attributes
+		for (PersonAttribute attr : notPreferred.getAttributes()) {
+			if (!attr.isVoided()) {
+				PersonAttribute tmpAttr = attr.copy();
+				tmpAttr.setPerson(null);
+				tmpAttr.setUuid(UUID.randomUUID().toString());
+				preferred.addAttribute(tmpAttr);
+				mergedData.addCreatedAttribute(tmpAttr.getUuid());
+			}
+		}
+		
+		// move all other patient info
+		mergedData.setPriorGender(preferred.getGender());
+		if (!"M".equals(preferred.getGender()) && !"F".equals(preferred.getGender())) {
+			preferred.setGender(notPreferred.getGender());
+		}
+		/*
+		 * if (preferred.getRace() == null || preferred.getRace().equals(""))
+		 * preferred.setRace(notPreferred.getRace());
+		 */
+		
+		mergedData.setPriorDateOfBirth(preferred.getBirthdate());
+		mergedData.setPriorDateOfBirthEstimated(preferred.isBirthdateEstimated());
+		if (preferred.getBirthdate() == null || (preferred.getBirthdateEstimated() && !notPreferred.getBirthdateEstimated())) {
+			preferred.setBirthdate(notPreferred.getBirthdate());
+			preferred.setBirthdateEstimated(notPreferred.getBirthdateEstimated());
+		}
+		mergedData.setPriorDateOfDeathEstimated(preferred.getDeathdateEstimated());
+		if (preferred.getDeathdateEstimated() == null) {
+			preferred.setDeathdateEstimated(notPreferred.getDeathdateEstimated());
+		}
+		
+		mergedData.setPriorDateOfDeath(preferred.getDeathDate());
+		if (preferred.getDeathDate() == null) {
+			preferred.setDeathDate(notPreferred.getDeathDate());
+		}
+		
+		if (preferred.getCauseOfDeath() != null) {
+			mergedData.setPriorCauseOfDeath(preferred.getCauseOfDeath().getUuid());
+		}
+		if (preferred.getCauseOfDeath() == null) {
+			preferred.setCauseOfDeath(notPreferred.getCauseOfDeath());
+		}
+		
+		// void the non preferred patient
+		Context.getPatientService().voidPatient(notPreferred, "Merged with patient #" + preferred.getPatientId());
+		
+		// void the person associated with not preferred patient
+		Context.getPersonService().voidPerson(notPreferred,
+		    "The patient corresponding to this person has been voided and Merged with patient #" + preferred.getPatientId());
+		
+		// associate the Users associated with the not preferred person, to the preferred person.
+		changeUserAssociations(preferred, notPreferred, mergedData);
+		
+		// Save the newly update preferred patient
+		// This must be called _after_ voiding the nonPreferred patient so that
+		//  a "Duplicate Identifier" error doesn't pop up.
+		savePatient(preferred);
+		
+		//save the person merge log
+		PersonMergeLog personMergeLog = new PersonMergeLog();
+		personMergeLog.setWinner(preferred);
+		personMergeLog.setLoser(notPreferred);
+		personMergeLog.setPersonMergeLogData(mergedData);
+		Context.getPersonService().savePersonMergeLog(personMergeLog);
+	}
+	
+	/**
+	 * Change user associations for notPreferred to preferred person.
+	 * 
+	 * @param preferred
+	 * @param notPreferred
+	 * @param mergedData a patient merge audit data object to update
+	 * @see PatientServiceImpl#mergePatients(Patient, Patient)
+	 */
+	private void changeUserAssociations(Patient preferred, Person notPreferred, PersonMergeLogData mergedData) {
+		UserService userService = Context.getUserService();
+		List<User> users = userService.getUsersByPerson(notPreferred, true);
+		for (User user : users) {
+			user.setPerson(preferred);
+			User persisted = userService.saveUser(user, null);
+			if (mergedData != null) {
+				mergedData.addMovedUser(persisted.getUuid());
+			}
+		}
+	}
+	
+	/**
+	 * This is the way to establish that a patient has left the care center. This API call is
+	 * responsible for:
+	 * <ol>
+	 * <li>Closing workflow statuses</li>
+	 * <li>Terminating programs</li>
+	 * <li>Discontinuing orders</li>
+	 * <li>Flagging patient table</li>
+	 * <li>Creating any relevant observations about the patient (if applicable)</li>
+	 * </ol>
+	 * 
+	 * @param patient - the patient who has exited care
+	 * @param dateExited - the declared date/time of the patient's exit
+	 * @param reasonForExit - the concept that corresponds with why the patient has been declared as
+	 *            exited
+	 * @throws APIException
+	 */
+	public void exitFromCare(Patient patient, Date dateExited, Concept reasonForExit) throws APIException {
+		
+		if (patient == null) {
+			throw new APIException("Attempting to exit from care an invalid patient. Cannot proceed");
+		}
+		if (dateExited == null) {
+			throw new APIException("Must supply a valid dateExited when indicating that a patient has left care");
+		}
+		if (reasonForExit == null) {
+			throw new APIException(
+			        "Must supply a valid reasonForExit (even if 'Unknown') when indicating that a patient has left care");
+		}
+		
+		// need to create an observation to represent this (otherwise how
+		// will we know?)
+		saveReasonForExitObs(patient, dateExited, reasonForExit);
+		
+		// need to terminate any applicable programs
+		Context.getProgramWorkflowService().triggerStateConversion(patient, reasonForExit, dateExited);
+	}
+	
+	/**
+	 * TODO: Patients should actually be allowed to exit multiple times
+	 * 
+	 * @param patient
+	 * @param exitDate
+	 * @param cause
+	 */
+	private void saveReasonForExitObs(Patient patient, Date exitDate, Concept cause) throws APIException {
+		
+		if (patient == null) {
+			throw new APIException("Patient supplied to method is null");
+		}
+		if (exitDate == null) {
+			throw new APIException("Exit date supplied to method is null");
+		}
+		if (cause == null) {
+			throw new APIException("Cause supplied to method is null");
+		}
+		
+		// need to make sure there is an Obs that represents the patient's
+		// exit
+		log.debug("Patient is exiting, so let's make sure there's an Obs for it");
+		
+		String codProp = Context.getAdministrationService().getGlobalProperty("concept.reasonExitedCare");
+		Concept reasonForExit = Context.getConceptService().getConcept(codProp);
+		
+		if (reasonForExit != null) {
+			List<Obs> obssExit = Context.getObsService().getObservationsByPersonAndConcept(patient, reasonForExit);
+			if (obssExit != null) {
+				if (obssExit.size() > 1) {
+					log.error("Multiple reasons for exit (" + obssExit.size() + ")?  Shouldn't be...");
+				} else {
+					Obs obsExit = null;
+					if (obssExit.size() == 1) {
+						// already has a reason for exit - let's edit it.
+						log.debug("Already has a reason for exit, so changing it");
+						
+						obsExit = obssExit.iterator().next();
+						
+					} else {
+						// no reason for exit obs yet, so let's make one
+						log.debug("No reason for exit yet, let's create one.");
+						
+						obsExit = new Obs();
+						obsExit.setPerson(patient);
+						obsExit.setConcept(reasonForExit);
+						
+						Location loc = Context.getLocationService().getDefaultLocation();
+						
+						if (loc != null) {
+							obsExit.setLocation(loc);
+						} else {
+							log.error("Could not find a suitable location for which to create this new Obs");
+						}
+					}
+					
+					if (obsExit != null) {
+						// put the right concept and (maybe) text in this
+						// obs
+						obsExit.setValueCoded(cause);
+						obsExit.setValueCodedName(cause.getName()); // ABKTODO: presume current locale?
+						obsExit.setObsDatetime(exitDate);
+						Context.getObsService().saveObs(obsExit, "updated by PatientService.saveReasonForExit");
+					}
+				}
+			}
+		} else {
+			log.debug("Reason for exit is null - should not have gotten here without throwing an error on the form.");
+		}
+		
+	}
+	
+	/**
+	 * This is the way to establish that a patient has died. In addition to exiting the patient from
+	 * care (see above), this method will also set the appropriate patient characteristics to
+	 * indicate that they have died, when they died, etc.
+	 * 
+	 * @param patient - the patient who has died
+	 * @param dateDied - the declared date/time of the patient's death
+	 * @param causeOfDeath - the concept that corresponds with the reason the patient died
+	 * @param otherReason - in case the causeOfDeath is 'other', a place to store more info
+	 * @throws APIException
+	 */
+	public void processDeath(Patient patient, Date dateDied, Concept causeOfDeath, String otherReason) throws APIException {
+		//SQLStateConverter s = null;
+		
+		if (patient != null && dateDied != null && causeOfDeath != null) {
+			// set appropriate patient characteristics
+			patient.setDead(true);
+			patient.setDeathDate(dateDied);
+			patient.setCauseOfDeath(causeOfDeath);
+			this.updatePatient(patient);
+			saveCauseOfDeathObs(patient, dateDied, causeOfDeath, otherReason);
+			
+			// exit from program
+			// first, need to get Concept for "Patient Died"
+			String strPatientDied = Context.getAdministrationService().getGlobalProperty("concept.patientDied");
+			Concept conceptPatientDied = Context.getConceptService().getConcept(strPatientDied);
+			
+			if (conceptPatientDied == null) {
+				log.debug("ConceptPatientDied is null");
+			}
+			exitFromCare(patient, dateDied, conceptPatientDied);
+			
+		} else {
+			if (patient == null) {
+				throw new APIException("Attempting to set an invalid patient's status to 'dead'");
+			}
+			if (dateDied == null) {
+				throw new APIException("Must supply a valid dateDied when indicating that a patient has died");
+			}
+			if (causeOfDeath == null) {
+				throw new APIException(
+				        "Must supply a valid causeOfDeath (even if 'Unknown') when indicating that a patient has died");
+			}
+		}
+	}
+	
+	/**
+	 * @see org.openmrs.api.PatientService#saveCauseOfDeathObs(org.openmrs.Patient, java.util.Date,
+	 *      org.openmrs.Concept, java.lang.String)
+	 */
+	public void saveCauseOfDeathObs(Patient patient, Date deathDate, Concept cause, String otherReason) throws APIException {
+		
+		if (patient == null) {
+			throw new APIException("Patient supplied to method is null");
+		}
+		if (deathDate == null) {
+			throw new APIException("Death date supplied to method is null");
+		}
+		if (cause == null) {
+			throw new APIException("Cause supplied to method is null");
+		}
+		
+		if (!patient.getDead()) {
+			patient.setDead(true);
+			patient.setDeathDate(deathDate);
+			patient.setCauseOfDeath(cause);
+		}
+		
+		log.debug("Patient is dead, so let's make sure there's an Obs for it");
+		// need to make sure there is an Obs that represents the patient's
+		// cause of death, if applicable
+		
+		String codProp = Context.getAdministrationService().getGlobalProperty("concept.causeOfDeath");
+		
+		Concept causeOfDeath = Context.getConceptService().getConcept(codProp);
+		
+		if (causeOfDeath != null) {
+			List<Obs> obssDeath = Context.getObsService().getObservationsByPersonAndConcept(patient, causeOfDeath);
+			if (obssDeath != null) {
+				if (obssDeath.size() > 1) {
+					log.error("Multiple causes of death (" + obssDeath.size() + ")?  Shouldn't be...");
+				} else {
+					Obs obsDeath = null;
+					if (obssDeath.size() == 1) {
+						// already has a cause of death - let's edit it.
+						log.debug("Already has a cause of death, so changing it");
+						
+						obsDeath = obssDeath.iterator().next();
+						
+					} else {
+						// no cause of death obs yet, so let's make one
+						log.debug("No cause of death yet, let's create one.");
+						
+						obsDeath = new Obs();
+						obsDeath.setPerson(patient);
+						obsDeath.setConcept(causeOfDeath);
+						Location location = Context.getLocationService().getDefaultLocation();
+						if (location != null) {
+							obsDeath.setLocation(location);
+						} else {
+							log.error("Could not find a suitable location for which to create this new Obs");
+						}
+					}
+					
+					// put the right concept and (maybe) text in this obs
+					Concept currCause = patient.getCauseOfDeath();
+					if (currCause == null) {
+						// set to NONE
+						log.debug("Current cause is null, attempting to set to NONE");
+						String noneConcept = Context.getAdministrationService().getGlobalProperty("concept.none");
+						currCause = Context.getConceptService().getConcept(noneConcept);
+					}
+					
+					if (currCause != null) {
+						log.debug("Current cause is not null, setting to value_coded");
+						obsDeath.setValueCoded(currCause);
+						obsDeath.setValueCodedName(currCause.getName()); // ABKTODO: presume current locale?
+						
+						Date dateDeath = patient.getDeathDate();
+						if (dateDeath == null) {
+							dateDeath = new Date();
+						}
+						obsDeath.setObsDatetime(dateDeath);
+						
+						// check if this is an "other" concept - if so, then
+						// we need to add value_text
+						String otherConcept = Context.getAdministrationService().getGlobalProperty("concept.otherNonCoded");
+						Concept conceptOther = Context.getConceptService().getConcept(otherConcept);
+						if (conceptOther != null) {
+							if (conceptOther.equals(currCause)) {
+								// seems like this is an other concept -
+								// let's try to get the "other" field info
+								log.debug("Setting value_text as " + otherReason);
+								obsDeath.setValueText(otherReason);
+							} else {
+								log.debug("New concept is NOT the OTHER concept, so setting to blank");
+								obsDeath.setValueText("");
+							}
+						} else {
+							log.debug("Don't seem to know about an OTHER concept, so deleting value_text");
+							obsDeath.setValueText("");
+						}
+						
+						Context.getObsService().saveObs(obsDeath, "updated by PatientService.saveCauseOfDeathObs");
+					} else {
+						log.debug("Current cause is still null - aborting mission");
+					}
+				}
+			}
+		} else {
+			log.debug("Cause of death is null - should not have gotten here without throwing an error on the form.");
+		}
+	}
+	
+	/**
+	 * @see org.openmrs.api.PatientService#getPatientByUuid(java.lang.String)
+	 */
+	@Transactional(readOnly = true)
+	public Patient getPatientByUuid(String uuid) throws APIException {
+		return dao.getPatientByUuid(uuid);
+	}
+	
+	@Transactional(readOnly = true)
+	public PatientIdentifier getPatientIdentifierByUuid(String uuid) throws APIException {
+		return dao.getPatientIdentifierByUuid(uuid);
+	}
+	
+	/**
+	 * @see org.openmrs.api.PatientService#getPatientIdentifierTypeByUuid(java.lang.String)
+	 */
+	@Transactional(readOnly = true)
+	public PatientIdentifierType getPatientIdentifierTypeByUuid(String uuid) throws APIException {
+		return dao.getPatientIdentifierTypeByUuid(uuid);
+	}
+	
+	/**
+	 * @see org.openmrs.api.PatientService#getDefaultIdentifierValidator()
+	 */
+	@Transactional(readOnly = true)
+	public IdentifierValidator getDefaultIdentifierValidator() {
+		String defaultPIV = Context.getAdministrationService().getGlobalProperty(
+		    OpenmrsConstants.GLOBAL_PROPERTY_DEFAULT_PATIENT_IDENTIFIER_VALIDATOR, "");
+		
+		try {
+			return identifierValidators.get(Class.forName(defaultPIV));
+		}
+		catch (ClassNotFoundException e) {
+			log.error("Global Property " + OpenmrsConstants.GLOBAL_PROPERTY_DEFAULT_PATIENT_IDENTIFIER_VALIDATOR
+			        + " not set to an actual class.", e);
+			return identifierValidators.get(LuhnIdentifierValidator.class);
+		}
+	}
+	
+	/**
+	 * @see org.openmrs.api.PatientService#getIdentifierValidator(java.lang.String)
+	 */
+	public IdentifierValidator getIdentifierValidator(Class<IdentifierValidator> identifierValidator) {
+		return identifierValidators.get(identifierValidator);
+	}
+	
+	public Map<Class<? extends IdentifierValidator>, IdentifierValidator> getIdentifierValidators() {
+		if (identifierValidators == null) {
+			identifierValidators = new LinkedHashMap<Class<? extends IdentifierValidator>, IdentifierValidator>();
+		}
+		return identifierValidators;
+	}
+	
+	/**
+	 * ADDs identifierValidators, doesn't replace them
+	 * 
+	 * @param identifierValidators
+	 */
+	public void setIdentifierValidators(Map<Class<? extends IdentifierValidator>, IdentifierValidator> identifierValidators) {
+		if (identifierValidators == null) {
+			this.identifierValidators = null;
+			return;
+		}
+		for (Map.Entry<Class<? extends IdentifierValidator>, IdentifierValidator> entry : identifierValidators.entrySet()) {
+			getIdentifierValidators().put(entry.getKey(), entry.getValue());
+		}
+	}
+	
+	/**
+	 * @see org.openmrs.api.PatientService#getAllIdentifierValidators()
+	 */
+	public Collection<IdentifierValidator> getAllIdentifierValidators() {
+		return identifierValidators.values();
+	}
+	
+	/**
+	 * @see org.openmrs.api.PatientService#getIdentifierValidator(java.lang.String)
+	 */
+	@SuppressWarnings("unchecked")
+	@Transactional(readOnly = true)
+	public IdentifierValidator getIdentifierValidator(String pivClassName) {
+		if (StringUtils.isBlank(pivClassName)) {
+			return null;
+		}
+		
+		try {
+			return getIdentifierValidator(((Class<IdentifierValidator>) Context.loadClass(pivClassName)));
+		}
+		catch (ClassNotFoundException e) {
+			log.error("Could not find patient identifier validator " + pivClassName, e);
+			return getDefaultIdentifierValidator();
+		}
+	}
+	
+	/**
+	 * @see org.openmrs.api.PatientService#isIdentifierInUseByAnotherPatient(org.openmrs.PatientIdentifier)
+	 */
+	@Transactional(readOnly = true)
+	public boolean isIdentifierInUseByAnotherPatient(PatientIdentifier patientIdentifier) {
+		return dao.isIdentifierInUseByAnotherPatient(patientIdentifier);
+	}
+	
+	/**
+	 * @see org.openmrs.api.PatientService#getPatientIdentifier(java.lang.Integer)
+	 */
+	@Transactional(readOnly = true)
+	public PatientIdentifier getPatientIdentifier(Integer patientIdentifierId) throws APIException {
+		return dao.getPatientIdentifier(patientIdentifierId);
+	}
+	
+	/**
+	 * @see org.openmrs.api.PatientService#voidPatientIdentifier(org.openmrs.PatientIdentifier,
+	 *      java.lang.String)
+	 */
+	@Override
+	public PatientIdentifier voidPatientIdentifier(PatientIdentifier patientIdentifier, String reason) throws APIException {
+		
+		if (patientIdentifier == null || StringUtils.isBlank(reason)) {
+			throw new APIException("patientIdentifier can't be null and the reason should not be an empty string");
+		}
+		return Context.getPatientService().savePatientIdentifier(patientIdentifier);
+		
+	}
+	
+	/**
+	 * @see org.openmrs.api.PatientService#mergePatients(org.openmrs.Patient, java.util.List)
+	 */
+	@Override
+	public void mergePatients(Patient preferred, List<Patient> notPreferred) throws APIException, SerializationException {
+		
+		for (Patient nonPreferred : notPreferred) {
+			mergePatients(preferred, nonPreferred);
+		}
+	}
+	
+	/**
+	 * @see org.openmrs.api.PatientService#savePatientIdentifier(org.openmrs.PatientIdentifier)
+	 */
+	public PatientIdentifier savePatientIdentifier(PatientIdentifier patientIdentifier) throws APIException {
+		//if the argument or the following required fields are not specified
+		PatientIdentifierType.LocationBehavior locationBehavior = null;
+		if (patientIdentifier != null) {
+			locationBehavior = patientIdentifier.getIdentifierType().getLocationBehavior();
+		}
+		
+		if (patientIdentifier == null
+		        || patientIdentifier.getPatient() == null
+		        || patientIdentifier.getIdentifierType() == null
+		        || StringUtils.isBlank(patientIdentifier.getIdentifier())
+		        || (locationBehavior == PatientIdentifierType.LocationBehavior.REQUIRED && patientIdentifier.getLocation() == null)) {
+			throw new APIException("PatientIdentifier argument or one of its required fields is null or invalid");
+		}
+		if (patientIdentifier.getPatientIdentifierId() == null) {
+			Context.requirePrivilege(PrivilegeConstants.ADD_PATIENT_IDENTIFIERS);
+		} else {
+			Context.requirePrivilege(PrivilegeConstants.EDIT_PATIENT_IDENTIFIERS);
+		}
+		
+		return dao.savePatientIdentifier(patientIdentifier);
+	}
+	
+	/**
+	 * @see org.openmrs.api.PatientService#purgePatientIdentifier(org.openmrs.PatientIdentifier)
+	 */
+	public void purgePatientIdentifier(PatientIdentifier patientIdentifier) throws APIException {
+		
+		dao.deletePatientIdentifier(patientIdentifier);
+		
+	}
+	
+	/**
+	 * @see org.openmrs.api.PatientService#getProblems(org.openmrs.Person)
+	 */
+	@Transactional(readOnly = true)
+	public List<Problem> getProblems(Person p) throws APIException {
+		List<Problem> problems = Context.getActiveListService().getActiveListItems(Problem.class, p,
+		    Problem.ACTIVE_LIST_TYPE);
+		Collections.sort(problems);
+		return problems;
+	}
+	
+	/**
+	 * @see org.openmrs.api.PatientService#getProblem(java.lang.Integer)
+	 */
+	@Transactional(readOnly = true)
+	public Problem getProblem(Integer problemListId) throws APIException {
+		return Context.getActiveListService().getActiveListItem(Problem.class, problemListId);
+	}
+	
+	/**
+	 * @see org.openmrs.api.PatientService#saveProblem(org.openmrs.activelist.Problem)
+	 */
+	public void saveProblem(Problem problem) throws APIException {
+		//if the problem is new and doesnt have a sort weight already, set it
+		if ((problem.getId() == null) && (problem.getSortWeight() == null)) {
+			problem.setSortWeight((double) (getProblems(problem.getPerson()).size() + 1));
+		}
+		Context.getActiveListService().saveActiveListItem(problem);
+	}
+	
+	/**
+	 * @see org.openmrs.api.PatientService#removeProblem(org.openmrs.activelist.Problem,
+	 *      java.lang.String)
+	 */
+	public void removeProblem(Problem problem, String reason) throws APIException {
+		problem.setComments(reason);
+		Context.getActiveListService().removeActiveListItem(problem, null);
+	}
+	
+	/**
+	 * @see org.openmrs.api.PatientService#voidProblem(org.openmrs.activelist.Problem,
+	 *      java.lang.String)
+	 */
+	public void voidProblem(Problem problem, String reason) throws APIException {
+		Context.getActiveListService().voidActiveListItem(problem, reason);
+	}
+	
+	/**
+	 * @see org.openmrs.api.PatientService#getAllergies(org.openmrs.Person)
+	 */
+	@Transactional(readOnly = true)
+	public List<Allergy> getAllergies(Person p) throws APIException {
+		return Context.getActiveListService().getActiveListItems(Allergy.class, p, Allergy.ACTIVE_LIST_TYPE);
+	}
+	
+	/**
+	 * @see org.openmrs.api.PatientService#getAllergy(java.lang.Integer)
+	 */
+	@Transactional(readOnly = true)
+	public Allergy getAllergy(Integer allergyListId) throws APIException {
+		return Context.getActiveListService().getActiveListItem(Allergy.class, allergyListId);
+	}
+	
+	/**
+	 * @see org.openmrs.api.PatientService#saveAllergy(org.openmrs.activelist.Allergy)
+	 */
+	public void saveAllergy(Allergy allergy) throws APIException {
+		Context.getActiveListService().saveActiveListItem(allergy);
+	}
+	
+	/**
+	 * @see org.openmrs.api.PatientService#removeAllergy(org.openmrs.activelist.Allergy,
+	 *      java.lang.String)
+	 */
+	public void removeAllergy(Allergy allergy, String reason) throws APIException {
+		Context.getActiveListService().removeActiveListItem(allergy, null);
+	}
+	
+	/**
+	 * @see org.openmrs.api.PatientService#voidAllergy(org.openmrs.activelist.Allergy,
+	 *      java.lang.String)
+	 */
+	public void voidAllergy(Allergy allergy, String reason) throws APIException {
+		Context.getActiveListService().voidActiveListItem(allergy, reason);
+	}
+	
+	/**
+	 * @see PatientService#getCountOfPatients(String)
+	 */
+	@Override
+	@Transactional(readOnly = true)
+	public Integer getCountOfPatients(String query) {
+		int count = 0;
+		if (StringUtils.isBlank(query)) {
+			return count;
+		}
+		
+		return OpenmrsUtil.convertToInteger(dao.getCountOfPatients(query));
+	}
+	
+	/**
+	 * @see PatientService#getPatients(String, Integer, Integer)
+	 */
+	@SuppressWarnings("unchecked")
+	@Override
+	@Transactional(readOnly = true)
+	public List<Patient> getPatients(String query, Integer start, Integer length) throws APIException {
+		List<Patient> patients = new Vector<Patient>();
+		if (StringUtils.isBlank(query)) {
+			return patients;
+		}
+		
+		return dao.getPatients(query, start, length);
+	}
+	
+	/**
+	 * @see PatientService#getPatients(String, String, List, boolean, Integer, Integer)
+	 */
+	// TODO - search for usage with non-empty list of patient identifier types - not used
+	@Override
+	@Transactional(readOnly = true)
+	public List<Patient> getPatients(String name, String identifier, List<PatientIdentifierType> identifierTypes,
+	                                 boolean matchIdentifierExactly, Integer start, Integer length) throws APIException {
+		if (identifierTypes == null) {
+			identifierTypes = Collections.emptyList();
+		}
+		
+		return dao.getPatients(name, identifier, identifierTypes, matchIdentifierExactly, start, length, false);
+	}
+	
+	/**
+	 * @see PatientService#checkIfPatientIdentifierTypesAreLocked()
+	 */
+	public void checkIfPatientIdentifierTypesAreLocked() {
+		String locked = Context.getAdministrationService().getGlobalProperty(
+		    OpenmrsConstants.GLOBAL_PROPERTY_PATIENT_IDENTIFIER_TYPES_LOCKED, "false");
+		if (locked.toLowerCase().equals("true")) {
+			throw new PatientIdentifierTypeLockedException();
+		}
+	}
+}