--- conflicted
+++ resolved
@@ -1,847 +1,841 @@
-/**
- * The contents of this file are subject to the OpenMRS Public License
- * Version 1.0 (the "License"); you may not use this file except in
- * compliance with the License. You may obtain a copy of the License at
- * http://license.openmrs.org
- *
- * Software distributed under the License is distributed on an "AS IS"
- * basis, WITHOUT WARRANTY OF ANY KIND, either express or implied. See the
- * License for the specific language governing rights and limitations
- * under the License.
- *
- * Copyright (C) OpenMRS, LLC.  All Rights Reserved.
- */
-package org.openmrs.web.controller.person;
-
-import java.text.DateFormat;
-import java.text.ParseException;
-import java.util.Calendar;
-import java.util.Collection;
-import java.util.Date;
-import java.util.HashMap;
-import java.util.Iterator;
-import java.util.List;
-import java.util.Map;
-
-import javax.servlet.ServletException;
-import javax.servlet.http.HttpServletRequest;
-import javax.servlet.http.HttpServletResponse;
-import javax.servlet.http.HttpSession;
-
-import org.apache.commons.lang.StringUtils;
-import org.apache.commons.logging.Log;
-import org.apache.commons.logging.LogFactory;
-import org.openmrs.Attributable;
-import org.openmrs.Concept;
-import org.openmrs.Location;
-import org.openmrs.Obs;
-import org.openmrs.Patient;
-import org.openmrs.Person;
-import org.openmrs.PersonAddress;
-import org.openmrs.PersonAttribute;
-import org.openmrs.PersonAttributeType;
-import org.openmrs.PersonName;
-import org.openmrs.Provider;
-import org.openmrs.User;
-import org.openmrs.api.APIException;
-import org.openmrs.api.PersonService;
-import org.openmrs.api.context.Context;
-import org.openmrs.propertyeditor.ConceptEditor;
-import org.openmrs.util.OpenmrsConstants.PERSON_TYPE;
-import org.openmrs.validator.PersonAddressValidator;
-import org.openmrs.web.WebConstants;
-import org.springframework.beans.propertyeditors.CustomDateEditor;
-import org.springframework.beans.propertyeditors.CustomNumberEditor;
-import org.springframework.context.support.MessageSourceAccessor;
-import org.springframework.dao.DataIntegrityViolationException;
-import org.springframework.validation.BindException;
-import org.springframework.validation.Errors;
-import org.springframework.validation.ObjectError;
-import org.springframework.web.bind.ServletRequestDataBinder;
-import org.springframework.web.bind.ServletRequestUtils;
-import org.springframework.web.servlet.ModelAndView;
-import org.springframework.web.servlet.mvc.SimpleFormController;
-import org.springframework.web.servlet.view.RedirectView;
-
-/**
- * This class controls the generic person properties (address, name, attributes). The Patient and
- * User form controllers extend this class.
- *
- * @see org.openmrs.web.controller.patient.PatientFormController
- */
-public class PersonFormController extends SimpleFormController {
-	
-	/** Logger for this class and subclasses */
-	private static final Log LOGGER = LogFactory.getLog(PersonFormController.class);
-	
-	/**
-	 * Allows for other Objects to be used as values in input tags. Normally, only strings and lists
-	 * are expected
-	 *
-	 * @see org.springframework.web.servlet.mvc.BaseCommandController#initBinder(javax.servlet.http.HttpServletRequest,
-	 *      org.springframework.web.bind.ServletRequestDataBinder)
-	 */
-	protected void initBinder(HttpServletRequest request, ServletRequestDataBinder binder) throws Exception {
-		super.initBinder(request, binder);
-		
-		binder.registerCustomEditor(java.lang.Integer.class, new CustomNumberEditor(java.lang.Integer.class, true));
-		binder.registerCustomEditor(java.util.Date.class, new CustomDateEditor(Context.getDateFormat(), true));
-		binder.registerCustomEditor(org.openmrs.Concept.class, new ConceptEditor());
-	}
-	
-	@Override
-	protected Object formBackingObject(HttpServletRequest request) throws Exception {
-		Person person = null;
-		
-		if (Context.isAuthenticated()) {
-			PersonService ps = Context.getPersonService();
-			String personId = request.getParameter("personId");
-			Integer id;
-			if (personId != null) {
-				try {
-					id = Integer.valueOf(personId);
-					person = ps.getPerson(id);
-					if (person == null) {
-						throw new ServletException("There is no person with id: '" + personId + "'");
-					}
-				}
-				catch (NumberFormatException numberError) {
-					throw new ServletException("Invalid personId supplied: '" + personId + "'", numberError);
-				}
-			}
-		}
-		
-		if (person == null) {
-			person = new Person();
-			
-			String name = request.getParameter("addName");
-			if (name != null) {
-				String gender = request.getParameter("addGender");
-				String date = request.getParameter("addBirthdate");
-				String age = request.getParameter("addAge");
-				
-				getMiniPerson(person, name, gender, date, age);
-			}
-		}
-		
-		setupFormBackingObject(person);
-		
-		return person;
-	}
-	
-	/**
-	 * Redirects to the patient form if the given personId points to a patient.
-	 *
-	 * @see org.springframework.web.servlet.mvc.SimpleFormController#showForm(javax.servlet.http.HttpServletRequest,
-	 *      javax.servlet.http.HttpServletResponse, org.springframework.validation.BindException)
-	 */
-	@Override
-	protected ModelAndView showForm(HttpServletRequest request, HttpServletResponse response, BindException errors)
-	        throws Exception {
-		Object person = errors.getTarget();
-		if (person instanceof Patient) {
-			Patient patient = (Patient) person;
-			// Redirect if we are not already in the patient form
-			if (!getFormView().contains("patient")) {
-				return new ModelAndView(new RedirectView("../patients/patient.form?patientId=" + patient.getId()));
-			}
-		}
-		
-		return super.showForm(request, response, errors);
-	}
-	
-	/**
-	 * Redirects to the patient form if the given personId points to a patient.
-	 *
-	 * @see org.springframework.web.servlet.mvc.SimpleFormController#showForm(javax.servlet.http.HttpServletRequest,
-	 *      javax.servlet.http.HttpServletResponse, org.springframework.validation.BindException,
-	 *      java.util.Map)
-	 */
-	@Override
-	protected ModelAndView showForm(HttpServletRequest request, HttpServletResponse response, BindException errors,
-	        Map controlModel) throws Exception {
-		Object person = errors.getTarget();
-		if (person instanceof Patient) {
-			Patient patient = (Patient) person;
-			// Redirect if we are not already in the patient form
-			if (!getFormView().contains("patient")) {
-				return new ModelAndView(new RedirectView("../patients/patient.form?patientId=" + patient.getId()));
-			}
-		}
-		
-		return super.showForm(request, response, errors, controlModel);
-	}
-	
-	/**
-	 * @see org.springframework.web.servlet.mvc.AbstractFormController#processFormSubmission(javax.servlet.http.HttpServletRequest,
-	 *      javax.servlet.http.HttpServletResponse, java.lang.Object,
-	 *      org.springframework.validation.BindException)
-	 */
-	protected ModelAndView processFormSubmission(HttpServletRequest request, HttpServletResponse response, Object obj,
-	        BindException errors) throws Exception {
-		if (!Context.isAuthenticated()) {
-			errors.reject("auth.invalid");
-		}
-		
-		if (errors.hasErrors()) {
-			return showForm(request, response, errors);
-		}
-		
-		Person person = (Person) obj;
-		
-		MessageSourceAccessor msa = getMessageSourceAccessor();
-		String action = request.getParameter("action");
-		
-		if (action.equals(msa.getMessage("Person.save"))) {
-			updatePersonAddresses(request, person, errors);
-			
-			updatePersonNames(request, person);
-			
-			updatePersonAttributes(request, errors, person);
-		}
-		
-		if (errors.hasErrors()) {
-			return showForm(request, response, errors);
-		}
-		
-		return super.processFormSubmission(request, response, person, errors);
-	}
-	
-	@Override
-	protected ModelAndView onSubmit(HttpServletRequest request, HttpServletResponse response, Object command,
-	        BindException errors) throws Exception {
-		if (!Context.isAuthenticated()) {
-			errors.reject("auth.invalid");
-		}
-		
-		if (errors.hasErrors()) {
-			return showForm(request, response, errors);
-		}
-		
-		HttpSession httpSession = request.getSession();
-		
-		Person person = (Person) command;
-		
-		MessageSourceAccessor msa = getMessageSourceAccessor();
-		String action = request.getParameter("action");
-		PersonService ps = Context.getPersonService();
-		
-		String linkedProviders = "";
-		if (action.equals(msa.getMessage("Person.delete")) || action.equals(msa.getMessage("Person.void"))) {
-			Collection<Provider> providerCollection = Context.getProviderService().getProvidersByPerson(person);
-			if (providerCollection != null && !providerCollection.isEmpty()) {
-				for (Provider provider : providerCollection) {
-					linkedProviders = linkedProviders + provider.getName() + ", ";
-				}
-				linkedProviders = linkedProviders.substring(0, linkedProviders.length() - 2);
-			}
-		}
-		
-		if (action.equals(msa.getMessage("Person.delete"))) {
-			try {
-				if (!linkedProviders.isEmpty()) {
-					errors.reject(Context.getMessageSourceService().getMessage("Person.cannot.delete.linkedTo.providers")
-					        + " " + linkedProviders);
-				}
-				
-				Collection<User> userCollection = Context.getUserService().getUsersByPerson(person, true);
-				String linkedUsers = "";
-				if (userCollection != null && !userCollection.isEmpty()) {
-					for (User user : userCollection) {
-						linkedUsers = linkedUsers + user.getSystemId() + ", ";
-					}
-					linkedUsers = linkedUsers.substring(0, linkedUsers.length() - 2);
-				}
-				if (!linkedUsers.isEmpty()) {
-					errors.reject(Context.getMessageSourceService().getMessage("Person.cannot.delete.linkedTo.users") + " "
-					        + linkedUsers);
-				}
-				
-				if (errors.hasErrors()) {
-					return showForm(request, response, errors);
-				} else {
-					ps.purgePerson(person);
-					httpSession.setAttribute(WebConstants.OPENMRS_MSG_ATTR, "Person.deleted");
-					
-					return new ModelAndView(new RedirectView("index.htm"));
-				}
-			}
-			catch (DataIntegrityViolationException e) {
-				LOGGER.error("Unable to delete person because of database FK errors: " + person, e);
-				httpSession.setAttribute(WebConstants.OPENMRS_ERROR_ATTR, "Person.cannot.delete");
-				
-				return new ModelAndView(new RedirectView(getSuccessView() + "?personId=" + person.getPersonId().toString()));
-			}
-		} else if (action.equals(msa.getMessage("Person.void"))) {
-			String voidReason = request.getParameter("voidReason");
-			if (StringUtils.isBlank(voidReason)) {
-				voidReason = msa.getMessage("PersonForm.default.voidReason", null, "Voided from person form", Context
-				        .getLocale());
-			}
-			if (linkedProviders.isEmpty()) {
-				ps.voidPerson(person, voidReason);
-				httpSession.setAttribute(WebConstants.OPENMRS_MSG_ATTR, "Person.voided");
-			} else {
-				httpSession.setAttribute(WebConstants.OPENMRS_ERROR_ATTR, Context.getMessageSourceService().getMessage(
-				    "Person.cannot.void.linkedTo.providers")
-				        + " " + linkedProviders);
-			}
-			return new ModelAndView(new RedirectView(getSuccessView() + "?personId=" + person.getPersonId()));
-		} else if (action.equals(msa.getMessage("Person.unvoid"))) {
-			ps.unvoidPerson(person);
-			httpSession.setAttribute(WebConstants.OPENMRS_MSG_ATTR, "Person.unvoided");
-			
-			return new ModelAndView(new RedirectView(getSuccessView() + "?personId=" + person.getPersonId()));
-		} else {
-			ps.savePerson(person);
-			
-			// If person is dead
-			if (person.getDead()) {
-				LOGGER.debug("Person is dead, so let's make sure there's an Obs for it");
-				// need to make sure there is an Obs that represents the patient's cause of death, if applicable
-				
-				String causeOfDeathConceptId = Context.getAdministrationService().getGlobalProperty("concept.causeOfDeath");
-				Concept causeOfDeath = Context.getConceptService().getConcept(causeOfDeathConceptId);
-				
-				if (causeOfDeath != null) {
-					List<Obs> obssDeath = Context.getObsService().getObservationsByPersonAndConcept(person, causeOfDeath);
-					if (obssDeath != null) {
-						if (obssDeath.size() > 1) {
-							LOGGER.error("Multiple causes of death (" + obssDeath.size() + ")?  Shouldn't be...");
-						} else {
-							Obs obsDeath = null;
-							if (obssDeath.size() == 1) {
-								// already has a cause of death - let's edit it.
-								LOGGER.debug("Already has a cause of death, so changing it");
-								
-								obsDeath = obssDeath.iterator().next();
-								
-							} else {
-								// no cause of death obs yet, so let's make one
-								LOGGER.debug("No cause of death yet, let's create one.");
-								
-								obsDeath = new Obs();
-								obsDeath.setPerson(person);
-								obsDeath.setConcept(causeOfDeath);
-								Location location = Context.getLocationService().getDefaultLocation();
-								// TODO person healthcenter //if ( loc == null ) loc = patient.getHealthCenter();
-								if (location != null) {
-									obsDeath.setLocation(location);
-								} else {
-									LOGGER.error("Could not find a suitable location for which to create this new Obs");
-								}
-							}
-							
-							// put the right concept and (maybe) text in this obs
-							Concept currCause = person.getCauseOfDeath();
-							if (currCause == null) {
-								// set to NONE
-								LOGGER.debug("Current cause is null, attempting to set to NONE");
-								String noneConcept = Context.getAdministrationService().getGlobalProperty("concept.none");
-								currCause = Context.getConceptService().getConcept(noneConcept);
-							}
-							
-							if (currCause != null) {
-								LOGGER.debug("Current cause is not null, setting to value_coded");
-								obsDeath.setValueCoded(currCause);
-								obsDeath.setValueCodedName(currCause.getName()); // ABKTODO: presume current locale?
-								
-								Date dateDeath = person.getDeathDate();
-								if (dateDeath == null) {
-									dateDeath = new Date();
-								}
-								
-								obsDeath.setObsDatetime(dateDeath);
-								
-								// check if this is an "other" concept - if so, then we need to add value_text
-								String otherConcept = Context.getAdministrationService().getGlobalProperty(
-								    "concept.otherNonCoded");
-								Concept conceptOther = Context.getConceptService().getConcept(otherConcept);
-								boolean deathReasonChanged = false;
-								if (conceptOther != null) {
-									String otherInfo = ServletRequestUtils.getStringParameter(request, "causeOfDeath_other",
-									    "");
-									if (conceptOther.equals(currCause)) {
-										// seems like this is an other concept - let's try to get the "other" field info
-										deathReasonChanged = !otherInfo.equals(obsDeath.getValueText());
-										LOGGER.debug("Setting value_text as " + otherInfo);
-										obsDeath.setValueText(otherInfo);
-									} else {
-										// non empty text value implies concept changed from OTHER NON CODED to NONE
-<<<<<<< HEAD
-										deathReasonChanged = !"".equals(otherInfo);
-										log.debug("New concept is NOT the OTHER concept, so setting to blank");
-=======
-										deathReasonChanged = !otherInfo.equals("");
-										LOGGER.debug("New concept is NOT the OTHER concept, so setting to blank");
->>>>>>> 855bf8c0
-										obsDeath.setValueText("");
-									}
-								} else {
-									LOGGER.debug("Don't seem to know about an OTHER concept, so deleting value_text");
-									obsDeath.setValueText("");
-								}
-								boolean shouldSaveObs = (null == obsDeath.getId()) || deathReasonChanged;
-								if (shouldSaveObs) {
-									if (null == obsDeath.getVoidReason()) {
-										obsDeath.setVoidReason("Changed in patient demographics editor");
-									}
-									Context.getObsService().saveObs(obsDeath, obsDeath.getVoidReason());
-								}
-							} else {
-								LOGGER.debug("Current cause is still null - aborting mission");
-							}
-						}
-					}
-				} else {
-					LOGGER
-					        .debug("Cause of death is null - should not have gotten here without throwing an error on the form.");
-				}
-				
-			}
-			
-			String view = getSuccessView();
-			httpSession.setAttribute(WebConstants.OPENMRS_MSG_ATTR, "Person.saved");
-			view = view + "?personId=" + person.getPersonId();
-			
-			return new ModelAndView(new RedirectView(view));
-		}
-	}
-	
-	@Override
-	protected Map<String, Object> referenceData(HttpServletRequest request, Object obj, Errors err) throws Exception {
-		Person person = (Person) obj;
-		Map<String, Object> map = new HashMap<String, Object>();
-		
-		// empty objects used to create blank template in the view
-		map.put("emptyName", new PersonName());
-		map.put("emptyAddress", new PersonAddress());
-		
-		setupReferenceData(map, person);
-		
-		return map;
-	}
-	
-	/**
-	 * Updates person attributes based on request parameters
-	 *
-	 * @param request
-	 * @param errors
-	 * @param person
-	 */
-	protected void updatePersonAttributes(HttpServletRequest request, BindException errors, Person person) {
-		// look for person attributes in the request and save to person
-		for (PersonAttributeType type : Context.getPersonService().getPersonAttributeTypes(PERSON_TYPE.PERSON, null)) {
-			String paramName = type.getPersonAttributeTypeId().toString();
-			String value = request.getParameter(paramName);
-			
-			// if there is an error displaying the attribute, the value will be null
-			if (value != null) {
-				PersonAttribute attribute = new PersonAttribute(type, value);
-				try {
-					Object hydratedObject = attribute.getHydratedObject();
-					if (hydratedObject == null || "".equals(hydratedObject.toString())) {
-						// if null is returned, the value should be blanked out
-						attribute.setValue("");
-					} else if (hydratedObject instanceof Attributable) {
-						attribute.setValue(((Attributable) hydratedObject).serialize());
-					} else if (!hydratedObject.getClass().getName().equals(type.getFormat())) {
-						// if the classes doesn't match the format, the hydration failed somehow
-						// TODO change the PersonAttribute.getHydratedObject() to not swallow all errors?
-						throw new APIException();
-					}
-				}
-				catch (APIException e) {
-					errors.rejectValue("attributes", "Invalid value for " + type.getName() + ": '" + value + "'");
-					LOGGER.warn("Got an invalid value: " + value + " while setting personAttributeType id #" + paramName, e);
-					
-					// setting the value to empty so that the user can reset the value to something else
-					attribute.setValue("");
-					
-				}
-				person.addAttribute(attribute);
-			}
-		}
-		
-		if (LOGGER.isDebugEnabled()) {
-			LOGGER.debug("Person Attributes: \n" + person.printAttributes());
-		}
-	}
-	
-	/**
-	 * Updates person names based on request parameters
-	 *
-	 * @param request
-	 * @param person
-	 */
-	protected void updatePersonNames(HttpServletRequest request, Person person) {
-		Object[] objs = null;
-		objs = person.getNames().toArray();
-		for (int i = 0; i < objs.length; i++) {
-			if (request.getParameter("names[" + i + "].givenName") == null) {
-				person.removeName((PersonName) objs[i]);
-			}
-		}
-		
-		//String[] prefs = request.getParameterValues("preferred");  (unreliable form info)
-		String[] gNames = ServletRequestUtils.getStringParameters(request, "givenName");
-		String[] mNames = ServletRequestUtils.getStringParameters(request, "middleName");
-		String[] fNamePrefixes = ServletRequestUtils.getStringParameters(request, "familyNamePrefix");
-		String[] fNames = ServletRequestUtils.getStringParameters(request, "familyName");
-		String[] fName2s = ServletRequestUtils.getStringParameters(request, "familyName2");
-		String[] fNameSuffixes = ServletRequestUtils.getStringParameters(request, "familyNameSuffix");
-		String[] degrees = ServletRequestUtils.getStringParameters(request, "degree");
-		String[] namePrefStatus = ServletRequestUtils.getStringParameters(request, "preferred");
-		
-		if (gNames != null) {
-			for (int i = 0; i < gNames.length; i++) {
-				if (!"".equals(gNames[i])) { //skips invalid and blank address data box
-					PersonName pn = new PersonName();
-					if (namePrefStatus != null && namePrefStatus.length > i) {
-						pn.setPreferred(new Boolean(namePrefStatus[i]));
-					}
-					if (gNames.length >= i + 1) {
-						pn.setGivenName(gNames[i]);
-					}
-					if (mNames.length >= i + 1) {
-						pn.setMiddleName(mNames[i]);
-					}
-					if (fNamePrefixes.length >= i + 1) {
-						pn.setFamilyNamePrefix(fNamePrefixes[i]);
-					}
-					if (fNames.length >= i + 1) {
-						pn.setFamilyName(fNames[i]);
-					}
-					if (fName2s.length >= i + 1) {
-						pn.setFamilyName2(fName2s[i]);
-					}
-					if (fNameSuffixes.length >= i + 1) {
-						pn.setFamilyNameSuffix(fNameSuffixes[i]);
-					}
-					if (degrees.length >= i + 1) {
-						pn.setDegree(degrees[i]);
-					}
-					person.addName(pn);
-				}
-			}
-			Iterator<PersonName> names = person.getNames().iterator();
-			PersonName currentName = null;
-			PersonName preferredName = null;
-			while (names.hasNext()) {
-				currentName = names.next();
-				if (currentName.isPreferred()) {
-					if (preferredName != null) { // if there's a preferred name already exists, make it preferred=false
-						preferredName.setPreferred(false);
-					}
-					preferredName = currentName;
-				}
-			}
-			if ((preferredName == null) && (currentName != null)) { // No preferred name. Make the last name entry as preferred.
-				currentName.setPreferred(true);
-			}
-		}
-	}
-	
-	/**
-	 * Updates person addresses based on request parameters
-	 *
-	 * @param request
-	 * @param person
-	 * @param errors
-	 * @throws ParseException
-	 */
-	protected void updatePersonAddresses(HttpServletRequest request, Person person, BindException errors)
-	        throws ParseException {
-		String[] add1s = ServletRequestUtils.getStringParameters(request, "address1");
-		String[] add2s = ServletRequestUtils.getStringParameters(request, "address2");
-		String[] cities = ServletRequestUtils.getStringParameters(request, "cityVillage");
-		String[] states = ServletRequestUtils.getStringParameters(request, "stateProvince");
-		String[] countries = ServletRequestUtils.getStringParameters(request, "country");
-		String[] lats = ServletRequestUtils.getStringParameters(request, "latitude");
-		String[] longs = ServletRequestUtils.getStringParameters(request, "longitude");
-		String[] pCodes = ServletRequestUtils.getStringParameters(request, "postalCode");
-		String[] counties = ServletRequestUtils.getStringParameters(request, "countyDistrict");
-		String[] add3s = ServletRequestUtils.getStringParameters(request, "address3");
-		String[] addPrefStatus = ServletRequestUtils.getStringParameters(request, "preferred");
-		String[] add6s = ServletRequestUtils.getStringParameters(request, "address6");
-		String[] add5s = ServletRequestUtils.getStringParameters(request, "address5");
-		String[] add4s = ServletRequestUtils.getStringParameters(request, "address4");
-		String[] startDates = ServletRequestUtils.getStringParameters(request, "startDate");
-		String[] endDates = ServletRequestUtils.getStringParameters(request, "endDate");
-		
-		if (add1s != null || add2s != null || cities != null || states != null || countries != null || lats != null
-		        || longs != null || pCodes != null || counties != null || add3s != null || add6s != null || add5s != null
-		        || add4s != null || startDates != null || endDates != null) {
-			int maxAddrs = 0;
-			
-			if (add1s != null && add1s.length > maxAddrs) {
-				maxAddrs = add1s.length;
-			}
-			if (add2s != null && add2s.length > maxAddrs) {
-				maxAddrs = add2s.length;
-			}
-			if (cities != null && cities.length > maxAddrs) {
-				maxAddrs = cities.length;
-			}
-			if (states != null && states.length > maxAddrs) {
-				maxAddrs = states.length;
-			}
-			if (countries != null && countries.length > maxAddrs) {
-				maxAddrs = countries.length;
-			}
-			if (lats != null && lats.length > maxAddrs) {
-				maxAddrs = lats.length;
-			}
-			if (longs != null && longs.length > maxAddrs) {
-				maxAddrs = longs.length;
-			}
-			if (pCodes != null && pCodes.length > maxAddrs) {
-				maxAddrs = pCodes.length;
-			}
-			if (counties != null && counties.length > maxAddrs) {
-				maxAddrs = counties.length;
-			}
-			if (add3s != null && add3s.length > maxAddrs) {
-				maxAddrs = add3s.length;
-			}
-			if (add6s != null && add6s.length > maxAddrs) {
-				maxAddrs = add6s.length;
-			}
-			if (add5s != null && add5s.length > maxAddrs) {
-				maxAddrs = add5s.length;
-			}
-			if (add4s != null && add4s.length > maxAddrs) {
-				maxAddrs = add4s.length;
-			}
-			if (startDates != null && startDates.length > maxAddrs) {
-				maxAddrs = startDates.length;
-			}
-			if (endDates != null && endDates.length > maxAddrs) {
-				maxAddrs = endDates.length;
-			}
-			
-			LOGGER.debug("There appears to be " + maxAddrs + " addresses that need to be saved");
-			
-			for (int i = 0; i < maxAddrs; i++) {
-				PersonAddress pa = new PersonAddress();
-				if (add1s.length >= i + 1) {
-					pa.setAddress1(add1s[i]);
-				}
-				if (add2s.length >= i + 1) {
-					pa.setAddress2(add2s[i]);
-				}
-				if (cities.length >= i + 1) {
-					pa.setCityVillage(cities[i]);
-				}
-				if (states.length >= i + 1) {
-					pa.setStateProvince(states[i]);
-				}
-				if (countries.length >= i + 1) {
-					pa.setCountry(countries[i]);
-				}
-				if (lats.length >= i + 1) {
-					pa.setLatitude(lats[i]);
-				}
-				if (longs.length >= i + 1) {
-					pa.setLongitude(longs[i]);
-				}
-				if (pCodes.length >= i + 1) {
-					pa.setPostalCode(pCodes[i]);
-				}
-				if (counties.length >= i + 1) {
-					pa.setCountyDistrict(counties[i]);
-				}
-				if (add3s.length >= i + 1) {
-					pa.setAddress3(add3s[i]);
-				}
-				if (addPrefStatus != null && addPrefStatus.length > i) {
-					pa.setPreferred(new Boolean(addPrefStatus[i]));
-				}
-				if (add6s.length >= i + 1) {
-					pa.setAddress6(add6s[i]);
-				}
-				if (add5s.length >= i + 1) {
-					pa.setAddress5(add5s[i]);
-				}
-				if (add4s.length >= i + 1) {
-					pa.setAddress4(add4s[i]);
-				}
-				if (startDates.length >= i + 1 && StringUtils.isNotBlank(startDates[i])) {
-					pa.setStartDate(Context.getDateFormat().parse(startDates[i]));
-				}
-				if (endDates.length >= i + 1 && StringUtils.isNotBlank(endDates[i])) {
-					pa.setEndDate(Context.getDateFormat().parse(endDates[i]));
-				}
-				
-				//check if all required addres fields are filled
-				Errors addressErrors = new BindException(pa, "personAddress");
-				new PersonAddressValidator().validate(pa, addressErrors);
-				if (addressErrors.hasErrors()) {
-					for (ObjectError error : addressErrors.getAllErrors()) {
-						errors.reject(error.getCode(), error.getArguments(), "");
-					}
-				}
-				if (errors.hasErrors()) {
-					return;
-				}
-				
-				person.addAddress(pa);
-			}
-			Iterator<PersonAddress> addresses = person.getAddresses().iterator();
-			PersonAddress currentAddress = null;
-			PersonAddress preferredAddress = null;
-			while (addresses.hasNext()) {
-				currentAddress = addresses.next();
-				
-				//check if all required addres fields are filled
-				Errors addressErrors = new BindException(currentAddress, "personAddress");
-				new PersonAddressValidator().validate(currentAddress, addressErrors);
-				if (addressErrors.hasErrors()) {
-					for (ObjectError error : addressErrors.getAllErrors()) {
-						errors.reject(error.getCode(), error.getArguments(), "");
-					}
-				}
-				if (errors.hasErrors()) {
-					return;
-				}
-				
-				if (currentAddress.isPreferred()) {
-					if (preferredAddress != null) { // if there's a preferred address already exists, make it preferred=false
-						preferredAddress.setPreferred(false);
-					}
-					preferredAddress = currentAddress;
-				}
-			}
-			if ((preferredAddress == null) && (currentAddress != null)) { // No preferred address. Make the last address entry as preferred.
-				currentAddress.setPreferred(true);
-			}
-		}
-	}
-	
-	/**
-	 * Setup the person object. Should be called by the
-	 * PersonFormController.formBackingObject(request)
-	 *
-	 * @param person
-	 * @return
-	 */
-	protected Person setupFormBackingObject(Person person) {
-		
-		// set a default name and address for the person.  This allows us to use person.names[0] binding in the jsp
-		if (person.getNames().size() < 1) {
-			person.addName(new PersonName());
-		}
-		
-		if (person.getAddresses().size() < 1) {
-			person.addAddress(new PersonAddress());
-		}
-		
-		// initialize the user/person sets
-		// hibernate seems to have an issue with empty lists/sets if they aren't initialized
-		
-		person.getAttributes().size();
-		
-		return person;
-	}
-	
-	/**
-	 * Setup the reference map object. Should be called by the
-	 * PersonFormController.referenceData(...)
-	 *
-	 * @param person
-	 * @return
-	 */
-	@SuppressWarnings("unchecked")
-	protected Map setupReferenceData(Map map, Person person) throws Exception {
-		
-		String causeOfDeathOther = "";
-		
-		if (Context.isAuthenticated()) {
-			
-			String propCause = Context.getAdministrationService().getGlobalProperty("concept.causeOfDeath");
-			Concept conceptCause = Context.getConceptService().getConcept(propCause);
-			
-			if (conceptCause != null) {
-				// TODO add back in for persons
-				List<Obs> obssDeath = Context.getObsService().getObservationsByPersonAndConcept(person, conceptCause);
-				if (obssDeath.size() == 1) {
-					Obs obsDeath = obssDeath.iterator().next();
-					causeOfDeathOther = obsDeath.getValueText();
-					if (causeOfDeathOther == null) {
-						LOGGER.debug("cod is null, so setting to empty string");
-						causeOfDeathOther = "";
-					} else {
-						LOGGER.debug("cod is valid: " + causeOfDeathOther);
-					}
-				} else {
-					LOGGER.debug("obssDeath is wrong size: " + obssDeath.size());
-				}
-			} else {
-				LOGGER.warn("No concept death cause found");
-			}
-			
-		}
-		
-		map.put("causeOfDeathOther", causeOfDeathOther);
-		
-		return map;
-	}
-	
-	/**
-	 * Add the given name, gender, and birthdate/age to the given Person
-	 *
-	 * @param <P> Should be a Patient or User object
-	 * @param person
-	 * @param name
-	 * @param gender
-	 * @param date birthdate
-	 * @param age
-	 */
-	public static <P extends Person> void getMiniPerson(P person, String name, String gender, String date, String age) {
-		
-		person.addName(Context.getPersonService().parsePersonName(name));
-		
-		person.setGender(gender);
-		Date birthdate = null;
-		boolean birthdateEstimated = false;
-		if (date != null && !"".equals(date)) {
-			try {
-				// only a year was passed as parameter
-				if (date.length() < 5) {
-					Calendar c = Calendar.getInstance();
-					c.set(Calendar.YEAR, Integer.valueOf(date));
-					c.set(Calendar.MONTH, 0);
-					c.set(Calendar.DATE, 1);
-					birthdate = c.getTime();
-					birthdateEstimated = true;
-				}
-				// a full birthdate was passed as a parameter
-				else {
-					birthdate = Context.getDateFormat().parse(date);
-					birthdateEstimated = false;
-				}
-			}
-			catch (ParseException e) {
-				LOGGER.debug("Error getting date from birthdate", e);
-			}
-		} else if (age != null && !"".equals(age)) {
-			Calendar c = Calendar.getInstance();
-			c.setTime(new Date());
-			Integer d = c.get(Calendar.YEAR);
-			d = d - Integer.parseInt(age);
-			try {
-				birthdate = DateFormat.getDateInstance(DateFormat.SHORT).parse("01/01/" + d);
-				birthdateEstimated = true;
-			}
-			catch (ParseException e) {
-				LOGGER.debug("Error getting date from age", e);
-			}
-		}
-		if (birthdate != null) {
-			person.setBirthdate(birthdate);
-		}
-		person.setBirthdateEstimated(birthdateEstimated);
-		
-	}
-	
-}
+/**
+ * The contents of this file are subject to the OpenMRS Public License
+ * Version 1.0 (the "License"); you may not use this file except in
+ * compliance with the License. You may obtain a copy of the License at
+ * http://license.openmrs.org
+ *
+ * Software distributed under the License is distributed on an "AS IS"
+ * basis, WITHOUT WARRANTY OF ANY KIND, either express or implied. See the
+ * License for the specific language governing rights and limitations
+ * under the License.
+ *
+ * Copyright (C) OpenMRS, LLC.  All Rights Reserved.
+ */
+package org.openmrs.web.controller.person;
+
+import java.text.DateFormat;
+import java.text.ParseException;
+import java.util.Calendar;
+import java.util.Collection;
+import java.util.Date;
+import java.util.HashMap;
+import java.util.Iterator;
+import java.util.List;
+import java.util.Map;
+
+import javax.servlet.ServletException;
+import javax.servlet.http.HttpServletRequest;
+import javax.servlet.http.HttpServletResponse;
+import javax.servlet.http.HttpSession;
+
+import org.apache.commons.lang.StringUtils;
+import org.apache.commons.logging.Log;
+import org.apache.commons.logging.LogFactory;
+import org.openmrs.Attributable;
+import org.openmrs.Concept;
+import org.openmrs.Location;
+import org.openmrs.Obs;
+import org.openmrs.Patient;
+import org.openmrs.Person;
+import org.openmrs.PersonAddress;
+import org.openmrs.PersonAttribute;
+import org.openmrs.PersonAttributeType;
+import org.openmrs.PersonName;
+import org.openmrs.Provider;
+import org.openmrs.User;
+import org.openmrs.api.APIException;
+import org.openmrs.api.PersonService;
+import org.openmrs.api.context.Context;
+import org.openmrs.propertyeditor.ConceptEditor;
+import org.openmrs.util.OpenmrsConstants.PERSON_TYPE;
+import org.openmrs.validator.PersonAddressValidator;
+import org.openmrs.web.WebConstants;
+import org.springframework.beans.propertyeditors.CustomDateEditor;
+import org.springframework.beans.propertyeditors.CustomNumberEditor;
+import org.springframework.context.support.MessageSourceAccessor;
+import org.springframework.dao.DataIntegrityViolationException;
+import org.springframework.validation.BindException;
+import org.springframework.validation.Errors;
+import org.springframework.validation.ObjectError;
+import org.springframework.web.bind.ServletRequestDataBinder;
+import org.springframework.web.bind.ServletRequestUtils;
+import org.springframework.web.servlet.ModelAndView;
+import org.springframework.web.servlet.mvc.SimpleFormController;
+import org.springframework.web.servlet.view.RedirectView;
+
+/**
+ * This class controls the generic person properties (address, name, attributes). The Patient and
+ * User form controllers extend this class.
+ * 
+ * @see org.openmrs.web.controller.patient.PatientFormController
+ */
+public class PersonFormController extends SimpleFormController {
+	
+	/** Logger for this class and subclasses */
+	private static final Log LOGGER = LogFactory.getLog(PersonFormController.class);
+	
+	/**
+	 * Allows for other Objects to be used as values in input tags. Normally, only strings and lists
+	 * are expected
+	 * 
+	 * @see org.springframework.web.servlet.mvc.BaseCommandController#initBinder(javax.servlet.http.HttpServletRequest,
+	 *      org.springframework.web.bind.ServletRequestDataBinder)
+	 */
+	protected void initBinder(HttpServletRequest request, ServletRequestDataBinder binder) throws Exception {
+		super.initBinder(request, binder);
+		
+		binder.registerCustomEditor(java.lang.Integer.class, new CustomNumberEditor(java.lang.Integer.class, true));
+		binder.registerCustomEditor(java.util.Date.class, new CustomDateEditor(Context.getDateFormat(), true));
+		binder.registerCustomEditor(org.openmrs.Concept.class, new ConceptEditor());
+	}
+	
+	@Override
+	protected Object formBackingObject(HttpServletRequest request) throws Exception {
+		Person person = null;
+		
+		if (Context.isAuthenticated()) {
+			PersonService ps = Context.getPersonService();
+			String personId = request.getParameter("personId");
+			Integer id;
+			if (personId != null) {
+				try {
+					id = Integer.valueOf(personId);
+					person = ps.getPerson(id);
+					if (person == null) {
+						throw new ServletException("There is no person with id: '" + personId + "'");
+					}
+				}
+				catch (NumberFormatException numberError) {
+					throw new ServletException("Invalid personId supplied: '" + personId + "'", numberError);
+				}
+			}
+		}
+		
+		if (person == null) {
+			person = new Person();
+			
+			String name = request.getParameter("addName");
+			if (name != null) {
+				String gender = request.getParameter("addGender");
+				String date = request.getParameter("addBirthdate");
+				String age = request.getParameter("addAge");
+				
+				getMiniPerson(person, name, gender, date, age);
+			}
+		}
+		
+		setupFormBackingObject(person);
+		
+		return person;
+	}
+	
+	/**
+	 * Redirects to the patient form if the given personId points to a patient.
+	 * 
+	 * @see org.springframework.web.servlet.mvc.SimpleFormController#showForm(javax.servlet.http.HttpServletRequest,
+	 *      javax.servlet.http.HttpServletResponse, org.springframework.validation.BindException)
+	 */
+	@Override
+	protected ModelAndView showForm(HttpServletRequest request, HttpServletResponse response, BindException errors)
+	    throws Exception {
+		Object person = errors.getTarget();
+		if (person instanceof Patient) {
+			Patient patient = (Patient) person;
+			// Redirect if we are not already in the patient form
+			if (!getFormView().contains("patient")) {
+				return new ModelAndView(new RedirectView("../patients/patient.form?patientId=" + patient.getId()));
+			}
+		}
+		
+		return super.showForm(request, response, errors);
+	}
+	
+	/**
+	 * Redirects to the patient form if the given personId points to a patient.
+	 * 
+	 * @see org.springframework.web.servlet.mvc.SimpleFormController#showForm(javax.servlet.http.HttpServletRequest,
+	 *      javax.servlet.http.HttpServletResponse, org.springframework.validation.BindException,
+	 *      java.util.Map)
+	 */
+	@Override
+	protected ModelAndView showForm(HttpServletRequest request, HttpServletResponse response, BindException errors,
+	                                Map controlModel) throws Exception {
+		Object person = errors.getTarget();
+		if (person instanceof Patient) {
+			Patient patient = (Patient) person;
+			// Redirect if we are not already in the patient form
+			if (!getFormView().contains("patient")) {
+				return new ModelAndView(new RedirectView("../patients/patient.form?patientId=" + patient.getId()));
+			}
+		}
+		
+		return super.showForm(request, response, errors, controlModel);
+	}
+	
+	/**
+	 * @see org.springframework.web.servlet.mvc.AbstractFormController#processFormSubmission(javax.servlet.http.HttpServletRequest,
+	 *      javax.servlet.http.HttpServletResponse, java.lang.Object,
+	 *      org.springframework.validation.BindException)
+	 */
+	protected ModelAndView processFormSubmission(HttpServletRequest request, HttpServletResponse response, Object obj,
+	                                             BindException errors) throws Exception {
+		if (!Context.isAuthenticated()) {
+			errors.reject("auth.invalid");
+		}
+		
+		if (errors.hasErrors()) {
+			return showForm(request, response, errors);
+		}
+		
+		Person person = (Person) obj;
+		
+		MessageSourceAccessor msa = getMessageSourceAccessor();
+		String action = request.getParameter("action");
+		
+		if (action.equals(msa.getMessage("Person.save"))) {
+			updatePersonAddresses(request, person, errors);
+			
+			updatePersonNames(request, person);
+			
+			updatePersonAttributes(request, errors, person);
+		}
+		
+		if (errors.hasErrors()) {
+			return showForm(request, response, errors);
+		}
+		
+		return super.processFormSubmission(request, response, person, errors);
+	}
+	
+	@Override
+	protected ModelAndView onSubmit(HttpServletRequest request, HttpServletResponse response, Object command,
+	                                BindException errors) throws Exception {
+		if (!Context.isAuthenticated()) {
+			errors.reject("auth.invalid");
+		}
+		
+		if (errors.hasErrors()) {
+			return showForm(request, response, errors);
+		}
+		
+		HttpSession httpSession = request.getSession();
+		
+		Person person = (Person) command;
+		
+		MessageSourceAccessor msa = getMessageSourceAccessor();
+		String action = request.getParameter("action");
+		PersonService ps = Context.getPersonService();
+		
+		String linkedProviders = "";
+		if (action.equals(msa.getMessage("Person.delete")) || action.equals(msa.getMessage("Person.void"))) {
+			Collection<Provider> providerCollection = Context.getProviderService().getProvidersByPerson(person);
+			if (providerCollection != null && !providerCollection.isEmpty()) {
+				for (Provider provider : providerCollection) {
+					linkedProviders = linkedProviders + provider.getName() + ", ";
+				}
+				linkedProviders = linkedProviders.substring(0, linkedProviders.length() - 2);
+			}
+		}
+		
+		if (action.equals(msa.getMessage("Person.delete"))) {
+			try {
+				if (!linkedProviders.isEmpty()) {
+					errors.reject(Context.getMessageSourceService().getMessage("Person.cannot.delete.linkedTo.providers")
+					        + " " + linkedProviders);
+				}
+				
+				Collection<User> userCollection = Context.getUserService().getUsersByPerson(person, true);
+				String linkedUsers = "";
+				if (userCollection != null && !userCollection.isEmpty()) {
+					for (User user : userCollection) {
+						linkedUsers = linkedUsers + user.getSystemId() + ", ";
+					}
+					linkedUsers = linkedUsers.substring(0, linkedUsers.length() - 2);
+				}
+				if (!linkedUsers.isEmpty()) {
+					errors.reject(Context.getMessageSourceService().getMessage("Person.cannot.delete.linkedTo.users") + " "
+					        + linkedUsers);
+				}
+				
+				if (errors.hasErrors()) {
+					return showForm(request, response, errors);
+				} else {
+					ps.purgePerson(person);
+					httpSession.setAttribute(WebConstants.OPENMRS_MSG_ATTR, "Person.deleted");
+					
+					return new ModelAndView(new RedirectView("index.htm"));
+				}
+			}
+			catch (DataIntegrityViolationException e) {
+				LOGGER.error("Unable to delete person because of database FK errors: " + person, e);
+				httpSession.setAttribute(WebConstants.OPENMRS_ERROR_ATTR, "Person.cannot.delete");
+				
+				return new ModelAndView(new RedirectView(getSuccessView() + "?personId=" + person.getPersonId().toString()));
+			}
+		} else if (action.equals(msa.getMessage("Person.void"))) {
+			String voidReason = request.getParameter("voidReason");
+			if (StringUtils.isBlank(voidReason)) {
+				voidReason = msa.getMessage("PersonForm.default.voidReason", null, "Voided from person form",
+				    Context.getLocale());
+			}
+			if (linkedProviders.isEmpty()) {
+				ps.voidPerson(person, voidReason);
+				httpSession.setAttribute(WebConstants.OPENMRS_MSG_ATTR, "Person.voided");
+			} else {
+				httpSession.setAttribute(WebConstants.OPENMRS_ERROR_ATTR,
+				    Context.getMessageSourceService().getMessage("Person.cannot.void.linkedTo.providers") + " "
+				            + linkedProviders);
+			}
+			return new ModelAndView(new RedirectView(getSuccessView() + "?personId=" + person.getPersonId()));
+		} else if (action.equals(msa.getMessage("Person.unvoid"))) {
+			ps.unvoidPerson(person);
+			httpSession.setAttribute(WebConstants.OPENMRS_MSG_ATTR, "Person.unvoided");
+			
+			return new ModelAndView(new RedirectView(getSuccessView() + "?personId=" + person.getPersonId()));
+		} else {
+			ps.savePerson(person);
+			
+			// If person is dead
+			if (person.getDead()) {
+				LOGGER.debug("Person is dead, so let's make sure there's an Obs for it");
+				// need to make sure there is an Obs that represents the patient's cause of death, if applicable
+				
+				String causeOfDeathConceptId = Context.getAdministrationService().getGlobalProperty("concept.causeOfDeath");
+				Concept causeOfDeath = Context.getConceptService().getConcept(causeOfDeathConceptId);
+				
+				if (causeOfDeath != null) {
+					List<Obs> obssDeath = Context.getObsService().getObservationsByPersonAndConcept(person, causeOfDeath);
+					if (obssDeath != null) {
+						if (obssDeath.size() > 1) {
+							LOGGER.error("Multiple causes of death (" + obssDeath.size() + ")?  Shouldn't be...");
+						} else {
+							Obs obsDeath = null;
+							if (obssDeath.size() == 1) {
+								// already has a cause of death - let's edit it.
+								LOGGER.debug("Already has a cause of death, so changing it");
+								
+								obsDeath = obssDeath.iterator().next();
+								
+							} else {
+								// no cause of death obs yet, so let's make one
+								LOGGER.debug("No cause of death yet, let's create one.");
+								
+								obsDeath = new Obs();
+								obsDeath.setPerson(person);
+								obsDeath.setConcept(causeOfDeath);
+								Location location = Context.getLocationService().getDefaultLocation();
+								// TODO person healthcenter //if ( loc == null ) loc = patient.getHealthCenter();
+								if (location != null) {
+									obsDeath.setLocation(location);
+								} else {
+									LOGGER.error("Could not find a suitable location for which to create this new Obs");
+								}
+							}
+							
+							// put the right concept and (maybe) text in this obs
+							Concept currCause = person.getCauseOfDeath();
+							if (currCause == null) {
+								// set to NONE
+								LOGGER.debug("Current cause is null, attempting to set to NONE");
+								String noneConcept = Context.getAdministrationService().getGlobalProperty("concept.none");
+								currCause = Context.getConceptService().getConcept(noneConcept);
+							}
+							
+							if (currCause != null) {
+								LOGGER.debug("Current cause is not null, setting to value_coded");
+								obsDeath.setValueCoded(currCause);
+								obsDeath.setValueCodedName(currCause.getName()); // ABKTODO: presume current locale?
+								
+								Date dateDeath = person.getDeathDate();
+								if (dateDeath == null) {
+									dateDeath = new Date();
+								}
+								
+								obsDeath.setObsDatetime(dateDeath);
+								
+								// check if this is an "other" concept - if so, then we need to add value_text
+								String otherConcept = Context.getAdministrationService().getGlobalProperty(
+								    "concept.otherNonCoded");
+								Concept conceptOther = Context.getConceptService().getConcept(otherConcept);
+								boolean deathReasonChanged = false;
+								if (conceptOther != null) {
+									String otherInfo = ServletRequestUtils.getStringParameter(request, "causeOfDeath_other",
+									    "");
+									if (conceptOther.equals(currCause)) {
+										// seems like this is an other concept - let's try to get the "other" field info
+										deathReasonChanged = !otherInfo.equals(obsDeath.getValueText());
+										LOGGER.debug("Setting value_text as " + otherInfo);
+										obsDeath.setValueText(otherInfo);
+									} else {
+										// non empty text value implies concept changed from OTHER NON CODED to NONE
+										deathReasonChanged = !otherInfo.equals("");
+										LOGGER.debug("New concept is NOT the OTHER concept, so setting to blank");
+										obsDeath.setValueText("");
+									}
+								} else {
+									LOGGER.debug("Don't seem to know about an OTHER concept, so deleting value_text");
+									obsDeath.setValueText("");
+								}
+								boolean shouldSaveObs = (null == obsDeath.getId()) || deathReasonChanged;
+								if (shouldSaveObs) {
+									if (null == obsDeath.getVoidReason()) {
+										obsDeath.setVoidReason("Changed in patient demographics editor");
+									}
+									Context.getObsService().saveObs(obsDeath, obsDeath.getVoidReason());
+								}
+							} else {
+								LOGGER.debug("Current cause is still null - aborting mission");
+							}
+						}
+					}
+				} else {
+					LOGGER.debug("Cause of death is null - should not have gotten here without throwing an error on the form.");
+				}
+				
+			}
+			
+			String view = getSuccessView();
+			httpSession.setAttribute(WebConstants.OPENMRS_MSG_ATTR, "Person.saved");
+			view = view + "?personId=" + person.getPersonId();
+			
+			return new ModelAndView(new RedirectView(view));
+		}
+	}
+	
+	@Override
+	protected Map<String, Object> referenceData(HttpServletRequest request, Object obj, Errors err) throws Exception {
+		Person person = (Person) obj;
+		Map<String, Object> map = new HashMap<String, Object>();
+		
+		// empty objects used to create blank template in the view
+		map.put("emptyName", new PersonName());
+		map.put("emptyAddress", new PersonAddress());
+		
+		setupReferenceData(map, person);
+		
+		return map;
+	}
+	
+	/**
+	 * Updates person attributes based on request parameters
+	 * 
+	 * @param request
+	 * @param errors
+	 * @param person
+	 */
+	protected void updatePersonAttributes(HttpServletRequest request, BindException errors, Person person) {
+		// look for person attributes in the request and save to person
+		for (PersonAttributeType type : Context.getPersonService().getPersonAttributeTypes(PERSON_TYPE.PERSON, null)) {
+			String paramName = type.getPersonAttributeTypeId().toString();
+			String value = request.getParameter(paramName);
+			
+			// if there is an error displaying the attribute, the value will be null
+			if (value != null) {
+				PersonAttribute attribute = new PersonAttribute(type, value);
+				try {
+					Object hydratedObject = attribute.getHydratedObject();
+					if (hydratedObject == null || "".equals(hydratedObject.toString())) {
+						// if null is returned, the value should be blanked out
+						attribute.setValue("");
+					} else if (hydratedObject instanceof Attributable) {
+						attribute.setValue(((Attributable) hydratedObject).serialize());
+					} else if (!hydratedObject.getClass().getName().equals(type.getFormat())) {
+						// if the classes doesn't match the format, the hydration failed somehow
+						// TODO change the PersonAttribute.getHydratedObject() to not swallow all errors?
+						throw new APIException();
+					}
+				}
+				catch (APIException e) {
+					errors.rejectValue("attributes", "Invalid value for " + type.getName() + ": '" + value + "'");
+					LOGGER.warn("Got an invalid value: " + value + " while setting personAttributeType id #" + paramName, e);
+					
+					// setting the value to empty so that the user can reset the value to something else
+					attribute.setValue("");
+					
+				}
+				person.addAttribute(attribute);
+			}
+		}
+		
+		if (LOGGER.isDebugEnabled()) {
+			LOGGER.debug("Person Attributes: \n" + person.printAttributes());
+		}
+	}
+	
+	/**
+	 * Updates person names based on request parameters
+	 * 
+	 * @param request
+	 * @param person
+	 */
+	protected void updatePersonNames(HttpServletRequest request, Person person) {
+		Object[] objs = null;
+		objs = person.getNames().toArray();
+		for (int i = 0; i < objs.length; i++) {
+			if (request.getParameter("names[" + i + "].givenName") == null) {
+				person.removeName((PersonName) objs[i]);
+			}
+		}
+		
+		//String[] prefs = request.getParameterValues("preferred");  (unreliable form info)
+		String[] gNames = ServletRequestUtils.getStringParameters(request, "givenName");
+		String[] mNames = ServletRequestUtils.getStringParameters(request, "middleName");
+		String[] fNamePrefixes = ServletRequestUtils.getStringParameters(request, "familyNamePrefix");
+		String[] fNames = ServletRequestUtils.getStringParameters(request, "familyName");
+		String[] fName2s = ServletRequestUtils.getStringParameters(request, "familyName2");
+		String[] fNameSuffixes = ServletRequestUtils.getStringParameters(request, "familyNameSuffix");
+		String[] degrees = ServletRequestUtils.getStringParameters(request, "degree");
+		String[] namePrefStatus = ServletRequestUtils.getStringParameters(request, "preferred");
+		
+		if (gNames != null) {
+			for (int i = 0; i < gNames.length; i++) {
+				if (!"".equals(gNames[i])) { //skips invalid and blank address data box
+					PersonName pn = new PersonName();
+					if (namePrefStatus != null && namePrefStatus.length > i) {
+						pn.setPreferred(new Boolean(namePrefStatus[i]));
+					}
+					if (gNames.length >= i + 1) {
+						pn.setGivenName(gNames[i]);
+					}
+					if (mNames.length >= i + 1) {
+						pn.setMiddleName(mNames[i]);
+					}
+					if (fNamePrefixes.length >= i + 1) {
+						pn.setFamilyNamePrefix(fNamePrefixes[i]);
+					}
+					if (fNames.length >= i + 1) {
+						pn.setFamilyName(fNames[i]);
+					}
+					if (fName2s.length >= i + 1) {
+						pn.setFamilyName2(fName2s[i]);
+					}
+					if (fNameSuffixes.length >= i + 1) {
+						pn.setFamilyNameSuffix(fNameSuffixes[i]);
+					}
+					if (degrees.length >= i + 1) {
+						pn.setDegree(degrees[i]);
+					}
+					person.addName(pn);
+				}
+			}
+			Iterator<PersonName> names = person.getNames().iterator();
+			PersonName currentName = null;
+			PersonName preferredName = null;
+			while (names.hasNext()) {
+				currentName = names.next();
+				if (currentName.isPreferred()) {
+					if (preferredName != null) { // if there's a preferred name already exists, make it preferred=false
+						preferredName.setPreferred(false);
+					}
+					preferredName = currentName;
+				}
+			}
+			if ((preferredName == null) && (currentName != null)) { // No preferred name. Make the last name entry as preferred.
+				currentName.setPreferred(true);
+			}
+		}
+	}
+	
+	/**
+	 * Updates person addresses based on request parameters
+	 * 
+	 * @param request
+	 * @param person
+	 * @param errors
+	 * @throws ParseException
+	 */
+	protected void updatePersonAddresses(HttpServletRequest request, Person person, BindException errors)
+	    throws ParseException {
+		String[] add1s = ServletRequestUtils.getStringParameters(request, "address1");
+		String[] add2s = ServletRequestUtils.getStringParameters(request, "address2");
+		String[] cities = ServletRequestUtils.getStringParameters(request, "cityVillage");
+		String[] states = ServletRequestUtils.getStringParameters(request, "stateProvince");
+		String[] countries = ServletRequestUtils.getStringParameters(request, "country");
+		String[] lats = ServletRequestUtils.getStringParameters(request, "latitude");
+		String[] longs = ServletRequestUtils.getStringParameters(request, "longitude");
+		String[] pCodes = ServletRequestUtils.getStringParameters(request, "postalCode");
+		String[] counties = ServletRequestUtils.getStringParameters(request, "countyDistrict");
+		String[] add3s = ServletRequestUtils.getStringParameters(request, "address3");
+		String[] addPrefStatus = ServletRequestUtils.getStringParameters(request, "preferred");
+		String[] add6s = ServletRequestUtils.getStringParameters(request, "address6");
+		String[] add5s = ServletRequestUtils.getStringParameters(request, "address5");
+		String[] add4s = ServletRequestUtils.getStringParameters(request, "address4");
+		String[] startDates = ServletRequestUtils.getStringParameters(request, "startDate");
+		String[] endDates = ServletRequestUtils.getStringParameters(request, "endDate");
+		
+		if (add1s != null || add2s != null || cities != null || states != null || countries != null || lats != null
+		        || longs != null || pCodes != null || counties != null || add3s != null || add6s != null || add5s != null
+		        || add4s != null || startDates != null || endDates != null) {
+			int maxAddrs = 0;
+			
+			if (add1s != null && add1s.length > maxAddrs) {
+				maxAddrs = add1s.length;
+			}
+			if (add2s != null && add2s.length > maxAddrs) {
+				maxAddrs = add2s.length;
+			}
+			if (cities != null && cities.length > maxAddrs) {
+				maxAddrs = cities.length;
+			}
+			if (states != null && states.length > maxAddrs) {
+				maxAddrs = states.length;
+			}
+			if (countries != null && countries.length > maxAddrs) {
+				maxAddrs = countries.length;
+			}
+			if (lats != null && lats.length > maxAddrs) {
+				maxAddrs = lats.length;
+			}
+			if (longs != null && longs.length > maxAddrs) {
+				maxAddrs = longs.length;
+			}
+			if (pCodes != null && pCodes.length > maxAddrs) {
+				maxAddrs = pCodes.length;
+			}
+			if (counties != null && counties.length > maxAddrs) {
+				maxAddrs = counties.length;
+			}
+			if (add3s != null && add3s.length > maxAddrs) {
+				maxAddrs = add3s.length;
+			}
+			if (add6s != null && add6s.length > maxAddrs) {
+				maxAddrs = add6s.length;
+			}
+			if (add5s != null && add5s.length > maxAddrs) {
+				maxAddrs = add5s.length;
+			}
+			if (add4s != null && add4s.length > maxAddrs) {
+				maxAddrs = add4s.length;
+			}
+			if (startDates != null && startDates.length > maxAddrs) {
+				maxAddrs = startDates.length;
+			}
+			if (endDates != null && endDates.length > maxAddrs) {
+				maxAddrs = endDates.length;
+			}
+			
+			LOGGER.debug("There appears to be " + maxAddrs + " addresses that need to be saved");
+			
+			for (int i = 0; i < maxAddrs; i++) {
+				PersonAddress pa = new PersonAddress();
+				if (add1s.length >= i + 1) {
+					pa.setAddress1(add1s[i]);
+				}
+				if (add2s.length >= i + 1) {
+					pa.setAddress2(add2s[i]);
+				}
+				if (cities.length >= i + 1) {
+					pa.setCityVillage(cities[i]);
+				}
+				if (states.length >= i + 1) {
+					pa.setStateProvince(states[i]);
+				}
+				if (countries.length >= i + 1) {
+					pa.setCountry(countries[i]);
+				}
+				if (lats.length >= i + 1) {
+					pa.setLatitude(lats[i]);
+				}
+				if (longs.length >= i + 1) {
+					pa.setLongitude(longs[i]);
+				}
+				if (pCodes.length >= i + 1) {
+					pa.setPostalCode(pCodes[i]);
+				}
+				if (counties.length >= i + 1) {
+					pa.setCountyDistrict(counties[i]);
+				}
+				if (add3s.length >= i + 1) {
+					pa.setAddress3(add3s[i]);
+				}
+				if (addPrefStatus != null && addPrefStatus.length > i) {
+					pa.setPreferred(new Boolean(addPrefStatus[i]));
+				}
+				if (add6s.length >= i + 1) {
+					pa.setAddress6(add6s[i]);
+				}
+				if (add5s.length >= i + 1) {
+					pa.setAddress5(add5s[i]);
+				}
+				if (add4s.length >= i + 1) {
+					pa.setAddress4(add4s[i]);
+				}
+				if (startDates.length >= i + 1 && StringUtils.isNotBlank(startDates[i])) {
+					pa.setStartDate(Context.getDateFormat().parse(startDates[i]));
+				}
+				if (endDates.length >= i + 1 && StringUtils.isNotBlank(endDates[i])) {
+					pa.setEndDate(Context.getDateFormat().parse(endDates[i]));
+				}
+				
+				//check if all required addres fields are filled
+				Errors addressErrors = new BindException(pa, "personAddress");
+				new PersonAddressValidator().validate(pa, addressErrors);
+				if (addressErrors.hasErrors()) {
+					for (ObjectError error : addressErrors.getAllErrors()) {
+						errors.reject(error.getCode(), error.getArguments(), "");
+					}
+				}
+				if (errors.hasErrors()) {
+					return;
+				}
+				
+				person.addAddress(pa);
+			}
+			Iterator<PersonAddress> addresses = person.getAddresses().iterator();
+			PersonAddress currentAddress = null;
+			PersonAddress preferredAddress = null;
+			while (addresses.hasNext()) {
+				currentAddress = addresses.next();
+				
+				//check if all required addres fields are filled
+				Errors addressErrors = new BindException(currentAddress, "personAddress");
+				new PersonAddressValidator().validate(currentAddress, addressErrors);
+				if (addressErrors.hasErrors()) {
+					for (ObjectError error : addressErrors.getAllErrors()) {
+						errors.reject(error.getCode(), error.getArguments(), "");
+					}
+				}
+				if (errors.hasErrors()) {
+					return;
+				}
+				
+				if (currentAddress.isPreferred()) {
+					if (preferredAddress != null) { // if there's a preferred address already exists, make it preferred=false
+						preferredAddress.setPreferred(false);
+					}
+					preferredAddress = currentAddress;
+				}
+			}
+			if ((preferredAddress == null) && (currentAddress != null)) { // No preferred address. Make the last address entry as preferred.
+				currentAddress.setPreferred(true);
+			}
+		}
+	}
+	
+	/**
+	 * Setup the person object. Should be called by the
+	 * PersonFormController.formBackingObject(request)
+	 * 
+	 * @param person
+	 * @return
+	 */
+	protected Person setupFormBackingObject(Person person) {
+		
+		// set a default name and address for the person.  This allows us to use person.names[0] binding in the jsp
+		if (person.getNames().size() < 1) {
+			person.addName(new PersonName());
+		}
+		
+		if (person.getAddresses().size() < 1) {
+			person.addAddress(new PersonAddress());
+		}
+		
+		// initialize the user/person sets
+		// hibernate seems to have an issue with empty lists/sets if they aren't initialized
+		
+		person.getAttributes().size();
+		
+		return person;
+	}
+	
+	/**
+	 * Setup the reference map object. Should be called by the
+	 * PersonFormController.referenceData(...)
+	 * 
+	 * @param person
+	 * @return
+	 */
+	@SuppressWarnings("unchecked")
+	protected Map setupReferenceData(Map map, Person person) throws Exception {
+		
+		String causeOfDeathOther = "";
+		
+		if (Context.isAuthenticated()) {
+			
+			String propCause = Context.getAdministrationService().getGlobalProperty("concept.causeOfDeath");
+			Concept conceptCause = Context.getConceptService().getConcept(propCause);
+			
+			if (conceptCause != null) {
+				// TODO add back in for persons
+				List<Obs> obssDeath = Context.getObsService().getObservationsByPersonAndConcept(person, conceptCause);
+				if (obssDeath.size() == 1) {
+					Obs obsDeath = obssDeath.iterator().next();
+					causeOfDeathOther = obsDeath.getValueText();
+					if (causeOfDeathOther == null) {
+						LOGGER.debug("cod is null, so setting to empty string");
+						causeOfDeathOther = "";
+					} else {
+						LOGGER.debug("cod is valid: " + causeOfDeathOther);
+					}
+				} else {
+					LOGGER.debug("obssDeath is wrong size: " + obssDeath.size());
+				}
+			} else {
+				LOGGER.warn("No concept death cause found");
+			}
+			
+		}
+		
+		map.put("causeOfDeathOther", causeOfDeathOther);
+		
+		return map;
+	}
+	
+	/**
+	 * Add the given name, gender, and birthdate/age to the given Person
+	 * 
+	 * @param <P> Should be a Patient or User object
+	 * @param person
+	 * @param name
+	 * @param gender
+	 * @param date birthdate
+	 * @param age
+	 */
+	public static <P extends Person> void getMiniPerson(P person, String name, String gender, String date, String age) {
+		
+		person.addName(Context.getPersonService().parsePersonName(name));
+		
+		person.setGender(gender);
+		Date birthdate = null;
+		boolean birthdateEstimated = false;
+		if (date != null && !"".equals(date)) {
+			try {
+				// only a year was passed as parameter
+				if (date.length() < 5) {
+					Calendar c = Calendar.getInstance();
+					c.set(Calendar.YEAR, Integer.valueOf(date));
+					c.set(Calendar.MONTH, 0);
+					c.set(Calendar.DATE, 1);
+					birthdate = c.getTime();
+					birthdateEstimated = true;
+				}
+				// a full birthdate was passed as a parameter
+				else {
+					birthdate = Context.getDateFormat().parse(date);
+					birthdateEstimated = false;
+				}
+			}
+			catch (ParseException e) {
+				LOGGER.debug("Error getting date from birthdate", e);
+			}
+		} else if (age != null && !"".equals(age)) {
+			Calendar c = Calendar.getInstance();
+			c.setTime(new Date());
+			Integer d = c.get(Calendar.YEAR);
+			d = d - Integer.parseInt(age);
+			try {
+				birthdate = DateFormat.getDateInstance(DateFormat.SHORT).parse("01/01/" + d);
+				birthdateEstimated = true;
+			}
+			catch (ParseException e) {
+				LOGGER.debug("Error getting date from age", e);
+			}
+		}
+		if (birthdate != null) {
+			person.setBirthdate(birthdate);
+		}
+		person.setBirthdateEstimated(birthdateEstimated);
+		
+	}
+	
+}