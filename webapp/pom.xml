--- conflicted
+++ resolved
@@ -1,17 +1,12 @@
 <project xmlns="http://maven.apache.org/POM/4.0.0" xmlns:xsi="http://www.w3.org/2001/XMLSchema-instance" xsi:schemaLocation="http://maven.apache.org/POM/4.0.0 http://maven.apache.org/maven-v4_0_0.xsd">
    <parent>
       <groupId>org.openmrs</groupId>
-<<<<<<< HEAD
-      <artifactId>openmrsorderentry</artifactId>
-      <version>1.9.0-SNAPSHOT</version>
-=======
       <artifactId>openmrs</artifactId>
       <version>1.10.0-SNAPSHOT</version>
->>>>>>> 5baa7178
    </parent>
    <modelVersion>4.0.0</modelVersion>
    <groupId>org.openmrs.web</groupId>
-   <artifactId>openmrsorderentry-webapp</artifactId>
+   <artifactId>openmrs-webapp</artifactId>
    <packaging>war</packaging>
    <name>openmrs-webapp</name>
    <description>The web application of openmrs</description>
@@ -19,13 +14,13 @@
    <dependencies>
       <dependency>
          <groupId>org.openmrs.api</groupId>
-         <artifactId>openmrsorderentry-api</artifactId>
+         <artifactId>openmrs-api</artifactId>
          <version>${project.version}</version>
          <type>jar</type>
       </dependency>
       <dependency>
          <groupId>org.openmrs.web</groupId>
-         <artifactId>openmrsorderentry-web</artifactId>
+         <artifactId>openmrs-web</artifactId>
          <version>${project.version}</version>
          <type>jar</type>
          <exclusions>
